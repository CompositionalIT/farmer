﻿namespace Farmer

open System

[<AutoOpen>]
module internal DuHelpers =
    let makeAll<'TUnion> =
        Reflection.FSharpType.GetUnionCases(typeof<'TUnion>)
        |> Array.map(fun t -> Reflection.FSharpValue.MakeUnion(t, null) :?> 'TUnion)
        |> Array.toList

[<AutoOpen>]
module LocationExtensions =
    type Location with
        static member EastAsia = Location "EastAsia"
        static member SoutheastAsia = Location "SoutheastAsia"
        static member CentralUS = Location "CentralUS"
        static member EastUS = Location "EastUS"
        static member EastUS2 = Location "EastUS2"
        static member WestUS = Location "WestUS"
        static member NorthCentralUS = Location "NorthCentralUS"
        static member SouthCentralUS = Location "SouthCentralUS"
        static member NorthEurope = Location "NorthEurope"
        static member WestEurope = Location "WestEurope"
        static member JapanWest = Location "JapanWest"
        static member JapanEast = Location "JapanEast"
        static member BrazilSouth = Location "BrazilSouth"
        static member AustraliaEast = Location "AustraliaEast"
        static member AustraliaSoutheast = Location "AustraliaSoutheast"
        static member SouthIndia = Location "SouthIndia"
        static member CentralIndia = Location "CentralIndia"
        static member WestIndia = Location "WestIndia"
        static member CanadaCentral = Location "CanadaCentral"
        static member CanadaEast = Location "CanadaEast"
        static member UKSouth = Location "UKSouth"
        static member UKWest = Location "UKWest"
        static member WestCentralUS = Location "WestCentralUS"
        static member WestUS2 = Location "WestUS2"
        static member KoreaCentral = Location "KoreaCentral"
        static member KoreaSouth = Location "KoreaSouth"
        static member FranceCentral = Location "FranceCentral"
        static member FranceSouth = Location "FranceSouth"
        static member AustraliaCentral = Location "AustraliaCentral"
        static member AustraliaCentral2 = Location "AustraliaCentral2"
        static member UAECentral = Location "UAECentral"
        static member UAENorth = Location "UAENorth"
        static member SouthAfricaNorth = Location "SouthAfricaNorth"
        static member SouthAfricaWest = Location "SouthAfricaWest"
        static member SwitzerlandNorth = Location "SwitzerlandNorth"
        static member SwitzerlandWest = Location "SwitzerlandWest"
        static member GermanyNorth = Location "GermanyNorth"
        static member GermanyWestCentral = Location "GermanyWestCentral"
        static member NorwayWest = Location "NorwayWest"
        static member NorwayEast = Location "NorwayEast"
        static member Global = Location "global"

type OS = Windows | Linux

type [<Measure>] Gb
type [<Measure>] Mb
type [<Measure>] Mbps
type [<Measure>] Hours
type [<Measure>] Days
type [<Measure>] VCores
type IsoDateTime =
    | IsoDateTime of string
    static member OfTimeSpan (d:TimeSpan) = d |> System.Xml.XmlConvert.ToString |> IsoDateTime
    member this.Value = match this with IsoDateTime value -> value
type TransmissionProtocol = TCP | UDP
type TlsVersion = Tls10 | Tls11 | Tls12
type EnvVar =
    /// Use for non-secret environment variables to be surfaced in the container. These will be stored in cleartext in the ARM template.
    | EnvValue of string
    /// Use for secret environment variables to be surfaced in the container securely. These will be provided as secure parameters to the ARM template.
    | SecureEnvValue of SecureParameter
    static member create (name:string) (value:string) = name, EnvValue value
    static member createSecure (name:string) (paramName:string) = name, SecureEnvValue (SecureParameter paramName)

module Mb =
    let toBytes (mb:int<Mb>) = int64 mb * 1024L * 1024L
module Vm =
    type VMSize =
        | Basic_A0
        | Basic_A1
        | Basic_A2
        | Basic_A3
        | Basic_A4
        | Standard_A0
        | Standard_A1
        | Standard_A2
        | Standard_A3
        | Standard_A4
        | Standard_A5
        | Standard_A6
        | Standard_A7
        | Standard_A8
        | Standard_A9
        | Standard_A10
        | Standard_A11
        | Standard_A1_v2
        | Standard_A2_v2
        | Standard_A4_v2
        | Standard_A8_v2
        | Standard_A2m_v2
        | Standard_A4m_v2
        | Standard_A8m_v2
        | Standard_B1s
        | Standard_B1ms
        | Standard_B2s
        | Standard_B2ms
        | Standard_B4ms
        | Standard_B8ms
        | Standard_D1
        | Standard_D2
        | Standard_D3
        | Standard_D4
        | Standard_D11
        | Standard_D12
        | Standard_D13
        | Standard_D14
        | Standard_D1_v2
        | Standard_D2_v2
        | Standard_D3_v2
        | Standard_D4_v2
        | Standard_D5_v2
        | Standard_D2_v3
        | Standard_D4_v3
        | Standard_D8_v3
        | Standard_D16_v3
        | Standard_D32_v3
        | Standard_D64_v3
        | Standard_D2s_v3
        | Standard_D4s_v3
        | Standard_D8s_v3
        | Standard_D16s_v3
        | Standard_D32s_v3
        | Standard_D64s_v3
        | Standard_D11_v2
        | Standard_D12_v2
        | Standard_D13_v2
        | Standard_D14_v2
        | Standard_D15_v2
        | Standard_DS1
        | Standard_DS2
        | Standard_DS3
        | Standard_DS4
        | Standard_DS11
        | Standard_DS12
        | Standard_DS13
        | Standard_DS14
        | Standard_DS1_v2
        | Standard_DS2_v2
        | Standard_DS3_v2
        | Standard_DS4_v2
        | Standard_DS5_v2
        | Standard_DS11_v2
        | Standard_DS12_v2
        | Standard_DS13_v2
        | Standard_DS14_v2
        | Standard_DS15_v2
        | Standard_DS13_4_v2
        | Standard_DS13_2_v2
        | Standard_DS14_8_v2
        | Standard_DS14_4_v2
        | Standard_E2_v3_v3
        | Standard_E4_v3
        | Standard_E8_v3
        | Standard_E16_v3
        | Standard_E32_v3
        | Standard_E64_v3
        | Standard_E2s_v3
        | Standard_E4s_v3
        | Standard_E8s_v3
        | Standard_E16s_v3
        | Standard_E32s_v3
        | Standard_E64s_v3
        | Standard_E32_16_v3
        | Standard_E32_8s_v3
        | Standard_E64_32s_v3
        | Standard_E64_16s_v3
        | Standard_F1
        | Standard_F2
        | Standard_F4
        | Standard_F8
        | Standard_F16
        | Standard_F1s
        | Standard_F2s
        | Standard_F4s
        | Standard_F8s
        | Standard_F16s
        | Standard_F2s_v2
        | Standard_F4s_v2
        | Standard_F8s_v2
        | Standard_F16s_v2
        | Standard_F32s_v2
        | Standard_F64s_v2
        | Standard_F72s_v2
        | Standard_G1
        | Standard_G2
        | Standard_G3
        | Standard_G4
        | Standard_G5
        | Standard_GS1
        | Standard_GS2
        | Standard_GS3
        | Standard_GS4
        | Standard_GS5
        | Standard_GS4_8
        | Standard_GS4_4
        | Standard_GS5_16
        | Standard_GS5_8
        | Standard_H8
        | Standard_H16
        | Standard_H8m
        | Standard_H16m
        | Standard_H16r
        | Standard_H16mr
        | Standard_L4s
        | Standard_L8s
        | Standard_L16s
        | Standard_L32s
        | Standard_M64s
        | Standard_M64ms
        | Standard_M128s
        | Standard_M128ms
        | Standard_M64_32ms
        | Standard_M64_16ms
        | Standard_M128_64ms
        | Standard_M128_32ms
        | Standard_NC6
        | Standard_NC12
        | Standard_NC24
        | Standard_NC24r
        | Standard_NC6s_v2
        | Standard_NC12s_v2
        | Standard_NC24s_v2
        | Standard_NC24rs_v2
        | Standard_NC6s_v3
        | Standard_NC12s_v3
        | Standard_NC24s_v3
        | Standard_NC24rs_v3
        | Standard_ND6s
        | Standard_ND12s
        | Standard_ND24s
        | Standard_ND24rs
        | Standard_NV6
        | Standard_NV12
        | Standard_NV24
        | CustomImage of string
        member this.ArmValue = match this with CustomImage c -> c | _ -> this.ToString()
    type Offer = Offer of string member this.ArmValue = match this with Offer o -> o
    type Publisher = Publisher of string member this.ArmValue = match this with Publisher p -> p
    type VmImageSku = ImageSku of string member this.ArmValue = match this with ImageSku i -> i
    type ImageDefinition =
        { Offer : Offer
          Publisher : Publisher
          Sku : VmImageSku
          OS : OS }
    let makeVm os offer publisher sku = { Offer = Offer offer; Publisher = Publisher publisher; OS = os; Sku = ImageSku sku }
    let makeWindowsVm = makeVm Windows "WindowsServer" "MicrosoftWindowsServer"
    let makeLinuxVm = makeVm Linux

    let CentOS_75 = makeLinuxVm "CentOS" "OpenLogic" "7.5"
    let CoreOS_Stable = makeLinuxVm "CoreOS" "CoreOS" "Stable"
    let debian_10 = makeLinuxVm "debian-10" "Debian" "10"
    let openSUSE_423 = makeLinuxVm "openSUSE-Leap" "SUSE" "42.3"
    let RHEL_7RAW = makeLinuxVm "RHEL" "RedHat" "7-RAW"
    let SLES_15 = makeLinuxVm "SLES" "SUSE" "15"
    let UbuntuServer_1804LTS = makeLinuxVm "UbuntuServer" "Canonical" "18.04-LTS"

    let WindowsServer_2019Datacenter = makeWindowsVm "2019-Datacenter"
    let WindowsServer_2016Datacenter = makeWindowsVm "2016-Datacenter"
    let WindowsServer_2012R2Datacenter = makeWindowsVm "2012-R2-Datacenter"
    let WindowsServer_2012Datacenter = makeWindowsVm "2012-Datacenter"
    let WindowsServer_2008R2SP1 = makeWindowsVm "2008-R2-SP1"
    /// The type of disk to use.
    type DiskType =
        | StandardSSD_LRS
        | Standard_LRS
        | Premium_LRS
        member this.ArmValue = match this with x -> x.ToString()

    /// Represents a disk in a VM.
    type DiskInfo = { Size : int; DiskType : DiskType }

module internal Validation =
<<<<<<< HEAD
    let isNonEmpty entity s = if String.IsNullOrWhiteSpace s then Error $"{entity} cannot be empty" else Ok()
    let notLongerThan max entity (s:string) = if s.Length > max then Error $"{entity} max length is {max}, but here is {s.Length} ('{s}')" else Ok()
    let notShorterThan min entity (s:string) = if s.Length < min then Error $"{entity} min length is {min}, but here is {s.Length} ('{s}')" else Ok()
    let lengthBetween min max entity (s:string) = s |> notLongerThan max entity |> Result.bind (fun _ -> s |> notShorterThan min entity)
    let containsOnly message predicate entity (s:string) = if s |> Seq.exists (predicate >> not) then Error $"{entity} can only contain {message} ('{s}')" else Ok()
    let cannotContain message predicate entity (s:string) = if s |> Seq.exists predicate then Error $"{entity} do not allow {message} ('{s}')" else Ok()
    let startsWith message predicate entity (s:string) = if not (predicate s.[0]) then Error $"{entity} must start with {message} ('{s}')"  else Ok()
    let endsWith message predicate entity (s:string) = if not (predicate s.[s.Length - 1]) then Error $"{entity} must end with {message} ('{s}')" else Ok()
    let cannotStartWith message predicate entity (s:string) = if predicate s.[0] then Error $"{entity} cannot start with {message} ('{s}')" else Ok()
    let cannotEndWith message predicate entity (s:string) = if predicate s.[s.Length - 1] then Error $"{entity} cannot end with {message} ('{s}')" else Ok()
    let arb message predicate entity (s:string) = if predicate s then Error $"{entity} {message} ('{s}')" else Ok()
    let (<+>) a b v = a v && b v
    let (<|>) a b v = a v || b v
    let lowercaseOnly = Char.IsLetter >> not <|> Char.IsLower

=======
    let (<+>) a b v = a v && b v
    let (<|>) a b v = a v || b v
    let (<!>) a b e s =
        match a e s, b e s with
        | Ok _, Ok _ -> Ok ()
        | Error x, _
        | _, Error x -> Error x

    let isNonEmpty entity s = if String.IsNullOrWhiteSpace s then Error (sprintf "%s cannot be empty" entity) else Ok()
    let notLongerThan max entity (s:string) = if s.Length > max then Error (sprintf "%s max length is %d, but here is %d ('%s')" entity max s.Length s) else Ok()
    let notShorterThan min entity (s:string) = if s.Length < min then Error (sprintf "%s min length is %d, but here is %d ('%s')" entity min s.Length s) else Ok()
    let lengthBetween min max entity (s:string) = s |> notLongerThan max entity |> Result.bind (fun _ -> s |> notShorterThan min entity)
    let containsOnly (message, predicate) entity (s:string) = if s |> Seq.exists (predicate >> not) then Error (sprintf "%s can only contain %s ('%s')" entity message s) else Ok()
    let cannotContain (message, predicate) entity (s:string) = if s |> Seq.exists predicate then Error (sprintf "%s do not allow %s ('%s')" entity message s) else Ok()
    let startsWith (message, predicate) entity (s:string) = if not (predicate s.[0]) then Error (sprintf "%s must start with %s ('%s')" entity message s) else Ok()
    let endsWith (message, predicate) entity (s:string) = if not (predicate s.[s.Length - 1]) then Error (sprintf "%s must end with %s ('%s')" entity message s) else Ok()
    let cannotStartWith (message, predicate) entity (s:string) = if predicate s.[0] then Error (sprintf "%s cannot start with %s ('%s')" entity message s) else Ok()
    let cannotEndWith (message, predicate) entity (s:string) = if predicate s.[s.Length - 1] then Error (sprintf "%s cannot end with %s ('%s')" entity message s) else Ok()
    let arb (message, predicate) entity (s:string) = if predicate s then Error (sprintf "%s %s ('%s')" entity message s) else Ok()
    let containsOnlyM containers =
        containers
        |> List.map containsOnly
        |> List.reduce (<!>)
    let lowercaseLetters = "lowercase letters", Char.IsLetter >> not <|> Char.IsLower
    let aLetterOrNumber = "an alphanumeric character", Char.IsLetterOrDigit
    let lettersOrNumbers = "alphanumeric characters", Char.IsLetterOrDigit
    let aDash = "a dash", ((=) '-')
    let lettersNumbersOrDash = "alphanumeric characters or the dash", Char.IsLetterOrDigit <|> (snd aDash)
    let nonEmptyLengthBetween a b = isNonEmpty <!> lengthBetween a b
>>>>>>> 78961d54
    let validate entity text rules =
        rules
        |> Seq.choose (fun v ->
            match v entity text with
            | Error m -> Some (Error m)
            | Ok _ -> None)
        |> Seq.tryHead
        |> Option.defaultValue (Ok text)

module CosmosDbValidation =
    open Validation
    type CosmosDbName =
        private | CosmosDbName of ResourceName
        static member Create name =
            [ nonEmptyLengthBetween 3 44
              containsOnlyM [ lowercaseLetters; lettersNumbersOrDash ]
            ]
            |> validate "CosmosDb account names" name
            |> Result.map (ResourceName >> CosmosDbName)

        static member Create (ResourceName name) = CosmosDbName.Create name
        member this.ResourceName = match this with CosmosDbName name -> name

module Storage =
    open Validation
    type StorageAccountName =
        private | StorageAccountName of ResourceName
        static member Create name =
            [ nonEmptyLengthBetween 3 24
              containsOnlyM [ lowercaseLetters; lettersOrNumbers ]
            ]
            |> validate "Storage account names" name
            |> Result.map (ResourceName >> StorageAccountName)

        static member Create (ResourceName name) = StorageAccountName.Create name
        member this.ResourceName = match this with StorageAccountName name -> name

    type StorageResourceName =
        private | StorageResourceName of ResourceName
        static member Create name =
            [ nonEmptyLengthBetween 3 63
              startsWith aLetterOrNumber
              endsWith aLetterOrNumber
              containsOnlyM [ lettersNumbersOrDash; lowercaseLetters ]
              arb ("do not allow consecutive dashes", fun s -> s.Contains "--") ]
            |> validate "Storage resource names" name
            |> Result.map (ResourceName >> StorageResourceName)

        static member Create (ResourceName name) = StorageResourceName.Create name
        member this.ResourceName = match this with StorageResourceName name -> name

    type DefaultAccessTier = Hot | Cool
    type StoragePerformance = Standard | Premium
    type BasicReplication = LRS | ZRS
    type BlobReplication = LRS | GRS | RAGRS
    type V1Replication = LRS of StoragePerformance | GRS | RAGRS
    type V2Replication = LRS of StoragePerformance | GRS | ZRS | GZRS | RAGRS | RAGZRS
    type GeneralPurpose = V1 of V1Replication | V2 of V2Replication * DefaultAccessTier option
    type Sku =
        | GeneralPurpose of GeneralPurpose
        | Blobs of BlobReplication * DefaultAccessTier option
        | BlockBlobs of BasicReplication
        | Files of BasicReplication
        /// General Purpose V2 Standard LRS with no default access tier.
        static member Standard_LRS = GeneralPurpose (V2 (LRS Standard, None))
        /// General Purpose V2 Premium LRS with no default access tier.
        static member Premium_LRS = GeneralPurpose (V2 (LRS Premium, None))
        /// General Purpose V2 Standard GRS with no default access tier.
        static member Standard_GRS = GeneralPurpose (V2 (GRS, None))
        /// General Purpose V2 Standard RAGRS with no default access tier.
        static member Standard_RAGRS = GeneralPurpose (V2 (RAGRS, None))
        /// General Purpose V2 Standard ZRS with no default access tier.
        static member Standard_ZRS = GeneralPurpose (V2 (ZRS, None))
        /// General Purpose V2 Standard GZRS with no default access tier.
        static member Standard_GZRS = GeneralPurpose (V2 (GZRS, None))
        /// General Purpose V2 Standard RAGZRS with no default access tier.
        static member Standard_RAGZRS = GeneralPurpose (V2 (RAGZRS, None))

    type StorageContainerAccess =
        | Private
        | Container
        | Blob

    /// The type of action to take when defining a lifecycle policy.
    type LifecyclePolicyAction =
        | CoolAfter of int<Days>
        | ArchiveAfter of int<Days>
        | DeleteAfter of int<Days>
        | DeleteSnapshotAfter of int<Days>

    /// Represents no filters for a lifecycle rule
    let NoRuleFilters : string list = []

module WebApp =
    type WorkerSize = Small | Medium | Large | Serverless
    type Cors = AllOrigins | SpecificOrigins of origins : Uri list * allowCredentials : bool option
    type Sku =
        | Shared
        | Free
        | Basic of string
        | Standard of string
        | Premium of string
        | PremiumV2 of string
        | Isolated of string
        | Dynamic
        static member D1 = Shared
        static member F1 = Free
        static member B1 = Basic "B1"
        static member B2 = Basic "B2"
        static member B3 = Basic "B3"
        static member S1 = Standard "S1"
        static member S2 = Standard "S2"
        static member S3 = Standard "S3"
        static member P1 = Premium "P1"
        static member P2 = Premium "P2"
        static member P3 = Premium "P3"
        static member P1V2 = PremiumV2 "P1V2"
        static member P2V2 = PremiumV2 "P2V2"
        static member P3V2 = PremiumV2 "P3V2"
        static member I1 = Isolated "I1"
        static member I2 = Isolated "I2"
        static member I3 = Isolated "I3"
        static member Y1 = Dynamic
    type ConnectionStringKind = MySql | SQLServer | SQLAzure | Custom | NotificationHub | ServiceBus | EventHub | ApiHub | DocDb | RedisCache | PostgreSQL
    type ExtensionName = ExtensionName of string
    module Extensions =
        /// The Microsoft.AspNetCore.AzureAppServices logging extension.
        let Logging = ExtensionName "Microsoft.AspNetCore.AzureAppServices.SiteExtension"

module CognitiveServices =
    /// Type of SKU. See https://github.com/Azure/azure-quickstart-templates/tree/master/101-cognitive-services-translate
    type Sku =
        /// Free Tier
        | F0
        | S0
        | S1
        | S2
        | S3
        | S4

    type Kind =
        | AllInOne
        | AnomalyDetector
        | Bing_Autosuggest_v7 | Bing_CustomSearch | Bing_EntitySearch | Bing_Search_v7 | Bing_SpellCheck_v7
        | CognitiveServices
        | ComputerVision
        | ContentModerator
        | CustomVision_Prediction | CustomVision_Training
        | Face
        | FormRecognizer
        | ImmersiveReader
        | InkRecognizer
        | LUIS | LUIS_Authoring
        | Personalizer
        | QnAMaker
        | SpeakerRecognition
        | SpeechServices
        | TextAnalytics
        | TextTranslation

module ContainerRegistry =
    /// Container Registry SKU
    type Sku =
        | Basic
        | Standard
        | Premium

module Search =
    type HostingMode = Default | HighDensity
    /// The SKU of the search service you want to create. E.g. free or standard.
    type Sku =
        | Free
        | Basic
        | Standard
        | Standard2
        | Standard3 of HostingMode
        | StorageOptimisedL1
        | StorageOptimisedL2

module Sql =
    [<Measure>] type DTU

    type Gen5Series =
        | Gen5_2
        | Gen5_4
        | Gen5_6
        | Gen5_8
        | Gen5_10
        | Gen5_12
        | Gen5_14
        | Gen5_16
        | Gen5_18
        | Gen5_20
        | Gen5_24
        | Gen5_32
        | Gen5_40
        | Gen5_80
        member this.Name = Reflection.FSharpValue.GetUnionFields(this, typeof<Gen5Series>) |> fun (v,_) -> v.Name

    type FSeries =
        | Fsv2_8
        | Fsv2_10
        | Fsv2_12
        | Fsv2_14
        | Fsv2_16
        | Fsv2_18
        | Fsv2_20
        | Fsv2_24
        | Fsv2_32
        | Fsv2_36
        | Fsv2_72
        member this.Name = Reflection.FSharpValue.GetUnionFields(this, typeof<FSeries>) |> fun (v,_) -> v.Name

    type MSeries =
        | M_8
        | M_10
        | M_12
        | M_14
        | M_16
        | M_18
        | M_20
        | M_24
        | M_32
        | M_64
        | M_128
        member this.Name = Reflection.FSharpValue.GetUnionFields(this, typeof<MSeries>) |> fun (v,_) -> v.Name

    type VCoreSku =
        | MemoryIntensive of MSeries
        | CpuIntensive of FSeries
        | GeneralPurpose of Gen5Series
        | BusinessCritical of Gen5Series
        | Hyperscale of Gen5Series
        member this.Edition =
            match this with
            | GeneralPurpose _ | CpuIntensive _ -> "GeneralPurpose"
            | BusinessCritical _ | MemoryIntensive _ -> "BusinessCritical"
            | Hyperscale _ -> "Hyperscale"
         member this.Name =
            match this with
            | GeneralPurpose g -> "GP_" + g.Name
            | BusinessCritical b -> "BC_" + b.Name
            | Hyperscale h -> "HS_" + h.Name
            | MemoryIntensive m -> "BC_" + m.Name
            | CpuIntensive c -> "GP_" + c.Name

    type DtuSku =
        | Free
        | Basic
        | Standard of string
        | Premium of string
        static member S0 = Standard "S0"
        static member S1 = Standard "S1"
        static member S2 = Standard "S2"
        static member S3 = Standard "S3"
        static member S4 = Standard "S4"
        static member S6 = Standard "S6"
        static member S7 = Standard "S7"
        static member S9 = Standard "S9"
        static member S12 = Standard "S12"
        static member P1 = Premium "P1"
        static member P2 = Premium "P2"
        static member P4 = Premium "P4"
        static member P6 = Premium "P6"
        static member P11 = Premium "P11"
        static member P15 = Premium "P15"
        member this.Edition =
            match this with
            | Free -> "Free"
            | Basic -> "Basic"
            | Standard _ -> "Standard"
            | Premium _ -> "Premium"
         member this.Name =
            match this with
            | Free -> "Free"
            | Basic -> "Basic"
            | Standard s -> s
            | Premium p -> p

    type SqlLicense =
        | AzureHybridBenefit
        | LicenseRequired
        member this.ArmValue = match this with AzureHybridBenefit -> "BasePrice" | LicenseRequired -> "LicenseIncluded"
    type DbPurchaseModel =
        | DTU of DtuSku
        | VCore of VCoreSku * SqlLicense
        member this.Edition = match this with DTU d -> d.Edition | VCore (v, _) -> v.Edition
        member this.Name = match this with DTU d -> d.Name | VCore (v, _) -> v.Name

    type PoolSku =
        | BasicPool of int
        | StandardPool of int
        | PremiumPool of int
        static member Standard50 = StandardPool 50
        static member Standard100 = StandardPool 100
        static member Standard200 = StandardPool 200
        static member Standard300 = StandardPool 300
        static member Standard400 = StandardPool 400
        static member Standard800 = StandardPool 800
        static member Standard1200 = StandardPool 1200
        static member Standard1600 = StandardPool 1600
        static member Standard2000 = StandardPool 2000
        static member Standard2500 = StandardPool 2500
        static member Standard3000 = StandardPool 3000
        static member Premium125 = PremiumPool 125
        static member Premium250 = PremiumPool 250
        static member Premium500 = PremiumPool 500
        static member Premium1000 = PremiumPool 1000
        static member Premium1500 = PremiumPool 1500
        static member Premium2000 = PremiumPool 2000
        static member Premium2500 = PremiumPool 2500
        static member Premium3000 = PremiumPool 3000
        static member Premium3500 = PremiumPool 3500
        static member Premium4000 = PremiumPool 4000
        static member Basic50 = BasicPool 50
        static member Basic100 = BasicPool 100
        static member Basic200 = BasicPool 200
        static member Basic300 = BasicPool 300
        static member Basic400 = BasicPool 400
        static member Basic800 = BasicPool 800
        static member Basic1200 = BasicPool 1200
        static member Basic1600 = BasicPool 1600
        member this.Name =
            match this with
            | BasicPool _ -> "BasicPool"
            | StandardPool _ -> "StandardPool"
            | PremiumPool _ -> "PremiumPool"
        member this.Edition =
            match this with
            | BasicPool _ -> "Basic"
            | StandardPool _ -> "Standard"
            | PremiumPool _ -> "Premium"
        member this.Capacity =
            match this with
            | BasicPool c
            | StandardPool c
            | PremiumPool c ->
                c
    open Validation
    type SqlAccountName =
        private | SqlAccountName of ResourceName
        static member Create name =
            [ nonEmptyLengthBetween 1 63
              cannotStartWith aDash 
              cannotEndWith aDash
              containsOnlyM [ lowercaseLetters; lettersNumbersOrDash ]
            ]
            |> validate "SQL account names" name
            |> Result.map (ResourceName >> SqlAccountName)

        static member Create (ResourceName name) = SqlAccountName.Create name
        member this.ResourceName = match this with SqlAccountName name -> name


/// Represents a role that can be granted to an identity.
type RoleId =
    | RoleId of {| Name:string; Id : Guid |}
    member this.ArmValue =
        match this with
        | RoleId roleId ->
            $"concat('/subscriptions/', subscription().subscriptionId, '/providers/Microsoft.Authorization/roleDefinitions/', '{roleId.Id}')"
            |> ArmExpression.create
    member this.Name = match this with (RoleId v) -> v.Name
    member this.Id = match this with (RoleId v) -> v.Id

module Identity =

    /// Represents a User Assigned Identity, and the ability to create a Principal Id from it.
    type UserAssignedIdentity =
        | UserAssignedIdentity of ResourceId
        member private this.CreateExpression field =
            let (UserAssignedIdentity resourceId) = this
            ArmExpression
                .create($"reference({resourceId.ArmExpression.Value}).{field}")
                .WithOwner(resourceId)
        member this.PrincipalId = this.CreateExpression "principalId" |> PrincipalId
        member this.ClientId = this.CreateExpression "clientId"
        member this.ResourceId = match this with UserAssignedIdentity r -> r

    type SystemIdentity =
        | SystemIdentity of ResourceId
        member this.ResourceId = match this with SystemIdentity r -> r
        member private this.CreateExpression field =
            let identity = this.ResourceId.ArmExpression.Value
            ArmExpression
                .create($"reference({identity}, '{this.ResourceId.Type.ApiVersion}', 'full').identity.{field}")
                .WithOwner(this.ResourceId)
        member this.PrincipalId = this.CreateExpression "principalId" |> PrincipalId
        member this.ClientId = this.CreateExpression "clientId"

    /// Represents an identity that can be assigned to a resource for impersonation.
    type ManagedIdentity =
        { SystemAssigned : FeatureFlag
          UserAssigned : UserAssignedIdentity list }
        member this.Dependencies = this.UserAssigned |> List.map(fun u -> u.ResourceId)
        static member Empty = { SystemAssigned = Disabled; UserAssigned = [] }
        static member (+) (a, b) =
            { SystemAssigned = (a.SystemAssigned.AsBoolean || b.SystemAssigned.AsBoolean) |> FeatureFlag.ofBool
              UserAssigned = a.UserAssigned @ b.UserAssigned |> List.distinct }
        static member (+) (managedIdentity, userAssignedIdentity:UserAssignedIdentity) =
            { managedIdentity with UserAssigned = userAssignedIdentity :: managedIdentity.UserAssigned }

module ContainerGroup =
    type PortAccess = PublicPort | InternalPort
    type RestartPolicy = NeverRestart | AlwaysRestart | RestartOnFailure
    type IpAddressType =
        | PublicAddress
        | PublicAddressWithDns of DnsName:string
        | PrivateAddress
    /// A secret file that will be attached to a container group.
    type SecretFile =
        /// A secret file which will be encoded as base64 data.
        | SecretFileContents of Name:string * Secret:byte array
        /// A secret file which will provided by an ARM parameter at runtime.
        | SecretFileParameter of Name:string * Secret:SecureParameter
    /// A container group volume.
    [<RequireQualifiedAccess>]
    type Volume =
        /// Mounts an empty directory on the container group.
        | EmptyDirectory
        /// Mounts an Azure File Share in the same resource group, performing a key lookup.
        | AzureFileShare of ShareName:ResourceName * StorageAccountName:Storage.StorageAccountName
        /// A git repo volume, clonable by public HTTPS access.
        | GitRepo of Repository:Uri * Directory:string option * Revision:string option
        /// Mounts a volume containing secret files.
        | Secret of SecretFile list

module ContainerService =
    type NetworkPlugin =
        | Kubenet
        | AzureCni
        member this.ArmValue =
            match this with
            | Kubenet -> "kubenet"
            | AzureCni -> "azure"

module Redis =
    type Sku = Basic | Standard | Premium

module EventHub =
    /// The SKU of the event hub instance.
    type EventHubSku =
        | Basic
        | Standard
        | Premium
    type InflateSetting = ManualInflate | AutoInflate of maxThroughput:int
    type AuthorizationRuleRight = Manage | Send | Listen

module KeyVault =
    type Bypass = AzureServices | NoTraffic
    type SoftDeletionMode = SoftDeleteWithPurgeProtection | SoftDeletionOnly
    type DefaultAction = Allow | Deny
    type Key = Encrypt | Decrypt | WrapKey | UnwrapKey | Sign | Verify | Get | List | Create | Update | Import | Delete | Backup | Restore | Recover | Purge static member All = makeAll<Key>
    type Secret = Get | List | Set | Delete | Backup | Restore | Recover | Purge static member All = makeAll<Secret> static member ReadSecrets = [ Get; List ]
    type Certificate = Get | List | Delete | Create | Import | Update | ManageContacts | GetIssuers | ListIssuers | SetIssuers | DeleteIssuers | ManageIssuers | Recover | Purge | Backup | Restore static member All = makeAll<Certificate>
    type Storage = Get | List | Delete | Set | Update | RegenerateKey | Recover | Purge | Backup | Restore | SetSas | ListSas | GetSas | DeleteSas static member All = makeAll<Storage>

    type Sku =
    | Standard
    | Premium
        member this.ArmValue =
            match this with
            | Standard -> "standard"
            | Premium -> "premium"
module ExpressRoute =
    type Tier = Standard | Premium
    type Family = UnlimitedData | MeteredData
    type PeeringType = AzurePrivatePeering | MicrosoftPeering member this.Value = this.ToString()

module VirtualNetworkGateway =
    type PrivateIpAllocationMethod = DynamicPrivateIp | StaticPrivateIp of System.Net.IPAddress
    [<RequireQualifiedAccess>]
    type ErGatewaySku =
        | Standard
        | HighPerformance
        | UltraPerformance
        | ErGw1AZ
        | ErGw2AZ
        | ErGw3AZ
        member this.ArmValue =
            match this with
            | Standard -> "Standard"
            | HighPerformance -> "HighPerformance"
            | UltraPerformance -> "UltraPerformance"
            | ErGw1AZ -> "ErGw1AZ"
            | ErGw2AZ -> "ErGw2AZ"
            | ErGw3AZ -> "ErGw3AZ"
    [<RequireQualifiedAccess>]
    type VpnGatewaySku =
        | Basic
        | VpnGw1
        | VpnGw1AZ
        | VpnGw2
        | VpnGw2AZ
        | VpnGw3
        | VpnGw3AZ
        | VpnGw4
        | VpnGw4AZ
        | VpnGw5
        | VpnGw5AZ
        member this.ArmValue =
            match this with
            | Basic -> "Basic"
            | VpnGw1 -> "VpnGw1"
            | VpnGw1AZ -> "VpnGw1AZ"
            | VpnGw2 -> "VpnGw2"
            | VpnGw2AZ -> "VpnGw2AZ"
            | VpnGw3 -> "VpnGw3"
            | VpnGw3AZ -> "VpnGw3AZ"
            | VpnGw4 -> "VpnGw4"
            | VpnGw4AZ -> "VpnGw4AZ"
            | VpnGw5 -> "VpnGw5"
            | VpnGw5AZ -> "VpnGw5AZ"
    [<RequireQualifiedAccess>]
    type VpnType =
        | PolicyBased
        | RouteBased
        member this.ArmValue =
            match this with
            | PolicyBased -> "PolicyBased"
            | RouteBased-> "RouteBased"
    [<RequireQualifiedAccess>]
    type GatewayType =
        | ExpressRoute of ErGatewaySku
        | Vpn of VpnGatewaySku
        member this.ArmValue =
            match this with
            | ExpressRoute _ -> "ExpressRoute"
            | Vpn _ -> "Vpn"
    [<RequireQualifiedAccess>]
    type ConnectionType =
        | ExpressRoute
        | IPsec
        | Vnet2Vnet
        member this.ArmValue =
            match this with
            | ExpressRoute _ -> "ExpressRoute"
            | IPsec -> "IPsec"
            | Vnet2Vnet -> "Vnet2Vnet"
module ServiceBus =
    type MessagingUnits = OneUnit | TwoUnits | FourUnits
    type Sku =
        | Basic
        | Standard
        | Premium of MessagingUnits
    type Rule =
        | SqlFilter of ResourceName * SqlExpression : string
        | CorrelationFilter of Name : ResourceName * CorrelationId : string option * Properties : Map<string, string>
        member this.Name =
            match this with
            | SqlFilter (name, _)
            | CorrelationFilter(name, _, _) -> name
        static member CreateCorrelationFilter (name, properties, ?correlationId) =
            CorrelationFilter (ResourceName name, correlationId, Map properties)
        static member CreateSqlFilter (name, expression) =
            SqlFilter (ResourceName name, expression)

module CosmosDb =
    /// The consistency policy of a CosmosDB account.
    type ConsistencyPolicy = Eventual | ConsistentPrefix | Session | BoundedStaleness of maxStaleness:int * maxIntervalSeconds : int | Strong
    /// The failover policy of a CosmosDB account.
    type FailoverPolicy = NoFailover | AutoFailover of secondaryLocation:Location | MultiMaster of secondaryLocation:Location
    /// The kind of index to use on a CosmoDB container.
    type IndexKind = Hash | Range
    /// The datatype for the key of index to use on a CosmoDB container.
    type IndexDataType = Number | String
    /// A request unit.
    [<Measure>]
    type RU

module PostgreSQL =
    type Sku =
        | Basic
        | GeneralPurpose
        | MemoryOptimized
        member this.Name =
            match this with
            | Basic -> "B"
            | GeneralPurpose -> "GP"
            | MemoryOptimized -> "MO"
    type Version = VS_9_5 | VS_9_6 | VS_10 | VS_11

module IotHub =
    type Sku = F1 | B1 | B2 | B3 | S1 | S2 | S3
    type Policy =
        | IotHubOwner | Service | Device | RegistryRead | RegistryReadWrite
        member this.Index =
            match this with
            | IotHubOwner -> 0
            | Service -> 1
            | Device -> 2
            | RegistryRead -> 3
            | RegistryReadWrite -> 4

module Maps =
    type Sku = S0 | S1

module SignalR =
    type Sku = Free | Standard

module DataLake =
    type Sku =
    | Consumption
    | Commitment_1TB
    | Commitment_10TB
    | Commitment_100TB
    | Commitment_500TB
    | Commitment_1PB
    | Commitment_5PB

/// A network represented by an IP address and CIDR prefix.
type public IPAddressCidr =
    { Address : System.Net.IPAddress
      Prefix : int }

/// Functions for IP networks and CIDR notation.
module IPAddressCidr =
    let parse (s:string) : IPAddressCidr =
        match s.Split([|'/'|], System.StringSplitOptions.RemoveEmptyEntries) with
        [| ip; prefix |] ->
            { Address = System.Net.IPAddress.Parse (ip.Trim ())
              Prefix = int prefix }
        | _ -> raise (System.ArgumentOutOfRangeException "Malformed CIDR, expecting an IP and prefix separated by '/'")
    let safeParse (s:string) : Result<IPAddressCidr, System.Exception> =
        try parse s |> Ok
        with ex -> Error ex
    let format (cidr:IPAddressCidr) = $"{cidr.Address}/{cidr.Prefix}"
    /// Gets uint32 representation of an IP address.
    let private num (ip:System.Net.IPAddress) =
        ip.GetAddressBytes() |> Array.rev |> fun bytes -> BitConverter.ToUInt32 (bytes, 0)
    /// Gets IP address from uint32 representations
    let private ofNum (num:uint32) =
        num |> BitConverter.GetBytes |> Array.rev |> System.Net.IPAddress
    let private ipRangeNums (cidr:IPAddressCidr) =
        let ipNumber = cidr.Address |> num
        let mask = 0xffffffffu <<< (32 - cidr.Prefix)
        ipNumber &&& mask, ipNumber ||| (mask ^^^ 0xffffffffu)
    /// Indicates if one CIDR block can fit entirely within another CIDR block
    let contains (inner:IPAddressCidr) (outer:IPAddressCidr) =
        // outer |> IPAddressCidr.contains inner
        let innerStart, innerFinish = ipRangeNums inner
        let outerStart, outerFinish = ipRangeNums outer
        outerStart <= innerStart && outerFinish >= innerFinish
    /// Calculates a range of IP addresses from an CIDR block.
    let ipRange (cidr:IPAddressCidr) =
        let first, last = ipRangeNums cidr
        first |> ofNum, last |> ofNum
    /// Sequence of IP addresses for a CIDR block.
    let addresses (cidr:IPAddressCidr) =
        let first, last = ipRangeNums cidr
        seq { for i in first..last do ofNum i }
    /// Carve a subnet out of an address space.
    let carveAddressSpace (addressSpace:IPAddressCidr) (subnetSizes:int list) =
        let addressSpaceStart, addressSpaceEnd = addressSpace |> ipRangeNums
        let mutable startAddress = addressSpaceStart |> ofNum
        let mutable index = 0
        seq {
            for size in subnetSizes do
                index <- index + 1
                let cidr = { Address = startAddress; Prefix = size }
                let first, last = cidr |> ipRangeNums
                let overlapping = first < (startAddress |> num)
                let last, cidr =
                    if overlapping then
                        let cidr = { Address = ofNum (last + 1u); Prefix = size }
                        let _, last = cidr |> ipRangeNums
                        last, cidr
                    else
                        last, cidr
                if last <= addressSpaceEnd then
                    startAddress <- (last + 1u) |> ofNum
                    cidr
                else
                    raise (IndexOutOfRangeException $"Unable to create subnet {index} of /{size}")
        }
    /// The first two addresses are the network address and gateway address
    /// so not assignable.
    let assignable (cidr:IPAddressCidr) =
        if cidr.Prefix < 31 then // only has 2 addresses
            cidr |> addresses |> Seq.skip 2
        else
            Seq.empty

module NetworkSecurity =
    type Operation =
    | Allow
    | Deny
    module Operation =
        let ArmValue = function
        | Allow -> "Allow"
        | Deny -> "Deny"
    type Operation with
        member this.ArmValue = this |> Operation.ArmValue

    /// Network protocol supported in network security group rules.
    type NetworkProtocol =
    /// Any protocol
    | AnyProtocol
    /// Transmission Control Protocol
    | TCP
    /// User Datagram Protocol
    | UDP
    /// Internet Control Message Protocol
    | ICMP
    /// Authentication Header (IPSec)
    | AH
    /// Encapsulating Security Payload (IPSec)
    | ESP
    module NetworkProtocol =
        let ArmValue = function
            | AnyProtocol -> "*"
            | TCP -> "Tcp"
            | UDP -> "Udp"
            | ICMP -> "Icmp"
            | AH -> "Ah"
            | ESP -> "Esp"
    type NetworkProtocol with
        member this.ArmValue = this |> NetworkProtocol.ArmValue

    type Port =
        | Port of uint16
        | Range of First:uint16 * Last:uint16
        | AnyPort
        member this.ArmValue =
            match this with
            | Port num -> num |> string
            | Range (first,last) -> $"{first}-{last}"
            | AnyPort -> "*"
    module Port =
        let ArmValue (port:Port) = port.ArmValue

    type Endpoint =
        | Host of Net.IPAddress
        | Network of IPAddressCidr
        | Tag of string
        | AnyEndpoint
        member this.ArmValue =
            match this with
            | Host ip -> string ip
            | Network cidr -> cidr |> IPAddressCidr.format
            | Tag tag -> tag
            | AnyEndpoint -> "*"
    module Endpoint =
        let ArmValue (endpoint:Endpoint) = endpoint.ArmValue

    type NetworkService = NetworkService of name:string * Port

    type TrafficDirection = Inbound | Outbound
    module TrafficDirection =
        let ArmValue = function | Inbound -> "Inbound" | Outbound -> "Outbound"
    type TrafficDirection with
        member this.ArmValue = this |> TrafficDirection.ArmValue

module PublicIpAddress =
    type AllocationMethod =
        | Dynamic
        | Static
        member this.ArmValue =
            match this with
            | Dynamic -> "Dynamic"
            | Static -> "Static"
    type Sku =
        | Basic
        | Standard
        member this.ArmValue =
            match this with
            | Basic -> "Basic"
            | Standard -> "Standard"

module Cdn =
    type Sku =
    | Custom_Verizon
    | Premium_Verizon
    | Premium_ChinaCdn
    | Standard_Akamai
    | Standard_ChinaCdn
    | Standard_Microsoft
    | Standard_Verizon

    type QueryStringCachingBehaviour =
    | IgnoreQueryString
    | BypassCaching
    | UseQueryString
    | NotSet

    type OptimizationType =
    | GeneralWebDelivery
    | GeneralMediaStreaming
    | VideoOnDemandMediaStreaming
    | LargeFileDownload
    | DynamicSiteAcceleration

module EventGrid =
    type EventGridEvent = EventGridEvent of string member this.Value = match this with EventGridEvent s -> s

/// Built in Azure roles (https://docs.microsoft.com/en-us/azure/role-based-access-control/built-in-roles)
module Dns =
    type DnsZoneType = Public | Private
    type DnsRecordType =
        | A of TargetResource : ResourceName option * ARecords : string list
        | AAAA of TargetResource : ResourceName option * AaaaRecords : string list
        | CName of TargetResource : ResourceName option * CNameRecord : string option
        | NS of NsRecords : string list
        | PTR of PtrRecords : string list
        | TXT of TxtRecords : string list
        | MX of {| Preference : int; Exchange : string |} list<|MERGE_RESOLUTION|>--- conflicted
+++ resolved
@@ -284,23 +284,6 @@
     type DiskInfo = { Size : int; DiskType : DiskType }
 
 module internal Validation =
-<<<<<<< HEAD
-    let isNonEmpty entity s = if String.IsNullOrWhiteSpace s then Error $"{entity} cannot be empty" else Ok()
-    let notLongerThan max entity (s:string) = if s.Length > max then Error $"{entity} max length is {max}, but here is {s.Length} ('{s}')" else Ok()
-    let notShorterThan min entity (s:string) = if s.Length < min then Error $"{entity} min length is {min}, but here is {s.Length} ('{s}')" else Ok()
-    let lengthBetween min max entity (s:string) = s |> notLongerThan max entity |> Result.bind (fun _ -> s |> notShorterThan min entity)
-    let containsOnly message predicate entity (s:string) = if s |> Seq.exists (predicate >> not) then Error $"{entity} can only contain {message} ('{s}')" else Ok()
-    let cannotContain message predicate entity (s:string) = if s |> Seq.exists predicate then Error $"{entity} do not allow {message} ('{s}')" else Ok()
-    let startsWith message predicate entity (s:string) = if not (predicate s.[0]) then Error $"{entity} must start with {message} ('{s}')"  else Ok()
-    let endsWith message predicate entity (s:string) = if not (predicate s.[s.Length - 1]) then Error $"{entity} must end with {message} ('{s}')" else Ok()
-    let cannotStartWith message predicate entity (s:string) = if predicate s.[0] then Error $"{entity} cannot start with {message} ('{s}')" else Ok()
-    let cannotEndWith message predicate entity (s:string) = if predicate s.[s.Length - 1] then Error $"{entity} cannot end with {message} ('{s}')" else Ok()
-    let arb message predicate entity (s:string) = if predicate s then Error $"{entity} {message} ('{s}')" else Ok()
-    let (<+>) a b v = a v && b v
-    let (<|>) a b v = a v || b v
-    let lowercaseOnly = Char.IsLetter >> not <|> Char.IsLower
-
-=======
     let (<+>) a b v = a v && b v
     let (<|>) a b v = a v || b v
     let (<!>) a b e s =
@@ -309,9 +292,10 @@
         | Error x, _
         | _, Error x -> Error x
 
-    let isNonEmpty entity s = if String.IsNullOrWhiteSpace s then Error (sprintf "%s cannot be empty" entity) else Ok()
-    let notLongerThan max entity (s:string) = if s.Length > max then Error (sprintf "%s max length is %d, but here is %d ('%s')" entity max s.Length s) else Ok()
-    let notShorterThan min entity (s:string) = if s.Length < min then Error (sprintf "%s min length is %d, but here is %d ('%s')" entity min s.Length s) else Ok()
+    let isNonEmpty entity s = if String.IsNullOrWhiteSpace s then Error $"{entity} cannot be empty" else Ok()
+    let notLongerThan max entity (s:string) = if s.Length > max then Error $"{entity} max length is {max}, but here is {s.Length} ('{s}')" else Ok()
+    let notShorterThan min entity (s:string) = if s.Length < min then Error $"{entity} min length is {min}, but here is {s.Length} ('{s}')" else Ok()
+
     let lengthBetween min max entity (s:string) = s |> notLongerThan max entity |> Result.bind (fun _ -> s |> notShorterThan min entity)
     let containsOnly (message, predicate) entity (s:string) = if s |> Seq.exists (predicate >> not) then Error (sprintf "%s can only contain %s ('%s')" entity message s) else Ok()
     let cannotContain (message, predicate) entity (s:string) = if s |> Seq.exists predicate then Error (sprintf "%s do not allow %s ('%s')" entity message s) else Ok()
@@ -330,7 +314,6 @@
     let aDash = "a dash", ((=) '-')
     let lettersNumbersOrDash = "alphanumeric characters or the dash", Char.IsLetterOrDigit <|> (snd aDash)
     let nonEmptyLengthBetween a b = isNonEmpty <!> lengthBetween a b
->>>>>>> 78961d54
     let validate entity text rules =
         rules
         |> Seq.choose (fun v ->
