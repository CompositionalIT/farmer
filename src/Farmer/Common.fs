﻿namespace Farmer

open System

[<AutoOpen>]
module internal DuHelpers =
    let makeAll<'TUnion> =
        Reflection.FSharpType.GetUnionCases(typeof<'TUnion>)
        |> Array.map(fun t -> Reflection.FSharpValue.MakeUnion(t, null) :?> 'TUnion)
        |> Array.toList

[<AutoOpen>]
module LocationExtensions =
    type Location with
        static member EastAsia = Location "EastAsia"
        static member SoutheastAsia = Location "SoutheastAsia"
        static member CentralUS = Location "CentralUS"
        static member EastUS = Location "EastUS"
        static member EastUS2 = Location "EastUS2"
        static member WestUS = Location "WestUS"
        static member NorthCentralUS = Location "NorthCentralUS"
        static member SouthCentralUS = Location "SouthCentralUS"
        static member NorthEurope = Location "NorthEurope"
        static member WestEurope = Location "WestEurope"
        static member JapanWest = Location "JapanWest"
        static member JapanEast = Location "JapanEast"
        static member BrazilSouth = Location "BrazilSouth"
        static member AustraliaEast = Location "AustraliaEast"
        static member AustraliaSoutheast = Location "AustraliaSoutheast"
        static member SouthIndia = Location "SouthIndia"
        static member CentralIndia = Location "CentralIndia"
        static member WestIndia = Location "WestIndia"
        static member CanadaCentral = Location "CanadaCentral"
        static member CanadaEast = Location "CanadaEast"
        static member UKSouth = Location "UKSouth"
        static member UKWest = Location "UKWest"
        static member WestCentralUS = Location "WestCentralUS"
        static member WestUS2 = Location "WestUS2"
        static member KoreaCentral = Location "KoreaCentral"
        static member KoreaSouth = Location "KoreaSouth"
        static member FranceCentral = Location "FranceCentral"
        static member FranceSouth = Location "FranceSouth"
        static member AustraliaCentral = Location "AustraliaCentral"
        static member AustraliaCentral2 = Location "AustraliaCentral2"
        static member UAECentral = Location "UAECentral"
        static member UAENorth = Location "UAENorth"
        static member SouthAfricaNorth = Location "SouthAfricaNorth"
        static member SouthAfricaWest = Location "SouthAfricaWest"
        static member SwitzerlandNorth = Location "SwitzerlandNorth"
        static member SwitzerlandWest = Location "SwitzerlandWest"
        static member GermanyNorth = Location "GermanyNorth"
        static member GermanyWestCentral = Location "GermanyWestCentral"
        static member NorwayWest = Location "NorwayWest"
        static member NorwayEast = Location "NorwayEast"
        static member Global = Location "global"

type OS = Windows | Linux

type [<Measure>] Gb
type [<Measure>] Mb
type [<Measure>] Mbps
type [<Measure>] Hours
type [<Measure>] Days
type [<Measure>] VCores
type IsoDateTime =
    | IsoDateTime of string
    static member OfTimeSpan (d:TimeSpan) = d |> System.Xml.XmlConvert.ToString |> IsoDateTime
    member this.Value = match this with IsoDateTime value -> value
type TransmissionProtocol = TCP | UDP
type TlsVersion = Tls10 | Tls11 | Tls12
type EnvVar =
    /// Use for non-secret environment variables to be surfaced in the container. These will be stored in cleartext in the ARM template.
    | EnvValue of string
    /// Use for secret environment variables to be surfaced in the container securely. These will be provided as secure parameters to the ARM template.
    | SecureEnvValue of SecureParameter
    static member create (name:string) (value:string) = name, EnvValue value
    static member createSecure (name:string) (paramName:string) = name, SecureEnvValue (SecureParameter paramName)

module Mb =
    let toBytes (mb:int<Mb>) = int64 mb * 1024L * 1024L
module Vm =
    type VMSize =
        | Basic_A0
        | Basic_A1
        | Basic_A2
        | Basic_A3
        | Basic_A4
        | Standard_A0
        | Standard_A1
        | Standard_A2
        | Standard_A3
        | Standard_A4
        | Standard_A5
        | Standard_A6
        | Standard_A7
        | Standard_A8
        | Standard_A9
        | Standard_A10
        | Standard_A11
        | Standard_A1_v2
        | Standard_A2_v2
        | Standard_A4_v2
        | Standard_A8_v2
        | Standard_A2m_v2
        | Standard_A4m_v2
        | Standard_A8m_v2
        | Standard_B1s
        | Standard_B1ms
        | Standard_B2s
        | Standard_B2ms
        | Standard_B4ms
        | Standard_B8ms
        | Standard_D1
        | Standard_D2
        | Standard_D3
        | Standard_D4
        | Standard_D11
        | Standard_D12
        | Standard_D13
        | Standard_D14
        | Standard_D1_v2
        | Standard_D2_v2
        | Standard_D3_v2
        | Standard_D4_v2
        | Standard_D5_v2
        | Standard_D2_v3
        | Standard_D4_v3
        | Standard_D8_v3
        | Standard_D16_v3
        | Standard_D32_v3
        | Standard_D64_v3
        | Standard_D2s_v3
        | Standard_D4s_v3
        | Standard_D8s_v3
        | Standard_D16s_v3
        | Standard_D32s_v3
        | Standard_D64s_v3
        | Standard_D11_v2
        | Standard_D12_v2
        | Standard_D13_v2
        | Standard_D14_v2
        | Standard_D15_v2
        | Standard_DS1
        | Standard_DS2
        | Standard_DS3
        | Standard_DS4
        | Standard_DS11
        | Standard_DS12
        | Standard_DS13
        | Standard_DS14
        | Standard_DS1_v2
        | Standard_DS2_v2
        | Standard_DS3_v2
        | Standard_DS4_v2
        | Standard_DS5_v2
        | Standard_DS11_v2
        | Standard_DS12_v2
        | Standard_DS13_v2
        | Standard_DS14_v2
        | Standard_DS15_v2
        | Standard_DS13_4_v2
        | Standard_DS13_2_v2
        | Standard_DS14_8_v2
        | Standard_DS14_4_v2
        | Standard_E2_v3_v3
        | Standard_E4_v3
        | Standard_E8_v3
        | Standard_E16_v3
        | Standard_E32_v3
        | Standard_E64_v3
        | Standard_E2s_v3
        | Standard_E4s_v3
        | Standard_E8s_v3
        | Standard_E16s_v3
        | Standard_E32s_v3
        | Standard_E64s_v3
        | Standard_E32_16_v3
        | Standard_E32_8s_v3
        | Standard_E64_32s_v3
        | Standard_E64_16s_v3
        | Standard_F1
        | Standard_F2
        | Standard_F4
        | Standard_F8
        | Standard_F16
        | Standard_F1s
        | Standard_F2s
        | Standard_F4s
        | Standard_F8s
        | Standard_F16s
        | Standard_F2s_v2
        | Standard_F4s_v2
        | Standard_F8s_v2
        | Standard_F16s_v2
        | Standard_F32s_v2
        | Standard_F64s_v2
        | Standard_F72s_v2
        | Standard_G1
        | Standard_G2
        | Standard_G3
        | Standard_G4
        | Standard_G5
        | Standard_GS1
        | Standard_GS2
        | Standard_GS3
        | Standard_GS4
        | Standard_GS5
        | Standard_GS4_8
        | Standard_GS4_4
        | Standard_GS5_16
        | Standard_GS5_8
        | Standard_H8
        | Standard_H16
        | Standard_H8m
        | Standard_H16m
        | Standard_H16r
        | Standard_H16mr
        | Standard_L4s
        | Standard_L8s
        | Standard_L16s
        | Standard_L32s
        | Standard_M64s
        | Standard_M64ms
        | Standard_M128s
        | Standard_M128ms
        | Standard_M64_32ms
        | Standard_M64_16ms
        | Standard_M128_64ms
        | Standard_M128_32ms
        | Standard_NC6
        | Standard_NC12
        | Standard_NC24
        | Standard_NC24r
        | Standard_NC6s_v2
        | Standard_NC12s_v2
        | Standard_NC24s_v2
        | Standard_NC24rs_v2
        | Standard_NC6s_v3
        | Standard_NC12s_v3
        | Standard_NC24s_v3
        | Standard_NC24rs_v3
        | Standard_ND6s
        | Standard_ND12s
        | Standard_ND24s
        | Standard_ND24rs
        | Standard_NV6
        | Standard_NV12
        | Standard_NV24
        | CustomImage of string
        member this.ArmValue = match this with CustomImage c -> c | _ -> this.ToString()
    type Offer = Offer of string member this.ArmValue = match this with Offer o -> o
    type Publisher = Publisher of string member this.ArmValue = match this with Publisher p -> p
    type VmImageSku = ImageSku of string member this.ArmValue = match this with ImageSku i -> i
    type ImageDefinition =
        { Offer : Offer
          Publisher : Publisher
          Sku : VmImageSku
          OS : OS }
    let makeVm os offer publisher sku = { Offer = Offer offer; Publisher = Publisher publisher; OS = os; Sku = ImageSku sku }
    let makeWindowsVm = makeVm Windows "WindowsServer" "MicrosoftWindowsServer"
    let makeLinuxVm = makeVm Linux

    let CentOS_75 = makeLinuxVm "CentOS" "OpenLogic" "7.5"
    let CoreOS_Stable = makeLinuxVm "CoreOS" "CoreOS" "Stable"
    let debian_10 = makeLinuxVm "debian-10" "Debian" "10"
    let openSUSE_423 = makeLinuxVm "openSUSE-Leap" "SUSE" "42.3"
    let RHEL_7RAW = makeLinuxVm "RHEL" "RedHat" "7-RAW"
    let SLES_15 = makeLinuxVm "SLES" "SUSE" "15"
    let UbuntuServer_1804LTS = makeLinuxVm "UbuntuServer" "Canonical" "18.04-LTS"

    let WindowsServer_2019Datacenter = makeWindowsVm "2019-Datacenter"
    let WindowsServer_2016Datacenter = makeWindowsVm "2016-Datacenter"
    let WindowsServer_2012R2Datacenter = makeWindowsVm "2012-R2-Datacenter"
    let WindowsServer_2012Datacenter = makeWindowsVm "2012-Datacenter"
    let WindowsServer_2008R2SP1 = makeWindowsVm "2008-R2-SP1"
    /// The type of disk to use.
    type DiskType =
        | StandardSSD_LRS
        | Standard_LRS
        | Premium_LRS
        member this.ArmValue = match this with x -> x.ToString()

    /// Represents a disk in a VM.
    type DiskInfo = { Size : int; DiskType : DiskType }

module internal Validation =
    let (<+>) a b v = a v && b v
    let (<|>) a b v = a v || b v
    let (<!>) a b e s =
        match a e s, b e s with
        | Ok _, Ok _ -> Ok ()
        | Error x, _
        | _, Error x -> Error x

    let isNonEmpty entity s = if String.IsNullOrWhiteSpace s then Error $"%s{entity} cannot be empty" else Ok()
    let notLongerThan max entity (s:string) = if s.Length > max then Error $"%s{entity} max length is %d{max}, but here is {s.Length} ('{s}')" else Ok()
    let notShorterThan min entity (s:string) = if s.Length < min then Error $"%s{entity} min length is %d{min}, but here is {s.Length} ('{s}')" else Ok()
    let lengthBetween min max entity (s:string) = s |> notLongerThan max entity |> Result.bind (fun _ -> s |> notShorterThan min entity)
    let containsOnly (message, predicate) entity (s:string) = if s |> Seq.exists (predicate >> not) then Error $"%s{entity} can only contain %s{message} ('{s}')" else Ok()
    let cannotContain (message, predicate) entity (s:string) = if s |> Seq.exists predicate then Error $"%s{entity} do not allow %s{message} ('{s}')" else Ok()
    let startsWith (message, predicate) entity (s:string) = if not (predicate s.[0]) then Error $"%s{entity} must start with %s{message} ('{s}')" else Ok()
    let endsWith (message, predicate) entity (s:string) = if not (predicate s.[s.Length - 1]) then Error $"%s{entity} must end with %s{message} ('{s}')" else Ok()
    let cannotStartWith (message, predicate) entity (s:string) = if predicate s.[0] then Error $"%s{entity} cannot start with %s{message} ('{s}')" else Ok()
    let cannotEndWith (message, predicate) entity (s:string) = if predicate s.[s.Length - 1] then Error $"%s{entity} cannot end with %s{message} ('{s}')" else Ok()
    let arb (message, predicate) entity s = if predicate s then Error $"%s{entity} %s{message} ('%s{s}')" else Ok()
    let containsOnlyM containers =
        containers
        |> List.map containsOnly
        |> List.reduce (<!>)
    let lowercaseLetters = "lowercase letters", Char.IsLetter >> not <|> Char.IsLower
    let aLetterOrNumber = "an alphanumeric character", Char.IsLetterOrDigit
    let lettersOrNumbers = "alphanumeric characters", Char.IsLetterOrDigit
    let aDash = "a dash", ((=) '-')
    let lettersNumbersOrDash = "alphanumeric characters or the dash", Char.IsLetterOrDigit <|> (snd aDash)
    let nonEmptyLengthBetween a b = isNonEmpty <!> lengthBetween a b
    let validate entity text rules =
        rules
        |> Seq.choose (fun v ->
            match v entity text with
            | Error m -> Some (Error m)
            | Ok _ -> None)
        |> Seq.tryHead
        |> Option.defaultValue (Ok text)

module CosmosDbValidation =
    open Validation
    type CosmosDbName =
        private | CosmosDbName of ResourceName
        static member Create name =
            [ nonEmptyLengthBetween 3 44
              containsOnlyM [ lowercaseLetters; lettersNumbersOrDash ]
            ]
            |> validate "CosmosDb account names" name
            |> Result.map (ResourceName >> CosmosDbName)

        static member Create (ResourceName name) = CosmosDbName.Create name
        member this.ResourceName = match this with CosmosDbName name -> name

module Storage =
    open Validation
    type StorageAccountName =
        private | StorageAccountName of ResourceName
        static member Create name =
            [ nonEmptyLengthBetween 3 24
              containsOnlyM [ lowercaseLetters; lettersOrNumbers ]
            ]
            |> validate "Storage account names" name
            |> Result.map (ResourceName >> StorageAccountName)

        static member Create (ResourceName name) = StorageAccountName.Create name
        member this.ResourceName = match this with StorageAccountName name -> name

    type StorageResourceName =
        private | StorageResourceName of ResourceName
        static member Create name =
            [ nonEmptyLengthBetween 3 63
              startsWith aLetterOrNumber
              endsWith aLetterOrNumber
              containsOnlyM [ lettersNumbersOrDash; lowercaseLetters ]
              arb ("do not allow consecutive dashes", fun s -> s.Contains "--") ]
            |> validate "Storage resource names" name
            |> Result.map (ResourceName >> StorageResourceName)

        static member Create (ResourceName name) = StorageResourceName.Create name
        member this.ResourceName = match this with StorageResourceName name -> name

    type DefaultAccessTier = Hot | Cool
    type StoragePerformance = Standard | Premium
    type BasicReplication = LRS | ZRS
    type BlobReplication = LRS | GRS | RAGRS
    type V1Replication = LRS of StoragePerformance | GRS | RAGRS
    type V2Replication = LRS of StoragePerformance | GRS | ZRS | GZRS | RAGRS | RAGZRS
    type GeneralPurpose = V1 of V1Replication | V2 of V2Replication * DefaultAccessTier option
    type Sku =
        | GeneralPurpose of GeneralPurpose
        | Blobs of BlobReplication * DefaultAccessTier option
        | BlockBlobs of BasicReplication
        | Files of BasicReplication
        /// General Purpose V2 Standard LRS with no default access tier.
        static member Standard_LRS = GeneralPurpose (V2 (LRS Standard, None))
        /// General Purpose V2 Premium LRS with no default access tier.
        static member Premium_LRS = GeneralPurpose (V2 (LRS Premium, None))
        /// General Purpose V2 Standard GRS with no default access tier.
        static member Standard_GRS = GeneralPurpose (V2 (GRS, None))
        /// General Purpose V2 Standard RAGRS with no default access tier.
        static member Standard_RAGRS = GeneralPurpose (V2 (RAGRS, None))
        /// General Purpose V2 Standard ZRS with no default access tier.
        static member Standard_ZRS = GeneralPurpose (V2 (ZRS, None))
        /// General Purpose V2 Standard GZRS with no default access tier.
        static member Standard_GZRS = GeneralPurpose (V2 (GZRS, None))
        /// General Purpose V2 Standard RAGZRS with no default access tier.
        static member Standard_RAGZRS = GeneralPurpose (V2 (RAGZRS, None))

    type StorageContainerAccess =
        | Private
        | Container
        | Blob

    /// The type of action to take when defining a lifecycle policy.
    type LifecyclePolicyAction =
        | CoolAfter of int<Days>
        | ArchiveAfter of int<Days>
        | DeleteAfter of int<Days>
        | DeleteSnapshotAfter of int<Days>

    /// Represents no filters for a lifecycle rule
    let NoRuleFilters : string list = []

module WebApp =
    type WorkerSize = Small | Medium | Large | Serverless
    type Cors = AllOrigins | SpecificOrigins of origins : Uri list * allowCredentials : bool option
    type Sku =
        | Shared
        | Free
        | Basic of string
        | Standard of string
        | Premium of string
        | PremiumV2 of string
        | PremiumV3 of string
        | Isolated of string
        | Dynamic
        static member D1 = Shared
        static member F1 = Free
        static member B1 = Basic "B1"
        static member B2 = Basic "B2"
        static member B3 = Basic "B3"
        static member S1 = Standard "S1"
        static member S2 = Standard "S2"
        static member S3 = Standard "S3"
        static member P1 = Premium "P1"
        static member P2 = Premium "P2"
        static member P3 = Premium "P3"
        static member P1V2 = PremiumV2 "P1V2"
        static member P2V2 = PremiumV2 "P2V2"
        static member P3V2 = PremiumV2 "P3V2"
        static member P1V3 = PremiumV3 "P1V3"
        static member P2V3 = PremiumV3 "P2V3"
        static member P3V3 = PremiumV3 "P3V3"
        static member I1 = Isolated "I1"
        static member I2 = Isolated "I2"
        static member I3 = Isolated "I3"
        static member Y1 = Dynamic
    type ConnectionStringKind = MySql | SQLServer | SQLAzure | Custom | NotificationHub | ServiceBus | EventHub | ApiHub | DocDb | RedisCache | PostgreSQL
    type ExtensionName = ExtensionName of string
    type Bitness = Bits32 | Bits64
    module Extensions =
        /// The Microsoft.AspNetCore.AzureAppServices logging extension.
        let Logging = ExtensionName "Microsoft.AspNetCore.AzureAppServices.SiteExtension"

module CognitiveServices =
    /// Type of SKU. See https://docs.microsoft.com/en-us/rest/api/cognitiveservices/accountmanagement/resourceskus/list
    type Sku =
        /// Free Tier
        | F0
        | S0
        | S1
        | S2
        | S3
        | S4

    type Kind =
        | AllInOne
        | AnomalyDetector
        | CognitiveServices
        | ComputerVision
        | ContentModerator
        | CustomVision_Prediction | CustomVision_Training
        | Face
        | FormRecognizer
        | ImmersiveReader
        | InkRecognizer
        | LUIS | LUIS_Authoring
        | Personalizer
        | QnAMaker
        | SpeakerRecognition
        | SpeechServices
        | TextAnalytics
        | TextTranslation

module BingSearch =
    /// Type of SKU. See https://www.microsoft.com/en-us/bing/apis/pricing
    type Sku =
        /// Free Tier
        | F1
        | S0
        | S1
        | S2
        | S3
        | S4
        | S5
        | S6
        | S7
        | S8
        | S9

module ContainerRegistry =
    /// Container Registry SKU
    type Sku =
        | Basic
        | Standard
        | Premium

module Search =
    type HostingMode = Default | HighDensity
    /// The SKU of the search service you want to create. E.g. free or standard.
    type Sku =
        | Free
        | Basic
        | Standard
        | Standard2
        | Standard3 of HostingMode
        | StorageOptimisedL1
        | StorageOptimisedL2

module Sql =
    [<Measure>] type DTU

    type Gen5Series =
        | Gen5_2
        | Gen5_4
        | Gen5_6
        | Gen5_8
        | Gen5_10
        | Gen5_12
        | Gen5_14
        | Gen5_16
        | Gen5_18
        | Gen5_20
        | Gen5_24
        | Gen5_32
        | Gen5_40
        | Gen5_80
        member this.Name = Reflection.FSharpValue.GetUnionFields(this, typeof<Gen5Series>) |> fun (v,_) -> v.Name

    type FSeries =
        | Fsv2_8
        | Fsv2_10
        | Fsv2_12
        | Fsv2_14
        | Fsv2_16
        | Fsv2_18
        | Fsv2_20
        | Fsv2_24
        | Fsv2_32
        | Fsv2_36
        | Fsv2_72
        member this.Name = Reflection.FSharpValue.GetUnionFields(this, typeof<FSeries>) |> fun (v,_) -> v.Name

    type MSeries =
        | M_8
        | M_10
        | M_12
        | M_14
        | M_16
        | M_18
        | M_20
        | M_24
        | M_32
        | M_64
        | M_128
        member this.Name = Reflection.FSharpValue.GetUnionFields(this, typeof<MSeries>) |> fun (v,_) -> v.Name

    type VCoreSku =
        | MemoryIntensive of MSeries
        | CpuIntensive of FSeries
        | GeneralPurpose of Gen5Series
        | BusinessCritical of Gen5Series
        | Hyperscale of Gen5Series
        member this.Edition =
            match this with
            | GeneralPurpose _ | CpuIntensive _ -> "GeneralPurpose"
            | BusinessCritical _ | MemoryIntensive _ -> "BusinessCritical"
            | Hyperscale _ -> "Hyperscale"
         member this.Name =
            match this with
            | GeneralPurpose g -> "GP_" + g.Name
            | BusinessCritical b -> "BC_" + b.Name
            | Hyperscale h -> "HS_" + h.Name
            | MemoryIntensive m -> "BC_" + m.Name
            | CpuIntensive c -> "GP_" + c.Name

    type DtuSku =
        | Free
        | Basic
        | Standard of string
        | Premium of string
        static member S0 = Standard "S0"
        static member S1 = Standard "S1"
        static member S2 = Standard "S2"
        static member S3 = Standard "S3"
        static member S4 = Standard "S4"
        static member S6 = Standard "S6"
        static member S7 = Standard "S7"
        static member S9 = Standard "S9"
        static member S12 = Standard "S12"
        static member P1 = Premium "P1"
        static member P2 = Premium "P2"
        static member P4 = Premium "P4"
        static member P6 = Premium "P6"
        static member P11 = Premium "P11"
        static member P15 = Premium "P15"
        member this.Edition =
            match this with
            | Free -> "Free"
            | Basic -> "Basic"
            | Standard _ -> "Standard"
            | Premium _ -> "Premium"
         member this.Name =
            match this with
            | Free -> "Free"
            | Basic -> "Basic"
            | Standard s -> s
            | Premium p -> p

    type SqlLicense =
        | AzureHybridBenefit
        | LicenseRequired
        member this.ArmValue = match this with AzureHybridBenefit -> "BasePrice" | LicenseRequired -> "LicenseIncluded"
    type DbPurchaseModel =
        | DTU of DtuSku
        | VCore of VCoreSku * SqlLicense
        member this.Edition = match this with DTU d -> d.Edition | VCore (v, _) -> v.Edition
        member this.Name = match this with DTU d -> d.Name | VCore (v, _) -> v.Name

    type PoolSku =
        | BasicPool of int
        | StandardPool of int
        | PremiumPool of int
        static member Standard50 = StandardPool 50
        static member Standard100 = StandardPool 100
        static member Standard200 = StandardPool 200
        static member Standard300 = StandardPool 300
        static member Standard400 = StandardPool 400
        static member Standard800 = StandardPool 800
        static member Standard1200 = StandardPool 1200
        static member Standard1600 = StandardPool 1600
        static member Standard2000 = StandardPool 2000
        static member Standard2500 = StandardPool 2500
        static member Standard3000 = StandardPool 3000
        static member Premium125 = PremiumPool 125
        static member Premium250 = PremiumPool 250
        static member Premium500 = PremiumPool 500
        static member Premium1000 = PremiumPool 1000
        static member Premium1500 = PremiumPool 1500
        static member Premium2000 = PremiumPool 2000
        static member Premium2500 = PremiumPool 2500
        static member Premium3000 = PremiumPool 3000
        static member Premium3500 = PremiumPool 3500
        static member Premium4000 = PremiumPool 4000
        static member Basic50 = BasicPool 50
        static member Basic100 = BasicPool 100
        static member Basic200 = BasicPool 200
        static member Basic300 = BasicPool 300
        static member Basic400 = BasicPool 400
        static member Basic800 = BasicPool 800
        static member Basic1200 = BasicPool 1200
        static member Basic1600 = BasicPool 1600
        member this.Name =
            match this with
            | BasicPool _ -> "BasicPool"
            | StandardPool _ -> "StandardPool"
            | PremiumPool _ -> "PremiumPool"
        member this.Edition =
            match this with
            | BasicPool _ -> "Basic"
            | StandardPool _ -> "Standard"
            | PremiumPool _ -> "Premium"
        member this.Capacity =
            match this with
            | BasicPool c
            | StandardPool c
            | PremiumPool c ->
                c
    open Validation
    type SqlAccountName =
        private | SqlAccountName of ResourceName
        static member Create name =
            [ nonEmptyLengthBetween 1 63
              cannotStartWith aDash
              cannotEndWith aDash
              containsOnlyM [ lowercaseLetters; lettersNumbersOrDash ]
            ]
            |> validate "SQL account names" name
            |> Result.map (ResourceName >> SqlAccountName)

        static member Create (ResourceName name) = SqlAccountName.Create name
        member this.ResourceName = match this with SqlAccountName name -> name


/// Represents a role that can be granted to an identity.
type RoleId =
    | RoleId of {| Name:string; Id : Guid |}
    member this.ArmValue =
        match this with
        | RoleId roleId ->
            $"concat('/subscriptions/', subscription().subscriptionId, '/providers/Microsoft.Authorization/roleDefinitions/', '{roleId.Id}')"
            |> ArmExpression.create
    member this.Name = match this with (RoleId v) -> v.Name
    member this.Id = match this with (RoleId v) -> v.Id

module Identity =

    /// Represents a User Assigned Identity, and the ability to create a Principal Id from it.
    type UserAssignedIdentity =
        | UserAssignedIdentity of ResourceId
        member private this.CreateExpression field =
            let (UserAssignedIdentity resourceId) = this
            ArmExpression
                .create($"reference({resourceId.ArmExpression.Value}).%s{field}")
                .WithOwner(resourceId)
        member this.PrincipalId = this.CreateExpression "principalId" |> PrincipalId
        member this.ClientId = this.CreateExpression "clientId"
        member this.ResourceId = match this with UserAssignedIdentity r -> r

    type SystemIdentity =
        | SystemIdentity of ResourceId
        member this.ResourceId = match this with SystemIdentity r -> r
        member private this.CreateExpression field =
            let identity = this.ResourceId.ArmExpression.Value
            ArmExpression
                .create($"reference({identity}, '{this.ResourceId.Type.ApiVersion}', 'full').identity.%s{field}")
                .WithOwner(this.ResourceId)
        member this.PrincipalId = this.CreateExpression "principalId" |> PrincipalId
        member this.ClientId = this.CreateExpression "clientId"

    /// Represents an identity that can be assigned to a resource for impersonation.
    type ManagedIdentity =
        { SystemAssigned : FeatureFlag
          UserAssigned : UserAssignedIdentity list }
        member this.Dependencies = this.UserAssigned |> List.map(fun u -> u.ResourceId)
        static member Empty = { SystemAssigned = Disabled; UserAssigned = [] }
        static member (+) (a, b) =
            { SystemAssigned = (a.SystemAssigned.AsBoolean || b.SystemAssigned.AsBoolean) |> FeatureFlag.ofBool
              UserAssigned = a.UserAssigned @ b.UserAssigned |> List.distinct }
        static member (+) (managedIdentity, userAssignedIdentity:UserAssignedIdentity) =
            { managedIdentity with UserAssigned = userAssignedIdentity :: managedIdentity.UserAssigned }

module ContainerGroup =
    type PortAccess = PublicPort | InternalPort
    type RestartPolicy = NeverRestart | AlwaysRestart | RestartOnFailure
    type IpAddressType =
        | PublicAddress
        | PublicAddressWithDns of DnsName:string
        | PrivateAddress
    /// A secret file that will be attached to a container group.
    type SecretFile =
        /// A secret file which will be encoded as base64 data.
        | SecretFileContents of Name:string * Secret:byte array
        /// A secret file which will provided by an ARM parameter at runtime.
        | SecretFileParameter of Name:string * Secret:SecureParameter
    /// A container group volume.
    [<RequireQualifiedAccess>]
    type Volume =
        /// Mounts an empty directory on the container group.
        | EmptyDirectory
        /// Mounts an Azure File Share in the same resource group, performing a key lookup.
        | AzureFileShare of ShareName:ResourceName * StorageAccountName:Storage.StorageAccountName
        /// A git repo volume, clonable by public HTTPS access.
        | GitRepo of Repository:Uri * Directory:string option * Revision:string option
        /// Mounts a volume containing secret files.
        | Secret of SecretFile list

module ContainerService =
    type NetworkPlugin =
        | Kubenet
        | AzureCni
        member this.ArmValue =
            match this with
            | Kubenet -> "kubenet"
            | AzureCni -> "azure"

module Redis =
    type Sku = Basic | Standard | Premium

module EventHub =
    /// The SKU of the event hub instance.
    type EventHubSku =
        | Basic
        | Standard
        | Premium
    type InflateSetting = ManualInflate | AutoInflate of maxThroughput:int
    type AuthorizationRuleRight = Manage | Send | Listen

module KeyVault =
    type Bypass = AzureServices | NoTraffic
    type SoftDeletionMode = SoftDeleteWithPurgeProtection | SoftDeletionOnly
    type DefaultAction = Allow | Deny
    type Key = Encrypt | Decrypt | WrapKey | UnwrapKey | Sign | Verify | Get | List | Create | Update | Import | Delete | Backup | Restore | Recover | Purge static member All = makeAll<Key>
    type Secret = Get | List | Set | Delete | Backup | Restore | Recover | Purge static member All = makeAll<Secret> static member ReadSecrets = [ Get; List ]
    type Certificate = Get | List | Delete | Create | Import | Update | ManageContacts | GetIssuers | ListIssuers | SetIssuers | DeleteIssuers | ManageIssuers | Recover | Purge | Backup | Restore static member All = makeAll<Certificate>
    type Storage = Get | List | Delete | Set | Update | RegenerateKey | Recover | Purge | Backup | Restore | SetSas | ListSas | GetSas | DeleteSas static member All = makeAll<Storage>

    type Sku =
    | Standard
    | Premium
        member this.ArmValue =
            match this with
            | Standard -> "standard"
            | Premium -> "premium"
module ExpressRoute =
    type Tier = Standard | Premium
    type Family = UnlimitedData | MeteredData
    type PeeringType = AzurePrivatePeering | MicrosoftPeering member this.Value = this.ToString()

module VirtualNetworkGateway =
    type PrivateIpAllocationMethod = DynamicPrivateIp | StaticPrivateIp of System.Net.IPAddress
    [<RequireQualifiedAccess>]
    type ErGatewaySku =
        | Standard
        | HighPerformance
        | UltraPerformance
        | ErGw1AZ
        | ErGw2AZ
        | ErGw3AZ
        member this.ArmValue =
            match this with
            | Standard -> "Standard"
            | HighPerformance -> "HighPerformance"
            | UltraPerformance -> "UltraPerformance"
            | ErGw1AZ -> "ErGw1AZ"
            | ErGw2AZ -> "ErGw2AZ"
            | ErGw3AZ -> "ErGw3AZ"
    [<RequireQualifiedAccess>]
    type VpnGatewaySku =
        | Basic
        | VpnGw1
        | VpnGw1AZ
        | VpnGw2
        | VpnGw2AZ
        | VpnGw3
        | VpnGw3AZ
        | VpnGw4
        | VpnGw4AZ
        | VpnGw5
        | VpnGw5AZ
        member this.ArmValue =
            match this with
            | Basic -> "Basic"
            | VpnGw1 -> "VpnGw1"
            | VpnGw1AZ -> "VpnGw1AZ"
            | VpnGw2 -> "VpnGw2"
            | VpnGw2AZ -> "VpnGw2AZ"
            | VpnGw3 -> "VpnGw3"
            | VpnGw3AZ -> "VpnGw3AZ"
            | VpnGw4 -> "VpnGw4"
            | VpnGw4AZ -> "VpnGw4AZ"
            | VpnGw5 -> "VpnGw5"
            | VpnGw5AZ -> "VpnGw5AZ"
    [<RequireQualifiedAccess>]
    type VpnType =
        | PolicyBased
        | RouteBased
        member this.ArmValue =
            match this with
            | PolicyBased -> "PolicyBased"
            | RouteBased-> "RouteBased"
    [<RequireQualifiedAccess>]
    type GatewayType =
        | ExpressRoute of ErGatewaySku
        | Vpn of VpnGatewaySku
        member this.ArmValue =
            match this with
            | ExpressRoute _ -> "ExpressRoute"
            | Vpn _ -> "Vpn"
    [<RequireQualifiedAccess>]
    type ConnectionType =
        | ExpressRoute
        | IPsec
        | Vnet2Vnet
        member this.ArmValue =
            match this with
            | ExpressRoute _ -> "ExpressRoute"
            | IPsec -> "IPsec"
            | Vnet2Vnet -> "Vnet2Vnet"
module ServiceBus =
    type MessagingUnits = OneUnit | TwoUnits | FourUnits
    type Sku =
        | Basic
        | Standard
        | Premium of MessagingUnits
    type Rule =
        | SqlFilter of ResourceName * SqlExpression : string
        | CorrelationFilter of Name : ResourceName * CorrelationId : string option * Properties : Map<string, string>
        member this.Name =
            match this with
            | SqlFilter (name, _)
            | CorrelationFilter(name, _, _) -> name
        static member CreateCorrelationFilter (name, properties, ?correlationId) =
            CorrelationFilter (ResourceName name, correlationId, Map properties)
        static member CreateSqlFilter (name, expression) =
            SqlFilter (ResourceName name, expression)

module CosmosDb =
    /// The consistency policy of a CosmosDB account.
    type ConsistencyPolicy = Eventual | ConsistentPrefix | Session | BoundedStaleness of maxStaleness:int * maxIntervalSeconds : int | Strong
    /// The failover policy of a CosmosDB account.
    type FailoverPolicy = NoFailover | AutoFailover of secondaryLocation:Location | MultiMaster of secondaryLocation:Location
    /// The kind of index to use on a CosmoDB container.
    type IndexKind = Hash | Range
    /// The datatype for the key of index to use on a CosmoDB container.
    type IndexDataType = Number | String
    /// A request unit.
    [<Measure>]
    type RU

module PostgreSQL =
    type Sku =
        | Basic
        | GeneralPurpose
        | MemoryOptimized
        member this.Name =
            match this with
            | Basic -> "B"
            | GeneralPurpose -> "GP"
            | MemoryOptimized -> "MO"
    type Version = VS_9_5 | VS_9_6 | VS_10 | VS_11

module IotHub =
    type Sku = F1 | B1 | B2 | B3 | S1 | S2 | S3
    type Policy =
        | IotHubOwner | Service | Device | RegistryRead | RegistryReadWrite
        member this.Index =
            match this with
            | IotHubOwner -> 0
            | Service -> 1
            | Device -> 2
            | RegistryRead -> 3
            | RegistryReadWrite -> 4

module Maps =
    type Sku = S0 | S1

module SignalR =
    type Sku = Free | Standard

module DataLake =
    type Sku =
    | Consumption
    | Commitment_1TB
    | Commitment_10TB
    | Commitment_100TB
    | Commitment_500TB
    | Commitment_1PB
    | Commitment_5PB

/// A network represented by an IP address and CIDR prefix.
type public IPAddressCidr =
    { Address : System.Net.IPAddress
      Prefix : int }

/// Functions for IP networks and CIDR notation.
module IPAddressCidr =
    let parse (s:string) : IPAddressCidr =
        match s.Split([|'/'|], System.StringSplitOptions.RemoveEmptyEntries) with
        [| ip; prefix |] ->
            { Address = System.Net.IPAddress.Parse (ip.Trim ())
              Prefix = int prefix }
        | _ -> raise (System.ArgumentOutOfRangeException "Malformed CIDR, expecting an IP and prefix separated by '/'")
    let safeParse (s:string) : Result<IPAddressCidr, System.Exception> =
        try parse s |> Ok
        with ex -> Error ex
    let format (cidr:IPAddressCidr) = $"{cidr.Address}/{cidr.Prefix}"
    /// Gets uint32 representation of an IP address.
    let private num (ip:System.Net.IPAddress) =
        ip.GetAddressBytes() |> Array.rev |> fun bytes -> BitConverter.ToUInt32 (bytes, 0)
    /// Gets IP address from uint32 representations
    let private ofNum (num:uint32) =
        num |> BitConverter.GetBytes |> Array.rev |> System.Net.IPAddress
    let private ipRangeNums (cidr:IPAddressCidr) =
        let ipNumber = cidr.Address |> num
        let mask = 0xffffffffu <<< (32 - cidr.Prefix)
        ipNumber &&& mask, ipNumber ||| (mask ^^^ 0xffffffffu)
    /// Indicates if one CIDR block can fit entirely within another CIDR block
    let contains (inner:IPAddressCidr) (outer:IPAddressCidr) =
        // outer |> IPAddressCidr.contains inner
        let innerStart, innerFinish = ipRangeNums inner
        let outerStart, outerFinish = ipRangeNums outer
        outerStart <= innerStart && outerFinish >= innerFinish
    /// Calculates a range of IP addresses from an CIDR block.
    let ipRange (cidr:IPAddressCidr) =
        let first, last = ipRangeNums cidr
        first |> ofNum, last |> ofNum
    /// Sequence of IP addresses for a CIDR block.
    let addresses (cidr:IPAddressCidr) =
        let first, last = ipRangeNums cidr
        seq { for i in first..last do ofNum i }
    /// Carve a subnet out of an address space.
    let carveAddressSpace (addressSpace:IPAddressCidr) (subnetSizes:int list) = [
        let addressSpaceStart, addressSpaceEnd = addressSpace |> ipRangeNums
        let mutable startAddress = addressSpaceStart |> ofNum
        let mutable index = 0
        for size in subnetSizes do
                index <- index + 1
                let cidr = { Address = startAddress; Prefix = size }
                let first, last = cidr |> ipRangeNums
                let overlapping = first < (startAddress |> num)
                let last, cidr =
                    if overlapping then
                        let cidr = { Address = ofNum (last + 1u); Prefix = size }
                        let _, last = cidr |> ipRangeNums
                        last, cidr
                    else
                        last, cidr
                if last <= addressSpaceEnd then
                    startAddress <- (last + 1u) |> ofNum
                    cidr
                else
                    raise (IndexOutOfRangeException $"Unable to create subnet {index} of /{size}")
        ]

    /// The first two addresses are the network address and gateway address
    /// so not assignable.
    let assignable (cidr:IPAddressCidr) =
        if cidr.Prefix < 31 then // only has 2 addresses
            cidr |> addresses |> Seq.skip 2
        else
            Seq.empty

module NetworkSecurity =
    type Operation =
    | Allow
    | Deny
    module Operation =
        let ArmValue = function
        | Allow -> "Allow"
        | Deny -> "Deny"
    type Operation with
        member this.ArmValue = this |> Operation.ArmValue

    /// Network protocol supported in network security group rules.
    type NetworkProtocol =
    /// Any protocol
    | AnyProtocol
    /// Transmission Control Protocol
    | TCP
    /// User Datagram Protocol
    | UDP
    /// Internet Control Message Protocol
    | ICMP
    /// Authentication Header (IPSec)
    | AH
    /// Encapsulating Security Payload (IPSec)
    | ESP
    module NetworkProtocol =
        let ArmValue = function
            | AnyProtocol -> "*"
            | TCP -> "Tcp"
            | UDP -> "Udp"
            | ICMP -> "Icmp"
            | AH -> "Ah"
            | ESP -> "Esp"
    type NetworkProtocol with
        member this.ArmValue = this |> NetworkProtocol.ArmValue

    type Port =
        | Port of uint16
        | Range of First:uint16 * Last:uint16
        | AnyPort
        member this.ArmValue =
            match this with
            | Port num -> num |> string
            | Range (first,last) -> $"{first}-{last}"
            | AnyPort -> "*"
    module Port =
        let ArmValue (port:Port) = port.ArmValue

    type Endpoint =
        | Host of Net.IPAddress
        | Network of IPAddressCidr
        | Tag of string
        | AnyEndpoint
        member this.ArmValue =
            match this with
            | Host ip -> string ip
            | Network cidr -> cidr |> IPAddressCidr.format
            | Tag tag -> tag
            | AnyEndpoint -> "*"
    module Endpoint =
        let ArmValue (endpoint:Endpoint) = endpoint.ArmValue

    type NetworkService = NetworkService of name:string * Port

    type TrafficDirection = Inbound | Outbound
    module TrafficDirection =
        let ArmValue = function | Inbound -> "Inbound" | Outbound -> "Outbound"
    type TrafficDirection with
        member this.ArmValue = this |> TrafficDirection.ArmValue

module PublicIpAddress =
    type AllocationMethod =
        | Dynamic
        | Static
        member this.ArmValue =
            match this with
            | Dynamic -> "Dynamic"
            | Static -> "Static"
    type Sku =
        | Basic
        | Standard
        member this.ArmValue =
            match this with
            | Basic -> "Basic"
            | Standard -> "Standard"

module Cdn =
    type Sku =
    | Custom_Verizon
    | Premium_Verizon
    | Premium_ChinaCdn
    | Standard_Akamai
    | Standard_ChinaCdn
    | Standard_Microsoft
    | Standard_Verizon

    type QueryStringCachingBehaviour =
    | IgnoreQueryString
    | BypassCaching
    | UseQueryString
    | NotSet

    type OptimizationType =
    | GeneralWebDelivery
    | GeneralMediaStreaming
    | VideoOnDemandMediaStreaming
    | LargeFileDownload
    | DynamicSiteAcceleration

module EventGrid =
    [<Struct>] type EventGridEvent<'T> = EventGridEvent of string member this.Value = match this with EventGridEvent s -> s

/// Built in Azure roles (https://docs.microsoft.com/en-us/azure/role-based-access-control/built-in-roles)
module Dns =
    type DnsZoneType = Public | Private
    type DnsRecordType =
        | A of TargetResource : ResourceName option * ARecords : string list
        | AAAA of TargetResource : ResourceName option * AaaaRecords : string list
        | CName of TargetResource : ResourceName option * CNameRecord : string option
        | NS of NsRecords : string list
        | PTR of PtrRecords : string list
        | TXT of TxtRecords : string list
        | MX of {| Preference : int; Exchange : string |} list

module Databricks =
    type KeySource = Databricks | KeyVault member this.ArmValue = match this with Databricks -> "Default" | KeyVault -> "MicrosoftKeyVault"
    type Sku = Standard | Premium member this.ArmValue = match this with Standard -> "standard" | Premium -> "premium"

<<<<<<< HEAD
module Resource =
    /// Creates a unique IArmResource from an arbitrary object.
    let ofObj armObject =
        { new IArmResource with
             member _.ResourceId = ResourceId.create (ResourceType("", ""), ResourceName (System.Guid.NewGuid().ToString()))
             member _.JsonModel = armObject }

    /// Creates a unique IArmResource from a JSON string containing the output you want.
    let ofJson json = json |> Newtonsoft.Json.Linq.JObject.Parse |> ofObj

module Json =
    /// Creates a unique IArmResource from a JSON string containing the output you want.
    let toIArmResource = Resource.ofJson

module Subscription =
    /// Gets an ARM expression pointing to the tenant id of the current subscription.
    let TenantId = ArmExpression.create "subscription().tenantid"
=======
namespace Farmer.DiagnosticSettings

open Farmer
open System

[<AutoOpen>]
module private Helpers =
    let (|InBounds|OutOfBounds|) days =
        if days > 365<Days> then OutOfBounds days
        elif days < 1<Days> then OutOfBounds days
        else InBounds days

[<Struct>]
type LogCategory = LogCategory of string member this.Value = match this with LogCategory v -> v

type RetentionPolicy =
    { Enabled : bool
      RetentionPeriod : int<Days> }
    static member Create (retentionPeriod, ?enabled) =
        match retentionPeriod with
        | OutOfBounds days ->
            failwith $"The retention period must be between 1 and 365 days. It is currently {days}."
        | InBounds _ ->
            { Enabled = defaultArg enabled true
              RetentionPeriod = retentionPeriod }

type MetricSetting =
    { Category : string
      TimeGrain : TimeSpan option
      Enabled : bool
      RetentionPolicy : RetentionPolicy option }
    static member Create (category, ?retentionPeriod, ?timeGrain) =
        { Category = category
          TimeGrain = timeGrain
          Enabled = true
          RetentionPolicy = retentionPeriod |> Option.map (fun days -> RetentionPolicy.Create (days, true)) }

type LogSetting =
    { Category : LogCategory
      Enabled : bool
      RetentionPolicy : RetentionPolicy option }
    static member Create (category, ?retentionPeriod) =
        { Category = category
          Enabled = true
          RetentionPolicy = retentionPeriod |> Option.map (fun days -> RetentionPolicy.Create (days, true)) }
    static member Create (category, ?retentionPeriod) =
        LogSetting.Create(LogCategory category, ?retentionPeriod = retentionPeriod)

/// Represents the kind of destination for log analytics
type LogAnalyticsDestination = AzureDiagnostics | Dedicated
>>>>>>> 6aacc9a2
<|MERGE_RESOLUTION|>--- conflicted
+++ resolved
@@ -1144,7 +1144,6 @@
     type KeySource = Databricks | KeyVault member this.ArmValue = match this with Databricks -> "Default" | KeyVault -> "MicrosoftKeyVault"
     type Sku = Standard | Premium member this.ArmValue = match this with Standard -> "standard" | Premium -> "premium"
 
-<<<<<<< HEAD
 module Resource =
     /// Creates a unique IArmResource from an arbitrary object.
     let ofObj armObject =
@@ -1162,7 +1161,8 @@
 module Subscription =
     /// Gets an ARM expression pointing to the tenant id of the current subscription.
     let TenantId = ArmExpression.create "subscription().tenantid"
-=======
+
+
 namespace Farmer.DiagnosticSettings
 
 open Farmer
@@ -1212,5 +1212,4 @@
         LogSetting.Create(LogCategory category, ?retentionPeriod = retentionPeriod)
 
 /// Represents the kind of destination for log analytics
-type LogAnalyticsDestination = AzureDiagnostics | Dedicated
->>>>>>> 6aacc9a2
+type LogAnalyticsDestination = AzureDiagnostics | Dedicated