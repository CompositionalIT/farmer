﻿namespace Farmer

open System

[<AutoOpen>]
module internal DuHelpers =
    let makeAll<'TUnion> =
        Reflection.FSharpType.GetUnionCases(typeof<'TUnion>)
        |> Array.map(fun t -> Reflection.FSharpValue.MakeUnion(t, null) :?> 'TUnion)
        |> Array.toList

[<AutoOpen>]
module LocationExtensions =
    type Location with
        static member EastAsia = Location "EastAsia"
        static member SoutheastAsia = Location "SoutheastAsia"
        static member CentralUS = Location "CentralUS"
        static member EastUS = Location "EastUS"
        static member EastUS2 = Location "EastUS2"
        static member WestUS = Location "WestUS"
        static member NorthCentralUS = Location "NorthCentralUS"
        static member SouthCentralUS = Location "SouthCentralUS"
        static member NorthEurope = Location "NorthEurope"
        static member WestEurope = Location "WestEurope"
        static member JapanWest = Location "JapanWest"
        static member JapanEast = Location "JapanEast"
        static member BrazilSouth = Location "BrazilSouth"
        static member AustraliaEast = Location "AustraliaEast"
        static member AustraliaSoutheast = Location "AustraliaSoutheast"
        static member SouthIndia = Location "SouthIndia"
        static member CentralIndia = Location "CentralIndia"
        static member WestIndia = Location "WestIndia"
        static member CanadaCentral = Location "CanadaCentral"
        static member CanadaEast = Location "CanadaEast"
        static member UKSouth = Location "UKSouth"
        static member UKWest = Location "UKWest"
        static member WestCentralUS = Location "WestCentralUS"
        static member WestUS2 = Location "WestUS2"
        static member KoreaCentral = Location "KoreaCentral"
        static member KoreaSouth = Location "KoreaSouth"
        static member FranceCentral = Location "FranceCentral"
        static member FranceSouth = Location "FranceSouth"
        static member AustraliaCentral = Location "AustraliaCentral"
        static member AustraliaCentral2 = Location "AustraliaCentral2"
        static member UAECentral = Location "UAECentral"
        static member UAENorth = Location "UAENorth"
        static member SouthAfricaNorth = Location "SouthAfricaNorth"
        static member SouthAfricaWest = Location "SouthAfricaWest"
        static member SwitzerlandNorth = Location "SwitzerlandNorth"
        static member SwitzerlandWest = Location "SwitzerlandWest"
        static member GermanyNorth = Location "GermanyNorth"
        static member GermanyWestCentral = Location "GermanyWestCentral"
        static member NorwayWest = Location "NorwayWest"
        static member NorwayEast = Location "NorwayEast"
        static member Global = Location "global"

type OS = Windows | Linux

type [<Measure>] Gb
type [<Measure>] Mb
type [<Measure>] Mbps
type [<Measure>] Hours
type [<Measure>] Days
type [<Measure>] VCores
type IsoDateTime =
    | IsoDateTime of string
    static member OfTimeSpan (d:TimeSpan) = d |> System.Xml.XmlConvert.ToString |> IsoDateTime
    member this.Value = match this with IsoDateTime value -> value
type TransmissionProtocol = TCP | UDP
type TlsVersion = Tls10 | Tls11 | Tls12
type EnvVar =
    | EnvValue of string
    | SecureEnvValue of string
    static member create (name:string) (value:string) = name, EnvValue value
    static member createSecure (name:string) (value:string) = name, SecureEnvValue value

module Mb =
    let toBytes (mb:int<Mb>) = int64 mb * 1024L * 1024L
module Vm =
    type VMSize =
        | Basic_A0
        | Basic_A1
        | Basic_A2
        | Basic_A3
        | Basic_A4
        | Standard_A0
        | Standard_A1
        | Standard_A2
        | Standard_A3
        | Standard_A4
        | Standard_A5
        | Standard_A6
        | Standard_A7
        | Standard_A8
        | Standard_A9
        | Standard_A10
        | Standard_A11
        | Standard_A1_v2
        | Standard_A2_v2
        | Standard_A4_v2
        | Standard_A8_v2
        | Standard_A2m_v2
        | Standard_A4m_v2
        | Standard_A8m_v2
        | Standard_B1s
        | Standard_B1ms
        | Standard_B2s
        | Standard_B2ms
        | Standard_B4ms
        | Standard_B8ms
        | Standard_D1
        | Standard_D2
        | Standard_D3
        | Standard_D4
        | Standard_D11
        | Standard_D12
        | Standard_D13
        | Standard_D14
        | Standard_D1_v2
        | Standard_D2_v2
        | Standard_D3_v2
        | Standard_D4_v2
        | Standard_D5_v2
        | Standard_D2_v3
        | Standard_D4_v3
        | Standard_D8_v3
        | Standard_D16_v3
        | Standard_D32_v3
        | Standard_D64_v3
        | Standard_D2s_v3
        | Standard_D4s_v3
        | Standard_D8s_v3
        | Standard_D16s_v3
        | Standard_D32s_v3
        | Standard_D64s_v3
        | Standard_D11_v2
        | Standard_D12_v2
        | Standard_D13_v2
        | Standard_D14_v2
        | Standard_D15_v2
        | Standard_DS1
        | Standard_DS2
        | Standard_DS3
        | Standard_DS4
        | Standard_DS11
        | Standard_DS12
        | Standard_DS13
        | Standard_DS14
        | Standard_DS1_v2
        | Standard_DS2_v2
        | Standard_DS3_v2
        | Standard_DS4_v2
        | Standard_DS5_v2
        | Standard_DS11_v2
        | Standard_DS12_v2
        | Standard_DS13_v2
        | Standard_DS14_v2
        | Standard_DS15_v2
        | Standard_DS13_4_v2
        | Standard_DS13_2_v2
        | Standard_DS14_8_v2
        | Standard_DS14_4_v2
        | Standard_E2_v3_v3
        | Standard_E4_v3
        | Standard_E8_v3
        | Standard_E16_v3
        | Standard_E32_v3
        | Standard_E64_v3
        | Standard_E2s_v3
        | Standard_E4s_v3
        | Standard_E8s_v3
        | Standard_E16s_v3
        | Standard_E32s_v3
        | Standard_E64s_v3
        | Standard_E32_16_v3
        | Standard_E32_8s_v3
        | Standard_E64_32s_v3
        | Standard_E64_16s_v3
        | Standard_F1
        | Standard_F2
        | Standard_F4
        | Standard_F8
        | Standard_F16
        | Standard_F1s
        | Standard_F2s
        | Standard_F4s
        | Standard_F8s
        | Standard_F16s
        | Standard_F2s_v2
        | Standard_F4s_v2
        | Standard_F8s_v2
        | Standard_F16s_v2
        | Standard_F32s_v2
        | Standard_F64s_v2
        | Standard_F72s_v2
        | Standard_G1
        | Standard_G2
        | Standard_G3
        | Standard_G4
        | Standard_G5
        | Standard_GS1
        | Standard_GS2
        | Standard_GS3
        | Standard_GS4
        | Standard_GS5
        | Standard_GS4_8
        | Standard_GS4_4
        | Standard_GS5_16
        | Standard_GS5_8
        | Standard_H8
        | Standard_H16
        | Standard_H8m
        | Standard_H16m
        | Standard_H16r
        | Standard_H16mr
        | Standard_L4s
        | Standard_L8s
        | Standard_L16s
        | Standard_L32s
        | Standard_M64s
        | Standard_M64ms
        | Standard_M128s
        | Standard_M128ms
        | Standard_M64_32ms
        | Standard_M64_16ms
        | Standard_M128_64ms
        | Standard_M128_32ms
        | Standard_NC6
        | Standard_NC12
        | Standard_NC24
        | Standard_NC24r
        | Standard_NC6s_v2
        | Standard_NC12s_v2
        | Standard_NC24s_v2
        | Standard_NC24rs_v2
        | Standard_NC6s_v3
        | Standard_NC12s_v3
        | Standard_NC24s_v3
        | Standard_NC24rs_v3
        | Standard_ND6s
        | Standard_ND12s
        | Standard_ND24s
        | Standard_ND24rs
        | Standard_NV6
        | Standard_NV12
        | Standard_NV24
        | CustomImage of string
        member this.ArmValue = match this with CustomImage c -> c | _ -> this.ToString()
    type Offer = Offer of string member this.ArmValue = match this with Offer o -> o
    type Publisher = Publisher of string member this.ArmValue = match this with Publisher p -> p
    type VmImageSku = ImageSku of string member this.ArmValue = match this with ImageSku i -> i
    type ImageDefinition =
        { Offer : Offer
          Publisher : Publisher
          Sku : VmImageSku
          OS : OS }
    let makeVm os offer publisher sku = { Offer = Offer offer; Publisher = Publisher publisher; OS = os; Sku = ImageSku sku }
    let makeWindowsVm = makeVm Windows "WindowsServer" "MicrosoftWindowsServer"
    let makeLinuxVm = makeVm Linux

    let CentOS_75 = makeLinuxVm "CentOS" "OpenLogic" "7.5"
    let CoreOS_Stable = makeLinuxVm "CoreOS" "CoreOS" "Stable"
    let debian_10 = makeLinuxVm "debian-10" "Debian" "10"
    let openSUSE_423 = makeLinuxVm "openSUSE-Leap" "SUSE" "42.3"
    let RHEL_7RAW = makeLinuxVm "RHEL" "RedHat" "7-RAW"
    let SLES_15 = makeLinuxVm "SLES" "SUSE" "15"
    let UbuntuServer_1804LTS = makeLinuxVm "UbuntuServer" "Canonical" "18.04-LTS"

    let WindowsServer_2019Datacenter = makeWindowsVm "2019-Datacenter"
    let WindowsServer_2016Datacenter = makeWindowsVm "2016-Datacenter"
    let WindowsServer_2012R2Datacenter = makeWindowsVm "2012-R2-Datacenter"
    let WindowsServer_2012Datacenter = makeWindowsVm "2012-Datacenter"
    let WindowsServer_2008R2SP1 = makeWindowsVm "2008-R2-SP1"
    /// The type of disk to use.
    type DiskType =
        | StandardSSD_LRS
        | Standard_LRS
        | Premium_LRS
        member this.ArmValue = match this with x -> x.ToString()

    /// Represents a disk in a VM.
    type DiskInfo = { Size : int; DiskType : DiskType }

module internal Validation =
    let isNonEmpty entity s = if String.IsNullOrWhiteSpace s then Error $"{entity} cannot be empty" else Ok()
    let notLongerThan max entity (s:string) = if s.Length > max then Error $"{entity} max length is {max}, but here is {s.Length} ('{s}')" else Ok()
    let notShorterThan min entity (s:string) = if s.Length < min then Error $"{entity} min length is {min}, but here is {s.Length} ('{s}')" else Ok()
    let lengthBetween min max entity (s:string) = s |> notLongerThan max entity |> Result.bind (fun _ -> s |> notShorterThan min entity)
    let containsOnly message predicate entity (s:string) = if s |> Seq.exists (predicate >> not) then Error $"{entity} can only contain {message} ('{s}')" else Ok()
    let cannotContain message predicate entity (s:string) = if s |> Seq.exists predicate then Error $"{entity} do not allow {message} ('{s}')" else Ok()
    let startsWith message predicate entity (s:string) = if not (predicate s.[0]) then Error $"{entity} must start with {message} ('{s}')"  else Ok()
    let endsWith message predicate entity (s:string) = if not (predicate s.[s.Length - 1]) then Error $"{entity} must end with {message} ('{s}')" else Ok()
    let cannotStartWith message predicate entity (s:string) = if predicate s.[0] then Error $"{entity} cannot start with {message} ('{s}')" else Ok()
    let cannotEndWith message predicate entity (s:string) = if predicate s.[s.Length - 1] then Error $"{entity} cannot end with {message} ('{s}')" else Ok()
    let arb message predicate entity (s:string) = if predicate s then Error $"{entity} {message} ('{s}')" else Ok()
    let (<+>) a b v = a v && b v
    let (<|>) a b v = a v || b v
    let lowercaseOnly = Char.IsLetter >> not <|> Char.IsLower

    let validate entity text rules =
        rules
        |> Seq.choose (fun v ->
            match v entity text with
            | Error m -> Some (Error m)
            | Ok _ -> None)
        |> Seq.tryHead
        |> Option.defaultValue (Ok text)

module Storage =
    open Validation
    type StorageAccountName =
        private | StorageAccountName of ResourceName
        static member Create name =
            [ isNonEmpty
              lengthBetween 3 24
              containsOnly "lowercase letters" lowercaseOnly
              containsOnly "alphanumeric characters" Char.IsLetterOrDigit ]
            |> validate "Storage account names" name
            |> Result.map (ResourceName >> StorageAccountName)

        static member Create (ResourceName name) = StorageAccountName.Create name
        member this.ResourceName = match this with StorageAccountName name -> name

    type StorageResourceName =
        private | StorageResourceName of ResourceName
        static member Create name =
            [ isNonEmpty
              lengthBetween 3 63
              startsWith "an alphanumeric character" Char.IsLetterOrDigit
              endsWith "an alphanumeric character" Char.IsLetterOrDigit
              containsOnly "letters, numbers, and the dash (-) character" (fun c -> Char.IsLetterOrDigit c || c = '-')
              containsOnly "lowercase letters" lowercaseOnly
              arb "do not allow consecutive dashes" (fun s -> s.Contains "--") ]
            |> validate "Storage resource names" name
            |> Result.map (ResourceName >> StorageResourceName)

        static member Create (ResourceName name) = StorageResourceName.Create name
        member this.ResourceName = match this with StorageResourceName name -> name

    type StoragePerformance = Standard | Premium
    type BasicReplication = LRS | ZRS
    type BlobReplication = LRS | GRS | RAGRS
    type V1Replication = LRS of StoragePerformance | GRS | RAGRS
    type V2Replication = LRS of StoragePerformance | GRS | ZRS | GZRS | RAGRS | RAGZRS
    type GeneralPurpose = V1 of V1Replication | V2 of V2Replication
    type BlobAccessTier = Hot | Cool
    type Sku =
        | GeneralPurpose of GeneralPurpose
        | Blobs of BlobReplication * BlobAccessTier
        | BlockBlobs of BasicReplication
        | Files of BasicReplication
        /// General Purpose V2 Standard LRS.
        static member Standard_LRS = GeneralPurpose (V2 (LRS Standard))
        /// General Purpose V2 Premium LRS.
        static member Premium_LRS = GeneralPurpose (V2 (LRS Premium))
        /// General Purpose V2 Standard GRS.
        static member Standard_GRS = GeneralPurpose (V2 GRS)
        /// General Purpose V2 Standard RAGRS.
        static member Standard_RAGRS = GeneralPurpose (V2 RAGRS)
        /// General Purpose V2 Standard ZRS.
        static member Standard_ZRS = GeneralPurpose (V2 ZRS)
        /// General Purpose V2 Standard GZRS.
        static member Standard_GZRS = GeneralPurpose (V2 GZRS)
        /// General Purpose V2 Standard RAGZRS.
        static member Standard_RAGZRS = GeneralPurpose (V2 RAGZRS)

    type StorageContainerAccess =
        | Private
        | Container
        | Blob

    /// The type of action to take when defining a lifecycle policy.
    type LifecyclePolicyAction =
        | CoolAfter of int<Days>
        | ArchiveAfter of int<Days>
        | DeleteAfter of int<Days>
        | DeleteSnapshotAfter of int<Days>

    /// Represents no filters for a lifecycle rule
    let NoRuleFilters : string list = []

module WebApp =
    type WorkerSize = Small | Medium | Large | Serverless
    type Cors = AllOrigins | SpecificOrigins of origins : Uri list * allowCredentials : bool option
    type Sku =
        | Shared
        | Free
        | Basic of string
        | Standard of string
        | Premium of string
        | PremiumV2 of string
        | Isolated of string
        | Dynamic
        static member D1 = Shared
        static member F1 = Free
        static member B1 = Basic "B1"
        static member B2 = Basic "B2"
        static member B3 = Basic "B3"
        static member S1 = Standard "S1"
        static member S2 = Standard "S2"
        static member S3 = Standard "S3"
        static member P1 = Premium "P1"
        static member P2 = Premium "P2"
        static member P3 = Premium "P3"
        static member P1V2 = PremiumV2 "P1V2"
        static member P2V2 = PremiumV2 "P2V2"
        static member P3V2 = PremiumV2 "P3V2"
        static member I1 = Isolated "I1"
        static member I2 = Isolated "I2"
        static member I3 = Isolated "I3"
        static member Y1 = Dynamic
    type ConnectionStringKind = MySql | SQLServer | SQLAzure | Custom | NotificationHub | ServiceBus | EventHub | ApiHub | DocDb | RedisCache | PostgreSQL

module CognitiveServices =
    /// Type of SKU. See https://github.com/Azure/azure-quickstart-templates/tree/master/101-cognitive-services-translate
    type Sku =
        /// Free Tier
        | F0
        | S0
        | S1
        | S2
        | S3
        | S4

    type Kind =
        | AllInOne
        | AnomalyDetector
        | Bing_Autosuggest_v7 | Bing_CustomSearch | Bing_EntitySearch | Bing_Search_v7 | Bing_SpellCheck_v7
        | CognitiveServices
        | ComputerVision
        | ContentModerator
        | CustomVision_Prediction | CustomVision_Training
        | Face
        | FormRecognizer
        | ImmersiveReader
        | InkRecognizer
        | LUIS | LUIS_Authoring
        | Personalizer
        | QnAMaker
        | SpeakerRecognition
        | SpeechServices
        | TextAnalytics
        | TextTranslation

module ContainerRegistry =
    /// Container Registry SKU
    type Sku =
        | Basic
        | Standard
        | Premium

module Search =
    type HostingMode = Default | HighDensity
    /// The SKU of the search service you want to create. E.g. free or standard.
    type Sku =
        | Free
        | Basic
        | Standard
        | Standard2
        | Standard3 of HostingMode
        | StorageOptimisedL1
        | StorageOptimisedL2

module Sql =
    [<Measure>] type DTU

    type Gen5Series =
        | Gen5_2
        | Gen5_4
        | Gen5_6
        | Gen5_8
        | Gen5_10
        | Gen5_12
        | Gen5_14
        | Gen5_16
        | Gen5_18
        | Gen5_20
        | Gen5_24
        | Gen5_32
        | Gen5_40
        | Gen5_80
        member this.Name = Reflection.FSharpValue.GetUnionFields(this, typeof<Gen5Series>) |> fun (v,_) -> v.Name

    type FSeries =
        | Fsv2_8
        | Fsv2_10
        | Fsv2_12
        | Fsv2_14
        | Fsv2_16
        | Fsv2_18
        | Fsv2_20
        | Fsv2_24
        | Fsv2_32
        | Fsv2_36
        | Fsv2_72
        member this.Name = Reflection.FSharpValue.GetUnionFields(this, typeof<FSeries>) |> fun (v,_) -> v.Name

    type MSeries =
        | M_8
        | M_10
        | M_12
        | M_14
        | M_16
        | M_18
        | M_20
        | M_24
        | M_32
        | M_64
        | M_128
        member this.Name = Reflection.FSharpValue.GetUnionFields(this, typeof<MSeries>) |> fun (v,_) -> v.Name

    type VCoreSku =
        | MemoryIntensive of MSeries
        | CpuIntensive of FSeries
        | GeneralPurpose of Gen5Series
        | BusinessCritical of Gen5Series
        | Hyperscale of Gen5Series
        member this.Edition =
            match this with
            | GeneralPurpose _ | CpuIntensive _ -> "GeneralPurpose"
            | BusinessCritical _ | MemoryIntensive _ -> "BusinessCritical"
            | Hyperscale _ -> "Hyperscale"
         member this.Name =
            match this with
            | GeneralPurpose g -> "GP_" + g.Name
            | BusinessCritical b -> "BC_" + b.Name
            | Hyperscale h -> "HS_" + h.Name
            | MemoryIntensive m -> "BC_" + m.Name
            | CpuIntensive c -> "GP_" + c.Name

    type DtuSku =
        | Free
        | Basic
        | Standard of string
        | Premium of string
        static member S0 = Standard "S0"
        static member S1 = Standard "S1"
        static member S2 = Standard "S2"
        static member S3 = Standard "S3"
        static member S4 = Standard "S4"
        static member S6 = Standard "S6"
        static member S7 = Standard "S7"
        static member S9 = Standard "S9"
        static member S12 = Standard "S12"
        static member P1 = Premium "P1"
        static member P2 = Premium "P2"
        static member P4 = Premium "P4"
        static member P6 = Premium "P6"
        static member P11 = Premium "P11"
        static member P15 = Premium "P15"
        member this.Edition =
            match this with
            | Free -> "Free"
            | Basic -> "Basic"
            | Standard _ -> "Standard"
            | Premium _ -> "Premium"
         member this.Name =
            match this with
            | Free -> "Free"
            | Basic -> "Basic"
            | Standard s -> s
            | Premium p -> p

    type SqlLicense =
        | AzureHybridBenefit
        | LicenseRequired
        member this.ArmValue = match this with AzureHybridBenefit -> "BasePrice" | LicenseRequired -> "LicenseIncluded"
    type DbPurchaseModel =
        | DTU of DtuSku
        | VCore of VCoreSku * SqlLicense
        member this.Edition = match this with DTU d -> d.Edition | VCore (v, _) -> v.Edition
        member this.Name = match this with DTU d -> d.Name | VCore (v, _) -> v.Name

    type PoolSku =
        | BasicPool of int
        | StandardPool of int
        | PremiumPool of int
        static member Standard50 = StandardPool 50
        static member Standard100 = StandardPool 100
        static member Standard200 = StandardPool 200
        static member Standard300 = StandardPool 300
        static member Standard400 = StandardPool 400
        static member Standard800 = StandardPool 800
        static member Standard1200 = StandardPool 1200
        static member Standard1600 = StandardPool 1600
        static member Standard2000 = StandardPool 2000
        static member Standard2500 = StandardPool 2500
        static member Standard3000 = StandardPool 3000
        static member Premium125 = PremiumPool 125
        static member Premium250 = PremiumPool 250
        static member Premium500 = PremiumPool 500
        static member Premium1000 = PremiumPool 1000
        static member Premium1500 = PremiumPool 1500
        static member Premium2000 = PremiumPool 2000
        static member Premium2500 = PremiumPool 2500
        static member Premium3000 = PremiumPool 3000
        static member Premium3500 = PremiumPool 3500
        static member Premium4000 = PremiumPool 4000
        static member Basic50 = BasicPool 50
        static member Basic100 = BasicPool 100
        static member Basic200 = BasicPool 200
        static member Basic300 = BasicPool 300
        static member Basic400 = BasicPool 400
        static member Basic800 = BasicPool 800
        static member Basic1200 = BasicPool 1200
        static member Basic1600 = BasicPool 1600
        member this.Name =
            match this with
            | BasicPool _ -> "BasicPool"
            | StandardPool _ -> "StandardPool"
            | PremiumPool _ -> "PremiumPool"
        member this.Edition =
            match this with
            | BasicPool _ -> "Basic"
            | StandardPool _ -> "Standard"
            | PremiumPool _ -> "Premium"
        member this.Capacity =
            match this with
            | BasicPool c
            | StandardPool c
            | PremiumPool c ->
                c

/// Represents a role that can be granted to an identity.
type RoleId =
    | RoleId of {| Name:string; Id : Guid |}
    member this.ArmValue =
        match this with
        | RoleId roleId ->
<<<<<<< HEAD
            $"concat('/subscriptions/', subscription().subscriptionId, '/providers/Microsoft.Authorization/roleDefinitions/', '{roleId.Id}')"
            |> Farmer.CoreTypes.ArmExpression.create
=======
            sprintf "concat('/subscriptions/', subscription().subscriptionId, '/providers/Microsoft.Authorization/roleDefinitions/', '%O')" roleId.Id
            |> ArmExpression.create
>>>>>>> 8a6d182d
    member this.Name = match this with (RoleId v) -> v.Name
    member this.Id = match this with (RoleId v) -> v.Id

module Identity =

    /// Represents a User Assigned Identity, and the ability to create a Principal Id from it.
    type UserAssignedIdentity =
        | UserAssignedIdentity of ResourceId
        member private this.CreateExpression field =
            let (UserAssignedIdentity resourceId) = this
            ArmExpression
                .create($"reference({resourceId.ArmExpression.Value}).{field}")
                .WithOwner(resourceId)
        member this.PrincipalId = this.CreateExpression "principalId" |> PrincipalId
        member this.ClientId = this.CreateExpression "clientId"
        member this.ResourceId = match this with UserAssignedIdentity r -> r

    type SystemIdentity =
        | SystemIdentity of ResourceId
        member this.ResourceId = match this with SystemIdentity r -> r
        member private this.CreateExpression field =
<<<<<<< HEAD
            match this.ResourceId.Type with
            | None ->
                failwith "Resource Id must have a type in order to generate a Prinicipal ID"
            | Some resourceType ->
                let identity = this.ResourceId.ArmExpression.Value
                ArmExpression
                    .create($"reference({identity}, '{resourceType.ApiVersion}', 'full').identity.{field}")
                    .WithOwner(this.ResourceId)
=======
            let identity = this.ResourceId.ArmExpression.Value
            ArmExpression
                .create(sprintf "reference(%s, '%s', 'full').identity.%s" identity this.ResourceId.Type.ApiVersion field)
                .WithOwner(this.ResourceId)
>>>>>>> 8a6d182d
        member this.PrincipalId = this.CreateExpression "principalId" |> PrincipalId
        member this.ClientId = this.CreateExpression "clientId"

    /// Represents an identity that can be assigned to a resource for impersonation.
    type ManagedIdentity =
        { SystemAssigned : FeatureFlag
          UserAssigned : UserAssignedIdentity list }
        member this.Dependencies = this.UserAssigned |> List.map(fun u -> u.ResourceId)
        static member Empty = { SystemAssigned = Disabled; UserAssigned = [] }
        static member (+) (a, b) =
            { SystemAssigned = (a.SystemAssigned.AsBoolean || b.SystemAssigned.AsBoolean) |> FeatureFlag.ofBool
              UserAssigned = a.UserAssigned @ b.UserAssigned |> List.distinct }
        static member (+) (managedIdentity, userAssignedIdentity:UserAssignedIdentity) =
            { managedIdentity with UserAssigned = userAssignedIdentity :: managedIdentity.UserAssigned }

module ContainerGroup =
    type PortAccess = PublicPort | InternalPort
    type RestartPolicy = NeverRestart | AlwaysRestart | RestartOnFailure
    type IpAddressType =
        | PublicAddress
        | PublicAddressWithDns of DnsName:string
        | PrivateAddress
    /// A secret file which will be encoded as base64 and attached to a container group.
    type SecretFile = SecretFile of Name:string * Secret:byte array
    /// A container group volume.
    [<RequireQualifiedAccess>]
    type Volume =
        /// Mounts an empty directory on the container group.
        | EmptyDirectory
        /// Mounts an Azure File Share in the same resource group, performing a key lookup.
        | AzureFileShare of ShareName:ResourceName * StorageAccountName:Storage.StorageAccountName
        /// A git repo volume, clonable by public HTTPS access.
        | GitRepo of Repository:Uri * Directory:string option * Revision:string option
        /// Mounts a volume containing secret files.
        | Secret of SecretFile list

module ContainerService =
    type NetworkPlugin =
        | Kubenet
        | AzureCni
        member this.ArmValue =
            match this with
            | Kubenet -> "kubenet"
            | AzureCni -> "azure"

module Redis =
    type Sku = Basic | Standard | Premium

module EventHub =
    /// The SKU of the event hub instance.
    type EventHubSku =
        | Basic
        | Standard
        | Premium
    type InflateSetting = ManualInflate | AutoInflate of maxThroughput:int
    type AuthorizationRuleRight = Manage | Send | Listen

module KeyVault =
    type Bypass = AzureServices | NoTraffic
    type SoftDeletionMode = SoftDeleteWithPurgeProtection | SoftDeletionOnly
    type DefaultAction = Allow | Deny
    type Key = Encrypt | Decrypt | WrapKey | UnwrapKey | Sign | Verify | Get | List | Create | Update | Import | Delete | Backup | Restore | Recover | Purge static member All = makeAll<Key>
    type Secret = Get | List | Set | Delete | Backup | Restore | Recover | Purge static member All = makeAll<Secret> static member ReadSecrets = [ Get; List ]
    type Certificate = Get | List | Delete | Create | Import | Update | ManageContacts | GetIssuers | ListIssuers | SetIssuers | DeleteIssuers | ManageIssuers | Recover | Purge | Backup | Restore static member All = makeAll<Certificate>
    type Storage = Get | List | Delete | Set | Update | RegenerateKey | Recover | Purge | Backup | Restore | SetSas | ListSas | GetSas | DeleteSas static member All = makeAll<Storage>

    type Sku =
    | Standard
    | Premium
        member this.ArmValue =
            match this with
            | Standard -> "standard"
            | Premium -> "premium"
module ExpressRoute =
    type Tier = Standard | Premium
    type Family = UnlimitedData | MeteredData
    type PeeringType = AzurePrivatePeering | MicrosoftPeering member this.Value = this.ToString()

module VirtualNetworkGateway =
    type PrivateIpAllocationMethod = DynamicPrivateIp | StaticPrivateIp of System.Net.IPAddress
    [<RequireQualifiedAccess>]
    type ErGatewaySku =
        | Standard
        | HighPerformance
        | UltraPerformance
        | ErGw1AZ
        | ErGw2AZ
        | ErGw3AZ
        member this.ArmValue =
            match this with
            | Standard -> "Standard"
            | HighPerformance -> "HighPerformance"
            | UltraPerformance -> "UltraPerformance"
            | ErGw1AZ -> "ErGw1AZ"
            | ErGw2AZ -> "ErGw2AZ"
            | ErGw3AZ -> "ErGw3AZ"
    [<RequireQualifiedAccess>]
    type VpnGatewaySku =
        | Basic
        | VpnGw1
        | VpnGw1AZ
        | VpnGw2
        | VpnGw2AZ
        | VpnGw3
        | VpnGw3AZ
        | VpnGw4
        | VpnGw4AZ
        | VpnGw5
        | VpnGw5AZ
        member this.ArmValue =
            match this with
            | Basic -> "Basic"
            | VpnGw1 -> "VpnGw1"
            | VpnGw1AZ -> "VpnGw1AZ"
            | VpnGw2 -> "VpnGw2"
            | VpnGw2AZ -> "VpnGw2AZ"
            | VpnGw3 -> "VpnGw3"
            | VpnGw3AZ -> "VpnGw3AZ"
            | VpnGw4 -> "VpnGw4"
            | VpnGw4AZ -> "VpnGw4AZ"
            | VpnGw5 -> "VpnGw5"
            | VpnGw5AZ -> "VpnGw5AZ"
    [<RequireQualifiedAccess>]
    type VpnType =
        | PolicyBased
        | RouteBased
        member this.ArmValue =
            match this with
            | PolicyBased -> "PolicyBased"
            | RouteBased-> "RouteBased"
    [<RequireQualifiedAccess>]
    type GatewayType =
        | ExpressRoute of ErGatewaySku
        | Vpn of VpnGatewaySku
        member this.ArmValue =
            match this with
            | ExpressRoute _ -> "ExpressRoute"
            | Vpn _ -> "Vpn"
    [<RequireQualifiedAccess>]
    type ConnectionType =
        | ExpressRoute
        | IPsec
        | Vnet2Vnet
        member this.ArmValue =
            match this with
            | ExpressRoute _ -> "ExpressRoute"
            | IPsec -> "IPsec"
            | Vnet2Vnet -> "Vnet2Vnet"
module ServiceBus =
    type MessagingUnits = OneUnit | TwoUnits | FourUnits
    type Sku =
        | Basic
        | Standard
        | Premium of MessagingUnits
    type Rule =
        | SqlFilter of ResourceName * SqlExpression : string
        | CorrelationFilter of Name : ResourceName * CorrelationId : string option * Properties : Map<string, string>
        member this.Name =
            match this with
            | SqlFilter (name, _)
            | CorrelationFilter(name, _, _) -> name
        static member CreateCorrelationFilter (name, properties, ?correlationId) =
            CorrelationFilter (ResourceName name, correlationId, Map properties)
        static member CreateSqlFilter (name, expression) =
            SqlFilter (ResourceName name, expression)

module CosmosDb =
    /// The consistency policy of a CosmosDB account.
    type ConsistencyPolicy = Eventual | ConsistentPrefix | Session | BoundedStaleness of maxStaleness:int * maxIntervalSeconds : int | Strong
    /// The failover policy of a CosmosDB account.
    type FailoverPolicy = NoFailover | AutoFailover of secondaryLocation:Location | MultiMaster of secondaryLocation:Location
    /// The kind of index to use on a CosmoDB container.
    type IndexKind = Hash | Range
    /// The datatype for the key of index to use on a CosmoDB container.
    type IndexDataType = Number | String
    /// A request unit.
    [<Measure>]
    type RU

module PostgreSQL =
    type Sku =
        | Basic
        | GeneralPurpose
        | MemoryOptimized
        member this.Name =
            match this with
            | Basic -> "B"
            | GeneralPurpose -> "GP"
            | MemoryOptimized -> "MO"
    type Version = VS_9_5 | VS_9_6 | VS_10 | VS_11

module IotHub =
    type Sku = F1 | B1 | B2 | B3 | S1 | S2 | S3
    type Policy =
        | IotHubOwner | Service | Device | RegistryRead | RegistryReadWrite
        member this.Index =
            match this with
            | IotHubOwner -> 0
            | Service -> 1
            | Device -> 2
            | RegistryRead -> 3
            | RegistryReadWrite -> 4

module Maps =
    type Sku = S0 | S1

module SignalR =
    type Sku = Free | Standard

module DataLake =
    type Sku =
    | Consumption
    | Commitment_1TB
    | Commitment_10TB
    | Commitment_100TB
    | Commitment_500TB
    | Commitment_1PB
    | Commitment_5PB

/// A network represented by an IP address and CIDR prefix.
type public IPAddressCidr =
    { Address : System.Net.IPAddress
      Prefix : int }

/// Functions for IP networks and CIDR notation.
module IPAddressCidr =
    let parse (s:string) : IPAddressCidr =
        match s.Split([|'/'|], System.StringSplitOptions.RemoveEmptyEntries) with
        [| ip; prefix |] ->
            { Address = System.Net.IPAddress.Parse (ip.Trim ())
              Prefix = int prefix }
        | _ -> raise (System.ArgumentOutOfRangeException "Malformed CIDR, expecting an IP and prefix separated by '/'")
    let safeParse (s:string) : Result<IPAddressCidr, System.Exception> =
        try parse s |> Ok
        with ex -> Error ex
    let format (cidr:IPAddressCidr) = $"{cidr.Address}/{cidr.Prefix}"
    /// Gets uint32 representation of an IP address.
    let private num (ip:System.Net.IPAddress) =
        ip.GetAddressBytes() |> Array.rev |> fun bytes -> BitConverter.ToUInt32 (bytes, 0)
    /// Gets IP address from uint32 representations
    let private ofNum (num:uint32) =
        num |> BitConverter.GetBytes |> Array.rev |> System.Net.IPAddress
    let private ipRangeNums (cidr:IPAddressCidr) =
        let ipNumber = cidr.Address |> num
        let mask = 0xffffffffu <<< (32 - cidr.Prefix)
        ipNumber &&& mask, ipNumber ||| (mask ^^^ 0xffffffffu)
    /// Indicates if one CIDR block can fit entirely within another CIDR block
    let contains (inner:IPAddressCidr) (outer:IPAddressCidr) =
        // outer |> IPAddressCidr.contains inner
        let innerStart, innerFinish = ipRangeNums inner
        let outerStart, outerFinish = ipRangeNums outer
        outerStart <= innerStart && outerFinish >= innerFinish
    /// Calculates a range of IP addresses from an CIDR block.
    let ipRange (cidr:IPAddressCidr) =
        let first, last = ipRangeNums cidr
        first |> ofNum, last |> ofNum
    /// Sequence of IP addresses for a CIDR block.
    let addresses (cidr:IPAddressCidr) =
        let first, last = ipRangeNums cidr
        seq { for i in first..last do ofNum i }
    /// Carve a subnet out of an address space.
    let carveAddressSpace (addressSpace:IPAddressCidr) (subnetSizes:int list) =
        let addressSpaceStart, addressSpaceEnd = addressSpace |> ipRangeNums
        let mutable startAddress = addressSpaceStart |> ofNum
        let mutable index = 0
        seq {
            for size in subnetSizes do
                index <- index + 1
                let cidr = { Address = startAddress; Prefix = size }
                let first, last = cidr |> ipRangeNums
                let overlapping = first < (startAddress |> num)
                let last, cidr =
                    if overlapping then
                        let cidr = { Address = ofNum (last + 1u); Prefix = size }
                        let _, last = cidr |> ipRangeNums
                        last, cidr
                    else
                        last, cidr
                if last <= addressSpaceEnd then
                    startAddress <- (last + 1u) |> ofNum
                    cidr
                else
                    raise (IndexOutOfRangeException $"Unable to create subnet {index} of /{size}")
        }
    /// The first two addresses are the network address and gateway address
    /// so not assignable.
    let assignable (cidr:IPAddressCidr) =
        if cidr.Prefix < 31 then // only has 2 addresses
            cidr |> addresses |> Seq.skip 2
        else
            Seq.empty

module NetworkSecurity =
    type Operation =
    | Allow
    | Deny
    module Operation =
        let ArmValue = function
        | Allow -> "Allow"
        | Deny -> "Deny"
    type Operation with
        member this.ArmValue = this |> Operation.ArmValue

    /// Network protocol supported in network security group rules.
    type NetworkProtocol =
    /// Any protocol
    | AnyProtocol
    /// Transmission Control Protocol
    | TCP
    /// User Datagram Protocol
    | UDP
    /// Internet Control Message Protocol
    | ICMP
    /// Authentication Header (IPSec)
    | AH
    /// Encapsulating Security Payload (IPSec)
    | ESP
    module NetworkProtocol =
        let ArmValue = function
            | AnyProtocol -> "*"
            | TCP -> "Tcp"
            | UDP -> "Udp"
            | ICMP -> "Icmp"
            | AH -> "Ah"
            | ESP -> "Esp"
    type NetworkProtocol with
        member this.ArmValue = this |> NetworkProtocol.ArmValue

    type Port =
        | Port of uint16
        | Range of First:uint16 * Last:uint16
        | AnyPort
        member this.ArmValue =
            match this with
            | Port num -> num |> string
            | Range (first,last) -> $"{first}-{last}"
            | AnyPort -> "*"
    module Port =
        let ArmValue (port:Port) = port.ArmValue

    type Endpoint =
        | Host of Net.IPAddress
        | Network of IPAddressCidr
        | Tag of string
        | AnyEndpoint
        member this.ArmValue =
            match this with
            | Host ip -> string ip
            | Network cidr -> cidr |> IPAddressCidr.format
            | Tag tag -> tag
            | AnyEndpoint -> "*"
    module Endpoint =
        let ArmValue (endpoint:Endpoint) = endpoint.ArmValue

    type NetworkService = NetworkService of name:string * Port

    type TrafficDirection = Inbound | Outbound
    module TrafficDirection =
        let ArmValue = function | Inbound -> "Inbound" | Outbound -> "Outbound"
    type TrafficDirection with
        member this.ArmValue = this |> TrafficDirection.ArmValue

module PublicIpAddress =
    type AllocationMethod =
        | Dynamic
        | Static
        member this.ArmValue =
            match this with
            | Dynamic -> "Dynamic"
            | Static -> "Static"
    type Sku =
        | Basic
        | Standard
        member this.ArmValue =
            match this with
            | Basic -> "Basic"
            | Standard -> "Standard"

module Cdn =
    type Sku =
    | Custom_Verizon
    | Premium_Verizon
    | Premium_ChinaCdn
    | Standard_Akamai
    | Standard_ChinaCdn
    | Standard_Microsoft
    | Standard_Verizon

    type QueryStringCachingBehaviour =
    | IgnoreQueryString
    | BypassCaching
    | UseQueryString
    | NotSet

    type OptimizationType =
    | GeneralWebDelivery
    | GeneralMediaStreaming
    | VideoOnDemandMediaStreaming
    | LargeFileDownload
    | DynamicSiteAcceleration

module EventGrid =
    type EventGridEvent = EventGridEvent of string member this.Value = match this with EventGridEvent s -> s

/// Built in Azure roles (https://docs.microsoft.com/en-us/azure/role-based-access-control/built-in-roles)
module Dns =
    type DnsZoneType = Public | Private
    type DnsRecordType =
        | A of TargetResource : ResourceName option * ARecords : string list
        | AAAA of TargetResource : ResourceName option * AaaaRecords : string list
        | CName of TargetResource : ResourceName option * CNameRecord : string option
        | NS of NsRecords : string list
        | PTR of PtrRecords : string list
        | TXT of TxtRecords : string list
        | MX of {| Preference : int; Exchange : string |} list<|MERGE_RESOLUTION|>--- conflicted
+++ resolved
@@ -627,13 +627,8 @@
     member this.ArmValue =
         match this with
         | RoleId roleId ->
-<<<<<<< HEAD
             $"concat('/subscriptions/', subscription().subscriptionId, '/providers/Microsoft.Authorization/roleDefinitions/', '{roleId.Id}')"
-            |> Farmer.CoreTypes.ArmExpression.create
-=======
-            sprintf "concat('/subscriptions/', subscription().subscriptionId, '/providers/Microsoft.Authorization/roleDefinitions/', '%O')" roleId.Id
             |> ArmExpression.create
->>>>>>> 8a6d182d
     member this.Name = match this with (RoleId v) -> v.Name
     member this.Id = match this with (RoleId v) -> v.Id
 
@@ -655,21 +650,10 @@
         | SystemIdentity of ResourceId
         member this.ResourceId = match this with SystemIdentity r -> r
         member private this.CreateExpression field =
-<<<<<<< HEAD
-            match this.ResourceId.Type with
-            | None ->
-                failwith "Resource Id must have a type in order to generate a Prinicipal ID"
-            | Some resourceType ->
-                let identity = this.ResourceId.ArmExpression.Value
-                ArmExpression
-                    .create($"reference({identity}, '{resourceType.ApiVersion}', 'full').identity.{field}")
-                    .WithOwner(this.ResourceId)
-=======
             let identity = this.ResourceId.ArmExpression.Value
             ArmExpression
-                .create(sprintf "reference(%s, '%s', 'full').identity.%s" identity this.ResourceId.Type.ApiVersion field)
+                .create($"reference({identity}, '{this.ResourceId.Type.ApiVersion}', 'full').identity.{field}")
                 .WithOwner(this.ResourceId)
->>>>>>> 8a6d182d
         member this.PrincipalId = this.CreateExpression "principalId" |> PrincipalId
         member this.ClientId = this.CreateExpression "clientId"
 
