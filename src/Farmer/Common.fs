--- conflicted
+++ resolved
@@ -1,5 +1,4 @@
-<<<<<<< HEAD
-namespace Farmer
+﻿namespace Farmer
 
 open System
 
@@ -132,19 +131,15 @@
     | UDP
 
 type TlsVersion =
+    | Tls10
+    | Tls11
     | Tls12
-    | Tls13
 
     member this.ArmValue =
         match this with
+        | Tls10 -> "1.0"
+        | Tls11 -> "1.1"
         | Tls12 -> "1.2"
-        | Tls13 -> "1.3"
-
-    [<System.Obsolete("TLS 1.0 is deprecated and insecure. Use TLS 1.2 or higher.")>]
-    static member Tls10 = Tls12
-
-    [<System.Obsolete("TLS 1.1 is deprecated and insecure. Use TLS 1.2 or higher.")>]
-    static member Tls11 = Tls12
 
 /// Represents an environment variable that can be set, typically on Docker container services.
 type EnvVar =
@@ -985,6 +980,16 @@
             match this with
             | x -> x.ToString()
 
+    /// Specifies what happens to a resource (disk, NIC, or public IP) when a VM is deleted.
+    type DeleteOption =
+        | Delete
+        | Detach
+
+        member this.ArmValue =
+            match this with
+            | Delete -> "Delete"
+            | Detach -> "Detach"
+
     /// Represents a disk in a VM.
     type DiskInfo = {
         Size: int
@@ -999,20 +1004,27 @@
     /// VM OS disks can be created by attaching an existing disk or from a gallery image.
     type OsDiskCreateOption =
         | AttachOsDisk of OS * ManagedDiskId: LinkedResource
+        | AttachOsDiskWithDelete of OS * ManagedDiskId: LinkedResource
         | FromImage of ImageInfo * DiskInfo
+        | FromImageWithDelete of ImageInfo * DiskInfo
 
     /// VM data disks can be created by attaching an existing disk or generating an empty disk.
     type DataDiskCreateOption =
         | AttachDataDisk of ManagedDiskId: LinkedResource
+        | AttachDataDiskWithDelete of ManagedDiskId: LinkedResource
         /// Indicates the disk being attached is an ultra disk to enable that option on the VM
         | AttachUltra of ManagedDiskId: LinkedResource
+        | AttachUltraWithDelete of ManagedDiskId: LinkedResource
         | Empty of DiskInfo
+        | EmptyWithDelete of DiskInfo
 
         /// Indicates an Ultra SSD will be used so that option should be enabled on the VM.
         member this.IsUltraDisk =
             match this with
-            | AttachUltra _ -> true
-            | Empty diskInfo when diskInfo.IsUltraDisk -> true
+            | AttachUltra _
+            | AttachUltraWithDelete _ -> true
+            | Empty diskInfo
+            | EmptyWithDelete diskInfo when diskInfo.IsUltraDisk -> true
             | _ -> false
 
     type EvictionPolicy =
@@ -2010,7 +2022,7 @@
         | Gen5_32
         | Gen5_40
         | Gen5_80
-        | S_Gen5 of CapacityMin: int * CapacityMax: int
+        | S_Gen5 of CapacityMin: float * CapacityMax: float
 
         member this.Name =
             Reflection.FSharpValue.GetUnionFields(this, typeof<Gen5Series>)
@@ -2248,9 +2260,7 @@
                 | UserAssignedIdentity rid -> rid
                 | LinkedUserAssignedIdentity rid -> rid
 
-            ArmExpression
-                .create($"reference({resourceId.ArmExpression.Value}).%s{field}")
-                .WithOwner(resourceId)
+            ArmExpression.create($"reference({resourceId.ArmExpression.Value}).%s{field}").WithOwner(resourceId)
 
         member this.PrincipalId = this.CreateExpression "principalId" |> PrincipalId
         member this.ClientId = this.CreateExpression "clientId"
@@ -4194,4212 +4204,4 @@
 /// Represents the kind of destination for log analytics
 type LogAnalyticsDestination =
     | AzureDiagnostics
-=======
-﻿namespace Farmer
-
-open System
-
-type NonEmptyList<'T> =
-    private
-    | NonEmptyList of List<'T>
-
-    /// Unwraps the inner List contents.
-    member this.Value =
-        match this with
-        | NonEmptyList list -> list
-
-module NonEmptyList =
-    let create list =
-        match list with
-        | [] -> raiseFarmer "This list must always have at least one item in it."
-        | list -> NonEmptyList list
-
-[<AutoOpen>]
-module internal DuHelpers =
-    let makeAll<'TUnion> =
-        Reflection.FSharpType.GetUnionCases(typeof<'TUnion>)
-        |> Array.map (fun t -> Reflection.FSharpValue.MakeUnion(t, null) :?> 'TUnion)
-        |> Array.toList
-
-[<AutoOpen>]
-module LocationExtensions =
-    type Location with
-
-        static member EastAsia = Location "EastAsia"
-        static member SoutheastAsia = Location "SoutheastAsia"
-        static member CentralUS = Location "CentralUS"
-        static member EastUS = Location "EastUS"
-        static member EastUS2 = Location "EastUS2"
-        static member WestUS = Location "WestUS"
-        static member NorthCentralUS = Location "NorthCentralUS"
-        static member SouthCentralUS = Location "SouthCentralUS"
-        static member NorthEurope = Location "NorthEurope"
-        static member WestEurope = Location "WestEurope"
-        static member JapanWest = Location "JapanWest"
-        static member JapanEast = Location "JapanEast"
-        static member BrazilSouth = Location "BrazilSouth"
-        static member AustraliaEast = Location "AustraliaEast"
-        static member AustraliaSoutheast = Location "AustraliaSoutheast"
-        static member SouthIndia = Location "SouthIndia"
-        static member CentralIndia = Location "CentralIndia"
-        static member WestIndia = Location "WestIndia"
-        static member CanadaCentral = Location "CanadaCentral"
-        static member CanadaEast = Location "CanadaEast"
-        static member UKSouth = Location "UKSouth"
-        static member UKWest = Location "UKWest"
-        static member WestCentralUS = Location "WestCentralUS"
-        static member WestUS2 = Location "WestUS2"
-        static member WestUS3 = Location "WestUS3"
-        static member KoreaCentral = Location "KoreaCentral"
-        static member KoreaSouth = Location "KoreaSouth"
-        static member FranceCentral = Location "FranceCentral"
-        static member FranceSouth = Location "FranceSouth"
-        static member AustraliaCentral = Location "AustraliaCentral"
-        static member AustraliaCentral2 = Location "AustraliaCentral2"
-        static member UAECentral = Location "UAECentral"
-        static member UAENorth = Location "UAENorth"
-        static member SouthAfricaNorth = Location "SouthAfricaNorth"
-        static member SouthAfricaWest = Location "SouthAfricaWest"
-        static member SwitzerlandNorth = Location "SwitzerlandNorth"
-        static member SwitzerlandWest = Location "SwitzerlandWest"
-        static member GermanyNorth = Location "GermanyNorth"
-        static member GermanyWestCentral = Location "GermanyWestCentral"
-        static member NorwayWest = Location "NorwayWest"
-        static member NorwayEast = Location "NorwayEast"
-        static member Global = Location "global"
-
-        static member ResourceGroup =
-            LocationExpression(ArmExpression.create "resourceGroup().location")
-
-[<AutoOpen>]
-module DataLocationExtensions =
-    type DataLocation with
-
-        static member AsiaPacific = DataLocation "Asia Pacific"
-        static member Australia = DataLocation "Australia"
-        static member Europe = DataLocation "Europe"
-        static member UnitedKingdom = DataLocation "United Kingdom"
-        static member UnitedStates = DataLocation "United States"
-
-
-type OS =
-    | Windows
-    | Linux
-
-[<Measure>]
-type Gb
-
-[<Measure>]
-type Mb
-
-[<Measure>]
-type Kb
-
-[<Measure>]
-type Mbps
-
-[<Measure>]
-type Seconds
-
-[<Measure>]
-type Minutes
-
-[<Measure>]
-type Hours
-
-[<Measure>]
-type Days
-
-[<Measure>]
-type VCores
-
-type IsoDateTime =
-    | IsoDateTime of string
-
-    static member OfTimeSpan(d: TimeSpan) =
-        d |> System.Xml.XmlConvert.ToString |> IsoDateTime
-
-    member this.Value =
-        match this with
-        | IsoDateTime value -> value
-
-type TransmissionProtocol =
-    | TCP
-    | UDP
-
-type TlsVersion =
-    | Tls10
-    | Tls11
-    | Tls12
-
-    member this.ArmValue =
-        match this with
-        | Tls10 -> "1.0"
-        | Tls11 -> "1.1"
-        | Tls12 -> "1.2"
-
-/// Represents an environment variable that can be set, typically on Docker container services.
-type EnvVar =
-    /// Use for non-secret environment variables. These will be stored in cleartext in the ARM template.
-    | EnvValue of string
-    /// Use for secret environment variables. These will be provided as secure parameters to the ARM template.
-    | SecureEnvValue of SecureParameter
-    /// Use for secret environment variables that get their value from an ARM Expression. These will be an ARM expression in the template, but value used in a secure context.
-    | SecureEnvExpression of ArmExpression
-
-    static member create (name: string) (value: string) = name, EnvValue value
-
-    static member createSecure (name: string) (paramName: string) =
-        name, SecureEnvValue(SecureParameter paramName)
-
-    static member createSecureExpression (name: string) (armExpression: ArmExpression) =
-        name, SecureEnvExpression armExpression
-
-module Mb =
-    let toBytes (mb: int<Mb>) = int64 mb * 1024L * 1024L
-    let toGb (mb: int<Mb>) = (mb / 1024<Mb>) * 1<Gb>
-
-module Route =
-    type HopType =
-        | VirtualAppliance of System.Net.IPAddress option
-        | Internet
-        | Nothing
-        | VirtualNetworkGateway
-        | VnetLocal
-
-        member x.ArmValue =
-            match x with
-            | VirtualAppliance _ -> "VirtualAppliance"
-            | Internet -> "Internet"
-            | Nothing -> "None"
-            | VirtualNetworkGateway -> "VirtualNetworkGateway"
-            | VnetLocal -> "VnetLocal"
-
-module DedicatedHosts =
-    type HostTier =
-        | Standard
-        | Basic
-
-        static member Print(x: HostTier) =
-            match x with
-            | Standard -> "Standard"
-            | Basic -> "Basic"
-
-    type PlatformFaultDomainCount =
-        | PlatformFaultDomainCount of int
-
-        static member Parse(i: int) : PlatformFaultDomainCount =
-            if i < 0 || i > 5 then
-                raiseFarmer "Platform fault domain count must be between 0 and 5, inclusive"
-            else
-                (PlatformFaultDomainCount i)
-
-        static member ToArmValue(PlatformFaultDomainCount p) = p
-
-    type HostSku =
-        | HostSku of string
-
-        static member Print(HostSku x) = x
-        member this.JsonProperties = {| name = HostSku.Print this |}
-
-    type HostLicenseType =
-        | NoLicense
-        | WindowsHybrid
-        | WindowsPerpetual
-
-        static member Print(x: HostLicenseType) =
-            match x with
-            | NoLicense -> "None"
-            | WindowsHybrid -> "Windows_Server_Hybrid"
-            | WindowsPerpetual -> "Windows_Server_Perpetual"
-
-module Vm =
-
-    type VmProxyAgentMode =
-        | Audit
-        | Enforce
-
-        member this.ArmValue =
-            match this with
-            | Audit -> "Audit"
-            | Enforce -> "Enforce"
-
-    type VmSecurityType =
-        | ConfidentialVM
-        | TrustedLaunch
-
-        member this.ArmValue =
-            match this with
-            | ConfidentialVM -> "ConfidentialVM"
-            | TrustedLaunch -> "TrustedLaunch"
-
-    type VMSize =
-        | Basic_A0
-        | Basic_A1
-        | Basic_A2
-        | Basic_A3
-        | Basic_A4
-        | Premium_P
-        | Premium_P1
-        | Premium_P10
-        | Premium_P15
-        | Premium_P2
-        | Premium_P20
-        | Premium_P3
-        | Premium_P30
-        | Premium_P4
-        | Premium_P40
-        | Premium_P50
-        | Premium_P6
-        | Premium_P60
-        | Premium_P70
-        | Premium_P80
-        | Standard_A0
-        | Standard_A1
-        | Standard_A1_v2
-        | Standard_A10
-        | Standard_A11
-        | Standard_A2
-        | Standard_A2_v2
-        | Standard_A2m_v2
-        | Standard_A3
-        | Standard_A4
-        | Standard_A4_v2
-        | Standard_A4m_v2
-        | Standard_A5
-        | Standard_A6
-        | Standard_A7
-        | Standard_A8
-        | Standard_A8_v2
-        | Standard_A8m_v2
-        | Standard_A9
-        | Standard_B12ms
-        | Standard_B16ms
-        | Standard_B1ls
-        | Standard_B1ms
-        | Standard_B1s
-        | Standard_B20ms
-        | Standard_B2ms
-        | Standard_B2s
-        | Standard_B4ms
-        | Standard_B8ms
-        | Standard_D1
-        | Standard_D1_v2
-        | Standard_D11
-        | Standard_D11_v2
-        | Standard_D12
-        | Standard_D12_v2
-        | Standard_D13
-        | Standard_D13_v2
-        | Standard_D14
-        | Standard_D14_v2
-        | Standard_D15_v2
-        | Standard_D16_v3
-        | Standard_D16_v4
-        | Standard_D16_v5
-        | Standard_D16a_v4
-        | Standard_D16ads_v5
-        | Standard_D16as_v4
-        | Standard_D16as_v5
-        | Standard_D16d_v4
-        | Standard_D16d_v5
-        | Standard_D16ds_v4
-        | Standard_D16ds_v5
-        | Standard_D16ps_v5
-        | Standard_D16s_v3
-        | Standard_D16s_v4
-        | Standard_D16s_v5
-        | Standard_D2
-        | Standard_D2_v2
-        | Standard_D2_v3
-        | Standard_D2_v4
-        | Standard_D2_v5
-        | Standard_D2a_v4
-        | Standard_D2ads_v5
-        | Standard_D2as_v4
-        | Standard_D2as_v5
-        | Standard_D2d_v4
-        | Standard_D2d_v5
-        | Standard_D2ds_v4
-        | Standard_D2ds_v5
-        | Standard_D2ps_v5
-        | Standard_D2s_v3
-        | Standard_D2s_v4
-        | Standard_D2s_v5
-        | Standard_D3
-        | Standard_D3_v2
-        | Standard_D32_v3
-        | Standard_D32_v4
-        | Standard_D32_v5
-        | Standard_D32a_v4
-        | Standard_D32ads_v5
-        | Standard_D32as_v4
-        | Standard_D32as_v5
-        | Standard_D32d_v4
-        | Standard_D32d_v5
-        | Standard_D32ds_v4
-        | Standard_D32ds_v5
-        | Standard_D32ps_v5
-        | Standard_D32s_v3
-        | Standard_D32s_v4
-        | Standard_D32s_v5
-        | Standard_D4
-        | Standard_D4_v2
-        | Standard_D4_v3
-        | Standard_D4_v4
-        | Standard_D4_v5
-        | Standard_D48_v3
-        | Standard_D48_v4
-        | Standard_D48_v5
-        | Standard_D48a_v4
-        | Standard_D48ads_v5
-        | Standard_D48as_v4
-        | Standard_D48as_v5
-        | Standard_D48d_v4
-        | Standard_D48d_v5
-        | Standard_D48ds_v4
-        | Standard_D48ds_v5
-        | Standard_D48ps_v5
-        | Standard_D48s_v3
-        | Standard_D48s_v4
-        | Standard_D48s_v5
-        | Standard_D4a_v4
-        | Standard_D4ads_v5
-        | Standard_D4as_v4
-        | Standard_D4as_v5
-        | Standard_D4d_v4
-        | Standard_D4d_v5
-        | Standard_D4ds_v4
-        | Standard_D4ds_v5
-        | Standard_D4ps_v5
-        | Standard_D4s_v3
-        | Standard_D4s_v4
-        | Standard_D4s_v5
-        | Standard_D5_v2
-        | Standard_D64_v3
-        | Standard_D64_v4
-        | Standard_D64_v5
-        | Standard_D64a_v4
-        | Standard_D64ads_v5
-        | Standard_D64as_v4
-        | Standard_D64as_v5
-        | Standard_D64d_v4
-        | Standard_D64d_v5
-        | Standard_D64ds_v4
-        | Standard_D64ds_v5
-        | Standard_D64ps_v5
-        | Standard_D64s_v3
-        | Standard_D64s_v4
-        | Standard_D64s_v5
-        | Standard_D8_v3
-        | Standard_D8_v4
-        | Standard_D8_v5
-        | Standard_D8a_v4
-        | Standard_D8ads_v5
-        | Standard_D8as_v4
-        | Standard_D8as_v5
-        | Standard_D8d_v4
-        | Standard_D8d_v5
-        | Standard_D8ds_v4
-        | Standard_D8ds_v5
-        | Standard_D8ps_v5
-        | Standard_D8s_v3
-        | Standard_D8s_v4
-        | Standard_D8s_v5
-        | Standard_D96_v5
-        | Standard_D96a_v4
-        | Standard_D96ads_v5
-        | Standard_D96as_v4
-        | Standard_D96as_v5
-        | Standard_D96d_v5
-        | Standard_D96ds_v5
-        | Standard_D96s_v5
-        | Standard_DC16ads_v5
-        | Standard_DC16as_v5
-        | Standard_DC1s_v2
-        | Standard_DC2ads_v5
-        | Standard_DC2as_v5
-        | Standard_DC2s
-        | Standard_DC2s_v2
-        | Standard_DC32ads_v5
-        | Standard_DC32as_v5
-        | Standard_DC48ads_v5
-        | Standard_DC48as_v5
-        | Standard_DC4ads_v5
-        | Standard_DC4as_v5
-        | Standard_DC4s
-        | Standard_DC4s_v2
-        | Standard_DC64ads_v5
-        | Standard_DC64as_v5
-        | Standard_DC8_v2
-        | Standard_DC8ads_v5
-        | Standard_DC8as_v5
-        | Standard_DC96ads_v5
-        | Standard_DC96as_v5
-        | Standard_DS1
-        | Standard_DS1_v2
-        | Standard_DS11
-        | Standard_DS11_v2
-        | Standard_DS12
-        | Standard_DS12_v2
-        | Standard_DS13
-        | Standard_DS13_2_v2
-        | Standard_DS13_4_v2
-        | Standard_DS13_v2
-        | Standard_DS14
-        | Standard_DS14_4_v2
-        | Standard_DS14_8_v2
-        | Standard_DS14_v2
-        | Standard_DS15_v2
-        | Standard_DS2
-        | Standard_DS2_v2
-        | Standard_DS3
-        | Standard_DS3_v2
-        | Standard_DS4
-        | Standard_DS4_v2
-        | Standard_DS5_v2
-        | Standard_E1
-        | Standard_E10
-        | Standard_E104i_v5
-        | Standard_E104id_v5
-        | Standard_E104ids_v5
-        | Standard_E104is_v5
-        | Standard_E112iads_v5
-        | Standard_E112ias_v5
-        | Standard_E15
-        | Standard_E16_v3
-        | Standard_E16_v4
-        | Standard_E16_v5
-        | Standard_E16a_v4
-        | Standard_E16ads_v5
-        | Standard_E16as_v4
-        | Standard_E16as_v5
-        | Standard_E16bds_v5
-        | Standard_E16bs_v5
-        | Standard_E16d_v4
-        | Standard_E16d_v5
-        | Standard_E16ds_v4
-        | Standard_E16ds_v5
-        | Standard_E16s_v3
-        | Standard_E16s_v4
-        | Standard_E16s_v5
-        | Standard_E2
-        | Standard_E2_v3
-        | Standard_E2_v3_v3
-        | Standard_E2_v4
-        | Standard_E2_v5
-        | Standard_E20
-        | Standard_E20_v3
-        | Standard_E20_v4
-        | Standard_E20_v5
-        | Standard_E20a_v4
-        | Standard_E20ads_v5
-        | Standard_E20as_v4
-        | Standard_E20as_v5
-        | Standard_E20d_v4
-        | Standard_E20d_v5
-        | Standard_E20ds_v4
-        | Standard_E20ds_v5
-        | Standard_E20s_v3
-        | Standard_E20s_v4
-        | Standard_E20s_v5
-        | Standard_E2a_v4
-        | Standard_E2ads_v5
-        | Standard_E2as_v4
-        | Standard_E2as_v5
-        | Standard_E2bds_v5
-        | Standard_E2bs_v5
-        | Standard_E2d_v4
-        | Standard_E2d_v5
-        | Standard_E2ds_v4
-        | Standard_E2ds_v5
-        | Standard_E2s_v3
-        | Standard_E2s_v4
-        | Standard_E2s_v5
-        | Standard_E3
-        | Standard_E30
-        | Standard_E32_16_v3
-        | Standard_E32_8s_v3
-        | Standard_E32_v3
-        | Standard_E32_v4
-        | Standard_E32_v5
-        | Standard_E32a_v4
-        | Standard_E32ads_v5
-        | Standard_E32as_v4
-        | Standard_E32as_v5
-        | Standard_E32bds_v5
-        | Standard_E32bs_v5
-        | Standard_E32d_v4
-        | Standard_E32d_v5
-        | Standard_E32ds_v4
-        | Standard_E32ds_v5
-        | Standard_E32s_v3
-        | Standard_E32s_v4
-        | Standard_E32s_v5
-        | Standard_E4
-        | Standard_E4_v3
-        | Standard_E4_v4
-        | Standard_E4_v5
-        | Standard_E40
-        | Standard_E48_v3
-        | Standard_E48_v4
-        | Standard_E48_v5
-        | Standard_E48a_v4
-        | Standard_E48ads_v5
-        | Standard_E48as_v4
-        | Standard_E48as_v5
-        | Standard_E48bds_v5
-        | Standard_E48bs_v5
-        | Standard_E48d_v4
-        | Standard_E48d_v5
-        | Standard_E48ds_v4
-        | Standard_E48ds_v5
-        | Standard_E48s_v3
-        | Standard_E48s_v4
-        | Standard_E48s_v5
-        | Standard_E4a_v4
-        | Standard_E4ads_v5
-        | Standard_E4as_v4
-        | Standard_E4as_v5
-        | Standard_E4bds_v5
-        | Standard_E4bs_v5
-        | Standard_E4d_v4
-        | Standard_E4d_v5
-        | Standard_E4ds_v4
-        | Standard_E4ds_v5
-        | Standard_E4s_v3
-        | Standard_E4s_v4
-        | Standard_E4s_v5
-        | Standard_E50
-        | Standard_E6
-        | Standard_E60
-        | Standard_E64_16s_v3
-        | Standard_E64_32s_v3
-        | Standard_E64_v3
-        | Standard_E64_v4
-        | Standard_E64_v5
-        | Standard_E64a_v4
-        | Standard_E64ads_v5
-        | Standard_E64as_v4
-        | Standard_E64as_v5
-        | Standard_E64bds_v5
-        | Standard_E64bs_v5
-        | Standard_E64d_v4
-        | Standard_E64d_v5
-        | Standard_E64ds_v4
-        | Standard_E64ds_v5
-        | Standard_E64i_v3
-        | Standard_E64is_v3
-        | Standard_E64s_v3
-        | Standard_E64s_v4
-        | Standard_E64s_v5
-        | Standard_E70
-        | Standard_E8_v3
-        | Standard_E8_v4
-        | Standard_E8_v5
-        | Standard_E80
-        | Standard_E80ids_v4
-        | Standard_E80is_v4
-        | Standard_E8a_v4
-        | Standard_E8ads_v5
-        | Standard_E8as_v4
-        | Standard_E8as_v5
-        | Standard_E8bds_v5
-        | Standard_E8bs_v5
-        | Standard_E8d_v4
-        | Standard_E8d_v5
-        | Standard_E8ds_v4
-        | Standard_E8ds_v5
-        | Standard_E8s_v3
-        | Standard_E8s_v4
-        | Standard_E8s_v5
-        | Standard_E96_v5
-        | Standard_E96a_v4
-        | Standard_E96ads_v5
-        | Standard_E96as_v4
-        | Standard_E96as_v5
-        | Standard_E96d_v5
-        | Standard_E96ds_v5
-        | Standard_E96ias_v4
-        | Standard_E96s_v5
-        | Standard_EC16ads_v5
-        | Standard_EC16as_v5
-        | Standard_EC20ads_v5
-        | Standard_EC20as_v5
-        | Standard_EC2ads_v5
-        | Standard_EC2as_v5
-        | Standard_EC32ads_v5
-        | Standard_EC32as_v5
-        | Standard_EC48ads_v5
-        | Standard_EC48as_v5
-        | Standard_EC4ads_v5
-        | Standard_EC4as_v5
-        | Standard_EC64ads_v5
-        | Standard_EC64as_v5
-        | Standard_EC8ads_v5
-        | Standard_EC8as_v5
-        | Standard_EC96ads_v5
-        | Standard_EC96as_v5
-        | Standard_EC96iads_v5
-        | Standard_EC96ias_v5
-        | Standard_F1
-        | Standard_F16
-        | Standard_F16s
-        | Standard_F16s_v2
-        | Standard_F1s
-        | Standard_F2
-        | Standard_F2s
-        | Standard_F2s_v2
-        | Standard_F32s_v2
-        | Standard_F4
-        | Standard_F48s_v2
-        | Standard_F4s
-        | Standard_F4s_v2
-        | Standard_F64s_v2
-        | Standard_F72s_v2
-        | Standard_F8
-        | Standard_F8s
-        | Standard_F8s_v2
-        | Standard_FX12mds
-        | Standard_FX24mds
-        | Standard_FX36mds
-        | Standard_FX48mds
-        | Standard_FX4mds
-        | Standard_G1
-        | Standard_G2
-        | Standard_G3
-        | Standard_G4
-        | Standard_G5
-        | Standard_GS1
-        | Standard_GS2
-        | Standard_GS3
-        | Standard_GS4
-        | Standard_GS4_4
-        | Standard_GS4_8
-        | Standard_GS5
-        | Standard_GS5_16
-        | Standard_GS5_8
-        | Standard_H16
-        | Standard_H16_Promo
-        | Standard_H16m
-        | Standard_H16m_Promo
-        | Standard_H16mr
-        | Standard_H16mr_Promo
-        | Standard_H16r
-        | Standard_H16r_Promo
-        | Standard_H8
-        | Standard_H8_Promo
-        | Standard_H8m
-        | Standard_H8m_Promo
-        | Standard_HB120rs_v2
-        | Standard_HB120rs_v3
-        | Standard_L16as_v3
-        | Standard_L16s
-        | Standard_L16s_v2
-        | Standard_L16s_v3
-        | Standard_L32as_v3
-        | Standard_L32s
-        | Standard_L32s_v2
-        | Standard_L32s_v3
-        | Standard_L48as_v3
-        | Standard_L48s_v2
-        | Standard_L48s_v3
-        | Standard_L4s
-        | Standard_L64as_v3
-        | Standard_L64s_v2
-        | Standard_L64s_v3
-        | Standard_L80as_v3
-        | Standard_L80s_v2
-        | Standard_L80s_v3
-        | Standard_L8as_v3
-        | Standard_L8s
-        | Standard_L8s_v2
-        | Standard_L8s_v3
-        | Standard_M128
-        | Standard_M128_32ms
-        | Standard_M128_64ms
-        | Standard_M128dms_v2
-        | Standard_M128ds_v2
-        | Standard_M128m
-        | Standard_M128ms
-        | Standard_M128ms_v2
-        | Standard_M128s
-        | Standard_M128s_v2
-        | Standard_M16ms
-        | Standard_M192idms_v2
-        | Standard_M192ids_v2
-        | Standard_M192ims_v2
-        | Standard_M192is_v2
-        | Standard_M208ms_v2
-        | Standard_M208s_v2
-        | Standard_M32dms_v2
-        | Standard_M32ls
-        | Standard_M32ms
-        | Standard_M32ms_v2
-        | Standard_M32ts
-        | Standard_M416ms_v2
-        | Standard_M416s_v2
-        | Standard_M64
-        | Standard_M64_16ms
-        | Standard_M64_32ms
-        | Standard_M64dms_v2
-        | Standard_M64ds_v2
-        | Standard_M64ls
-        | Standard_M64m
-        | Standard_M64ms
-        | Standard_M64ms_v2
-        | Standard_M64s
-        | Standard_M64s_v2
-        | Standard_M8ms
-        | Standard_NC12
-        | Standard_NC12s_v2
-        | Standard_NC12s_v3
-        | Standard_NC16as_T4_v3
-        | Standard_NC24
-        | Standard_NC24ads_A100_v4
-        | Standard_NC24r
-        | Standard_NC24rs_v2
-        | Standard_NC24rs_v3
-        | Standard_NC24s_v2
-        | Standard_NC24s_v3
-        | Standard_NC48ads_A100_v4
-        | Standard_NC4as_T4_v3
-        | Standard_NC6
-        | Standard_NC64as_T4_v3
-        | Standard_NC6s_v2
-        | Standard_NC6s_v3
-        | Standard_NC8as_T4_v3
-        | Standard_NC96ads_A100_v4
-        | Standard_ND12s
-        | Standard_ND24rs
-        | Standard_ND24s
-        | Standard_ND40rs_v2
-        | Standard_ND6s
-        | Standard_ND96asr_v4
-        | Standard_NV12
-        | Standard_NV16as_v4
-        | Standard_NV24
-        | Standard_NV32as_v4
-        | Standard_NV4as_v4
-        | Standard_NV6
-        | Standard_NV8as_v4
-        | Standard_S10
-        | Standard_S15
-        | Standard_S20
-        | Standard_S30
-        | Standard_S4
-        | Standard_S40
-        | Standard_S50
-        | Standard_S6
-        | Standard_S60
-        | Standard_S70
-        | Standard_S80
-        | CustomImage of string
-
-        member this.ArmValue =
-            match this with
-            | CustomImage c -> c
-            | _ -> this.ToString()
-
-        /// The convention for compute SKU is that they are named starting with the tier,
-        /// followed by an underscore, then the rest of the VM hardware. This gets just the tier.
-        member this.Tier =
-            if isNull this.ArmValue then
-                null
-            else
-                this.ArmValue.Split('_') |> Array.head
-
-    type Offer =
-        | Offer of string
-
-        member this.ArmValue =
-            match this with
-            | Offer o -> o
-
-    type Publisher =
-        | Publisher of string
-
-        member this.ArmValue =
-            match this with
-            | Publisher p -> p
-
-    type VmImageSku =
-        | ImageSku of string
-
-        member this.ArmValue =
-            match this with
-            | ImageSku i -> i
-
-    type ImageDefinition = {
-        Offer: Offer
-        Publisher: Publisher
-        Sku: VmImageSku
-        OS: OS
-    }
-
-    type GalleryImageId =
-        | SharedGalleryImageId of gallery: ResourceName * image: ResourceName * version: string
-        | CommunityGalleryImageId of gallery: ResourceName * image: ResourceName * version: string
-
-        member this.ArmValue =
-            match this with
-            | SharedGalleryImageId(ResourceName gallery, ResourceName image, version) ->
-                $"/SharedGalleries/{gallery}/Images/{image}/Versions/{version}"
-            | CommunityGalleryImageId(ResourceName gallery, ResourceName image, version) ->
-                $"/CommunityGalleries/{gallery}/Images/{image}/Versions/{version}"
-
-    type ImageInfo =
-        | ImageDefinition of ImageDefinition
-        | GalleryImageRef of OS * GalleryImageId
-
-    let makeVm os offer publisher sku = {
-        Offer = Offer offer
-        Publisher = Publisher publisher
-        OS = os
-        Sku = ImageSku sku
-    }
-
-    let makeWindowsVm = makeVm Windows "WindowsServer" "MicrosoftWindowsServer"
-    let makeLinuxVm = makeVm Linux
-
-    let CentOS_75 = makeLinuxVm "CentOS" "OpenLogic" "7.5"
-    let CoreOS_Stable = makeLinuxVm "CoreOS" "CoreOS" "Stable"
-    let debian_10 = makeLinuxVm "debian-10" "Debian" "10"
-    let openSUSE_423 = makeLinuxVm "openSUSE-Leap" "SUSE" "42.3"
-    let RHEL_7RAW = makeLinuxVm "RHEL" "RedHat" "7-RAW"
-    let SLES_15 = makeLinuxVm "SLES" "SUSE" "15"
-    let UbuntuServer_1804LTS = makeLinuxVm "UbuntuServer" "Canonical" "18.04-LTS"
-
-    let UbuntuServer_2004LTS =
-        makeLinuxVm "0001-com-ubuntu-server-focal" "canonical" "20_04-lts-gen2"
-
-    let UbuntuServer_2004LTSArm =
-        makeLinuxVm "0001-com-ubuntu-server-focal" "canonical" "20_04-lts-arm64"
-
-    let UbuntuServer_2204LTS =
-        makeLinuxVm "0001-com-ubuntu-server-jammy" "canonical" "22_04-lts-gen2"
-
-    let UbuntuServer_2204LTSArm =
-        makeLinuxVm "0001-com-ubuntu-server-jammy" "canonical" "22_04-lts-arm64"
-
-    let UbuntuServer_2304 =
-        makeLinuxVm "0001-com-ubuntu-server-lunar" "canonical" "23_04-gen2"
-
-    let UbuntuServer_2304Arm =
-        makeLinuxVm "0001-com-ubuntu-server-lunar" "canonical" "23_04-arm64"
-
-    let UbuntuServer_2310 =
-        makeLinuxVm "0001-com-ubuntu-server-mantic" "canonical" "23_10-gen2"
-
-    let UbuntuServer_2310Arm =
-        makeLinuxVm "0001-com-ubuntu-server-mantic" "canonical" "23_10-arm64"
-
-    let UbuntuServer_2404LTS = makeLinuxVm "ubuntu-24_04-lts" "canonical" "server"
-
-    let UbuntuServer_2404LTSArm =
-        makeLinuxVm "ubuntu-24_04-lts" "canonical" "server-arm64"
-
-    let Mariner_2 = makeLinuxVm "cbl-mariner" "MicrosoftCBLMariner" "cbl-mariner-2-gen2"
-
-    let Mariner_2Arm =
-        makeLinuxVm "cbl-mariner" "MicrosoftCBLMariner" "cbl-mariner-2-arm64"
-
-    let Mariner_2_Fips =
-        makeLinuxVm "cbl-mariner" "MicrosoftCBLMariner" "cbl-mariner-2-gen2-fips"
-
-    // Aliasing Azure Linux 2 to Mariner 2 since rebranding.
-    let AzureLinux_2 = Mariner_2
-
-    let AzureLinux_2Arm = Mariner_2Arm
-
-    let AzureLinux_2Fips = Mariner_2_Fips
-
-    let AzureLinux_3 =
-        makeLinuxVm "azure-linux-3" "MicrosoftCBLMariner" "azure-linux-3-gen2"
-
-    let AzureLinux_3Arm =
-        makeLinuxVm "azure-linux-3" "MicrosoftCBLMariner" "azure-linux-3-arm64"
-
-    let AzureLinux_3Fips =
-        makeLinuxVm "azure-linux-3" "MicrosoftCBLMariner" "azure-linux-3-gen2-fips"
-
-    let WindowsServer_2022DatacenterAzureEdition =
-        makeWindowsVm "2022-datacenter-azure-edition"
-
-    let WindowsServer_2022Datacenter = makeWindowsVm "2022-datacenter-g2"
-    let WindowsServer_2019Datacenter = makeWindowsVm "2019-Datacenter"
-    let WindowsServer_2016Datacenter = makeWindowsVm "2016-Datacenter"
-    let WindowsServer_2012R2Datacenter = makeWindowsVm "2012-R2-Datacenter"
-    let WindowsServer_2012Datacenter = makeWindowsVm "2012-Datacenter"
-    let WindowsServer_2008R2SP1 = makeWindowsVm "2008-R2-SP1"
-    let Windows10Pro = makeVm Windows "Windows-10" "MicrosoftWindowsDesktop" "20h2-pro"
-
-    type VmGalleryApplication = {
-        ConfigurationReference: string option
-        EnableAutomaticUpgrade: bool option
-        Order: int option
-        PackageReferenceId: ResourceId
-        Tags: string option
-        TreatFailureAsDeploymentFailure: bool option
-    }
-
-    /// The type of disk to use.
-    type DiskType =
-        | PremiumV2_LRS
-        | Premium_LRS
-        | Premium_ZRS
-        | StandardSSD_LRS
-        | StandardSSD_ZRS
-        | Standard_LRS
-        | UltraSSD_LRS
-
-        member this.ArmValue =
-            match this with
-            | x -> x.ToString()
-
-    type DiskPerformanceTier =
-        | P1
-        | P2
-        | P3
-        | P4
-        | P6
-        | P10
-        | P15
-        | P20
-        | P30
-        | P40
-        | P50
-        | P60
-        | P70
-        | P80
-
-        member this.ArmValue =
-            match this with
-            | x -> x.ToString()
-
-    /// Specifies what happens to a resource (disk, NIC, or public IP) when a VM is deleted.
-    type DeleteOption =
-        | Delete
-        | Detach
-
-        member this.ArmValue =
-            match this with
-            | Delete -> "Delete"
-            | Detach -> "Detach"
-
-    /// Represents a disk in a VM.
-    type DiskInfo = {
-        Size: int
-        DiskType: DiskType
-    } with
-
-        member this.IsUltraDisk =
-            match this.DiskType with
-            | UltraSSD_LRS -> true
-            | _ -> false
-
-    /// VM OS disks can be created by attaching an existing disk or from a gallery image.
-    type OsDiskCreateOption =
-        | AttachOsDisk of OS * ManagedDiskId: LinkedResource
-        | AttachOsDiskWithDelete of OS * ManagedDiskId: LinkedResource
-        | FromImage of ImageInfo * DiskInfo
-        | FromImageWithDelete of ImageInfo * DiskInfo
-
-    /// VM data disks can be created by attaching an existing disk or generating an empty disk.
-    type DataDiskCreateOption =
-        | AttachDataDisk of ManagedDiskId: LinkedResource
-        | AttachDataDiskWithDelete of ManagedDiskId: LinkedResource
-        /// Indicates the disk being attached is an ultra disk to enable that option on the VM
-        | AttachUltra of ManagedDiskId: LinkedResource
-        | AttachUltraWithDelete of ManagedDiskId: LinkedResource
-        | Empty of DiskInfo
-        | EmptyWithDelete of DiskInfo
-
-        /// Indicates an Ultra SSD will be used so that option should be enabled on the VM.
-        member this.IsUltraDisk =
-            match this with
-            | AttachUltra _
-            | AttachUltraWithDelete _ -> true
-            | Empty diskInfo
-            | EmptyWithDelete diskInfo when diskInfo.IsUltraDisk -> true
-            | _ -> false
-
-    type EvictionPolicy =
-        | Deallocate
-        | Delete
-
-        member this.ArmValue =
-            match this with
-            | Deallocate -> "Deallocate"
-            | Delete -> "Delete"
-
-    type BillingProfile = { MaxPrice: decimal }
-
-    type Priority =
-        | Low
-        | Regular
-        | Spot of evictionPolicy: EvictionPolicy * maxPrice: decimal
-
-        member this.ArmValue =
-            match this with
-            | Low -> "Low"
-            | Regular -> "Regular"
-            | Spot _ -> "Spot"
-
-module VmScaleSet =
-
-    /// Policy rule options for scaling in a VM scale set.
-    type ScaleInPolicyRule =
-        | Default
-        | NewestVM
-        | OldestVM
-
-        member this.ArmValue =
-            match this with
-            | Default -> "Default"
-            | NewestVM -> "NewestVM"
-            | OldestVM -> "OldestVM"
-
-    /// Upgrade mode for using VM scale set upgrade policies.
-    type UpgradeMode =
-        | Automatic
-        | Manual
-        | Rolling
-
-        member this.ArmValue =
-            match this with
-            | Automatic -> "Automatic"
-            | Manual -> "Manual"
-            | Rolling -> "Rolling"
-
-module Image =
-    type Architecture =
-        | Arm64
-        | X64
-
-        member this.ArmValue =
-            match this with
-            | Arm64 -> "Arm64"
-            | X64 -> "x64"
-
-    type OsState =
-        | Generalized
-        | Specialized
-
-        member this.ArmValue =
-            match this with
-            | Generalized -> "Generalized"
-            | Specialized -> "Specialized"
-
-    type HyperVGeneration =
-        | V1
-        | V2
-
-        member this.ArmValue =
-            match this with
-            | V1 -> "V1"
-            | V2 -> "V2"
-
-module internal Validation =
-    // ANDs two validation rules
-    let (<+>) a b v = a v && b v
-    /// ORs two validation rules
-    let (<|>) a b v = a v || b v
-
-    /// Combines two validation rules. Both OK -> OK, otherwise Error.
-    let (<!>) a b e s =
-        match a e s, b e s with
-        | Ok _, Ok _ -> Ok()
-        | Error x, _
-        | _, Error x -> Error x
-
-    let isNonEmpty entity s =
-        if String.IsNullOrWhiteSpace s then
-            Error $"%s{entity} cannot be empty"
-        else
-            Ok()
-
-    let isNotAGuid entity (s: string) =
-        match Guid.TryParse s with
-        | true, _ -> Error $"%s{entity} cannot be a GUID"
-        | false, _ -> Ok()
-
-    let notLongerThan max entity (s: string) =
-        if s.Length > max then
-            Error $"%s{entity} max length is %d{max}, but here is {s.Length}"
-        else
-            Ok()
-
-    let notShorterThan min entity (s: string) =
-        if s.Length < min then
-            Error $"%s{entity} min length is %d{min}, but here is {s.Length}"
-        else
-            Ok()
-
-    let lengthBetween min max entity (s: string) =
-        s
-        |> notLongerThan max entity
-        |> Result.bind (fun _ -> s |> notShorterThan min entity)
-
-    let containsOnly (message, predicate) entity (s: string) =
-        if s |> Seq.exists (predicate >> not) then
-            Error $"%s{entity} can only contain %s{message}"
-        else
-            Ok()
-
-    let cannotContain (message, predicate) entity (s: string) =
-        if s |> Seq.exists predicate then
-            Error $"%s{entity} do not allow %s{message}"
-        else
-            Ok()
-
-    let startsWith (message, predicate) entity (s: string) =
-        if not (predicate s[0]) then
-            Error $"%s{entity} must start with %s{message}"
-        else
-            Ok()
-
-    let endsWith (message, predicate) entity (s: string) =
-        if not (predicate s[s.Length - 1]) then
-            Error $"%s{entity} must end with %s{message}"
-        else
-            Ok()
-
-    let cannotStartWith (message, predicate) entity (s: string) =
-        if predicate s[0] then
-            Error $"%s{entity} cannot start with %s{message}"
-        else
-            Ok()
-
-    let cannotEndWith (message, predicate) entity (s: string) =
-        if predicate s[s.Length - 1] then
-            Error $"%s{entity} cannot end with %s{message}"
-        else
-            Ok()
-
-    let cannotEndsWith (predicate: (string * string) seq) entity (s: string) =
-        let matches =
-            predicate
-            |> Seq.filter (fun (_, postfix) -> s.EndsWith(postfix, StringComparison.Ordinal))
-            |> Seq.map fst
-            |> Seq.toList
-
-        match matches with
-        | [] -> Ok()
-        | predicatesThatFailes ->
-            let message = System.String.Join(", ", predicatesThatFailes)
-            Error $"%s{entity} cannot end with %s{message}"
-
-    let arb (message, predicate) entity s =
-        if predicate s then
-            Error $"%s{entity} %s{message}"
-        else
-            Ok()
-
-    let containsOnlyM containers =
-        containers |> List.map containsOnly |> List.reduce (<!>)
-
-    let nonEmptyLengthBetween a b = isNonEmpty <!> lengthBetween a b
-
-    let lowercaseLetters = "lowercase letters", Char.IsLetter >> not <|> Char.IsLower
-    let aLetterOrNumber = "an alphanumeric character", Char.IsLetterOrDigit
-    let lettersOrNumbers = "alphanumeric characters", Char.IsLetterOrDigit
-    let letters = "letters", Char.IsLetter
-    let dash = "a dash (-)", ((=) '-')
-    let dot = "a dash (.)", ((=) '.')
-
-    let lettersNumbersOrDash =
-        "alphanumeric characters or the dash (-)", Char.IsLetterOrDigit <|> (snd dash)
-
-    let lettersNumbersOrDot =
-        "alphanumeric characters or the dot (.)", Char.IsLetterOrDigit <|> (snd dot)
-
-    let lettersNumbersDashOrDot =
-        "alphanumeric characters, a dash (-) or a dot (.)", Char.IsLetterOrDigit <|> (snd dash) <|> (snd dot)
-
-    let numbersOrDot = "numeric characters or the dot (.)", Char.IsDigit <|> (snd dot)
-
-    let validate entity inputValue rules =
-        rules
-        |> Seq.choose (fun rule ->
-            match rule entity inputValue with
-            | Error msg -> Some msg
-            | Ok _ -> None)
-        |> Seq.tryHead
-        |> Option.map (fun errorMessage ->
-            let inputValueDescription =
-                if String.IsNullOrWhiteSpace inputValue then
-                    ""
-                else
-                    $". The invalid value is '{inputValue}'"
-
-            Error $"{errorMessage}{inputValueDescription}")
-        |> Option.defaultValue (Ok inputValue)
-
-module CosmosDbValidation =
-    open Validation
-
-    type CosmosDbName =
-        private
-        | CosmosDbName of ResourceName
-
-        static member Create name =
-            [
-                nonEmptyLengthBetween 3 44
-                containsOnlyM [ lowercaseLetters; lettersNumbersOrDash ]
-            ]
-            |> validate "CosmosDb account names" name
-            |> Result.map (ResourceName >> CosmosDbName)
-
-        static member Create(ResourceName name) = CosmosDbName.Create name
-
-        member this.ResourceName =
-            match this with
-            | CosmosDbName name -> name
-
-// https://docs.microsoft.com/en-us/rest/api/servicebus/create-namespace
-module ServiceBusValidation =
-    open Validation
-
-    type ServiceBusName =
-        private
-        | ServiceBusName of ResourceName
-
-        static member Create(name: string) =
-            [
-                nonEmptyLengthBetween 6 50
-                containsOnly lettersNumbersOrDash
-                startsWith letters
-                isNotAGuid
-                cannotEndsWith [ ("a dash", "-"); ("a sb postfix", "-sb"); ("a management postfix", "-mgmt") ]
-            ]
-            |> validate "ServiceBus namespace" name
-            |> Result.map (ResourceName >> ServiceBusName)
-
-        member this.ResourceName =
-            match this with
-            | ServiceBusName name -> name
-
-module ContainerAppValidation =
-    open Validation
-
-    type ContainerAppSettingKey =
-        private
-        | ContainerAppSettingKey of string
-
-        static member Create(name: string) =
-            [
-                containsOnly lettersNumbersDashOrDot
-                startsWith aLetterOrNumber
-                endsWith aLetterOrNumber
-                containsOnly lowercaseLetters
-            ]
-            |> validate "Container App Setting Key" name
-            |> Result.map ContainerAppSettingKey
-
-        member this.Value =
-            match this with
-            | ContainerAppSettingKey value -> value
-
-module Insights =
-
-    /// https://docs.microsoft.com/en-us/azure/azure-monitor/essentials/metrics-supported
-    type MetricsName =
-        | MetricsName of string
-
-        static member PercentageCPU = MetricsName "Percentage CPU"
-        static member DiskReadOperationsPerSec = MetricsName "Disk Read Operations/Sec"
-        static member DiskWriteOperationsPerSec = MetricsName "Disk Write Operations/Sec"
-        static member DiskReadBytes = MetricsName "Disk Read Bytes"
-        static member DiskWriteBytes = MetricsName "Disk Write Bytes"
-        static member MemoryAvailable = MetricsName "Available Memory Bytes"
-        static member NetworkIn = MetricsName "Network In"
-        static member NetworkOut = MetricsName "Network Out"
-        static member SQL_DB_DTU = MetricsName "dtu_consumption_percent"
-        static member SQL_DB_Size = MetricsName "storage_percent"
-
-    [<RequireQualifiedAccess>]
-    type DimensionOperator =
-        | Equals
-        | NotEquals
-
-        member this.ArmValue =
-            match this with
-            | Equals -> "Equals"
-            | NotEquals -> "NotEquals"
-
-    [<RequireQualifiedAccess>]
-    type MetricTriggerOperator =
-        | Equals
-        | GreaterThan
-        | GreaterThanOrEqual
-        | LessThan
-        | LessThanOrEqual
-        | NotEquals
-
-        member this.ArmValue =
-            match this with
-            | Equals -> "Equals"
-            | GreaterThan -> "GreaterThan"
-            | GreaterThanOrEqual -> "GreaterThanOrEqual"
-            | LessThan -> "LessThan"
-            | LessThanOrEqual -> "LessThanOrEqual"
-            | NotEquals -> "NotEquals"
-
-    [<RequireQualifiedAccess>]
-    type MetricTriggerStatistic =
-        | Average
-        | Count
-        | Max
-        | Min
-        | Sum
-
-        member this.ArmValue =
-            match this with
-            | Average -> "Average"
-            | Count -> "Count"
-            | Max -> "Max"
-            | Min -> "Min"
-            | Sum -> "Sum"
-
-    [<RequireQualifiedAccess>]
-    type MetricTriggerTimeAggregation =
-        | Average
-        | Count
-        | Last
-        | Maximum
-        | Minimum
-        | Total
-
-        member this.ArmValue =
-            match this with
-            | Average -> "Average"
-            | Count -> "Count"
-            | Last -> "Last"
-            | Maximum -> "Maximum"
-            | Minimum -> "Minimum"
-            | Total -> "Total"
-
-    [<RequireQualifiedAccess>]
-    type ScaleActionDirection =
-        | Decrease
-        | Increase
-        | None
-
-        member this.ArmValue =
-            match this with
-            | Decrease -> "Decrease"
-            | Increase -> "Increase"
-            | None -> "None"
-
-    [<RequireQualifiedAccess>]
-    type ScaleActionType =
-        | ChangeCount
-        | ExactCount
-        | PercentChangeCount
-        | ServiceAllowedNextValue
-
-        member this.ArmValue =
-            match this with
-            | ChangeCount -> "ChangeCount"
-            | ExactCount -> "ExactCount"
-            | PercentChangeCount -> "PercentChangeCount"
-            | ServiceAllowedNextValue -> "ServiceAllowedNextValue"
-
-module Storage =
-    open Validation
-
-    type StorageAccountName =
-        private
-        | StorageAccountName of ResourceName
-
-        static member Create name =
-            [
-                nonEmptyLengthBetween 3 24
-                containsOnlyM [ lowercaseLetters; lettersOrNumbers ]
-            ]
-            |> validate "Storage account names" name
-            |> Result.map (ResourceName >> StorageAccountName)
-
-        static member internal Empty = StorageAccountName ResourceName.Empty
-        static member Create(ResourceName name) = StorageAccountName.Create name
-
-        member this.ResourceName =
-            match this with
-            | StorageAccountName name -> name
-
-    type StorageResourceName =
-        private
-        | StorageResourceName of ResourceName
-
-        static member internal Empty = StorageResourceName ResourceName.Empty
-
-        static member Create name =
-            [
-                nonEmptyLengthBetween 3 63
-                startsWith aLetterOrNumber
-                endsWith aLetterOrNumber
-                containsOnlyM [ lettersNumbersOrDash; lowercaseLetters ]
-                arb ("do not allow consecutive dashes", (fun s -> s.Contains "--"))
-            ]
-            |> validate "Storage resource names" name
-            |> Result.map (ResourceName >> StorageResourceName)
-
-        static member Create(ResourceName name) = StorageResourceName.Create name
-
-        member this.ResourceName =
-            match this with
-            | StorageResourceName name -> name
-
-    type DefaultAccessTier =
-        | Hot
-        | Cool
-
-    type StoragePerformance =
-        | Standard
-        | Premium
-
-        member this.ArmValue =
-            match this with
-            | Standard -> "Standard"
-            | Premium -> "Premium"
-
-    type BasicReplication =
-        | LRS
-        | ZRS
-
-        member this.ReplicationModelDescription =
-            match this with
-            | LRS -> "LRS"
-            | ZRS -> "ZRS"
-
-    type BlobReplication =
-        | LRS
-        | GRS
-        | RAGRS
-
-        member this.ReplicationModelDescription =
-            match this with
-            | LRS -> "LRS"
-            | GRS -> "GRS"
-            | RAGRS -> "RAGRS"
-
-    type V1Replication =
-        | LRS of StoragePerformance
-        | GRS
-        | RAGRS
-
-        member this.ReplicationModelDescription =
-            match this with
-            | LRS _ -> "LRS"
-            | GRS -> "GRS"
-            | RAGRS -> "RAGRS"
-
-    type V2Replication =
-        | LRS of StoragePerformance
-        | GRS
-        | ZRS
-        | GZRS
-        | RAGRS
-        | RAGZRS
-
-        member this.ReplicationModelDescription =
-            match this with
-            | LRS _ -> "LRS"
-            | GRS -> "GRS"
-            | ZRS -> "ZRS"
-            | GZRS -> "GZRS"
-            | RAGRS -> "RAGRS"
-            | RAGZRS -> "RAGZRS"
-
-    type GeneralPurpose =
-        | V1 of V1Replication
-        | V2 of V2Replication * DefaultAccessTier option
-
-    type Sku =
-        | GeneralPurpose of GeneralPurpose
-        | Blobs of BlobReplication * DefaultAccessTier option
-        | BlockBlobs of BasicReplication
-        | Files of BasicReplication
-
-        /// General Purpose V2 Standard LRS with no default access tier.
-        static member Standard_LRS = GeneralPurpose(V2(LRS Standard, None))
-        /// General Purpose V2 Premium LRS with no default access tier.
-        static member Premium_LRS = GeneralPurpose(V2(LRS Premium, None))
-        /// General Purpose V2 Standard GRS with no default access tier.
-        static member Standard_GRS = GeneralPurpose(V2(GRS, None))
-        /// General Purpose V2 Standard RAGRS with no default access tier.
-        static member Standard_RAGRS = GeneralPurpose(V2(RAGRS, None))
-        /// General Purpose V2 Standard ZRS with no default access tier.
-        static member Standard_ZRS = GeneralPurpose(V2(ZRS, None))
-        /// General Purpose V2 Standard GZRS with no default access tier.
-        static member Standard_GZRS = GeneralPurpose(V2(GZRS, None))
-        /// General Purpose V2 Standard RAGZRS with no default access tier.
-        static member Standard_RAGZRS = GeneralPurpose(V2(RAGZRS, None))
-
-    type StorageContainerAccess =
-        | Private
-        | Container
-        | Blob
-
-    /// The type of action to take when defining a lifecycle policy.
-    type LifecyclePolicyAction =
-        | CoolAfter of int<Days>
-        | ArchiveAfter of int<Days>
-        | DeleteAfter of int<Days>
-        | DeleteSnapshotAfter of int<Days>
-
-    /// Represents no filters for a lifecycle rule
-    let NoRuleFilters: string list = []
-
-    type AllOrSpecific<'T> =
-        | All
-        | Specific of 'T list
-
-    type HttpMethod =
-        | DELETE
-        | GET
-        | HEAD
-        | MERGE
-        | POST
-        | OPTIONS
-        | PUT
-        | PATCH
-
-        static member All =
-            NonEmptyList.create [ DELETE; GET; HEAD; MERGE; POST; OPTIONS; PUT; PATCH ]
-
-        member this.ArmValue =
-            match this with
-            | DELETE -> "DELETE"
-            | GET -> "GET"
-            | HEAD -> "HEAD"
-            | MERGE -> "MERGE"
-            | POST -> "POST"
-            | OPTIONS -> "OPTIONS"
-            | PUT -> "PUT"
-            | PATCH -> "PATCH"
-
-    type CorsRule = {
-        AllowedOrigins: AllOrSpecific<Uri>
-        AllowedMethods: HttpMethod NonEmptyList
-        MaxAgeInSeconds: int
-        ExposedHeaders: AllOrSpecific<string>
-        AllowedHeaders: AllOrSpecific<string>
-    } with
-
-        static member AllowAll = {
-            AllowedOrigins = All
-            AllowedMethods = HttpMethod.All
-            MaxAgeInSeconds = 0
-            ExposedHeaders = All
-            AllowedHeaders = All
-        }
-
-        /// Creates a new CORS rule with
-        static member create(?allowedOrigins, ?allowedMethods, ?maxAgeInSeconds, ?exposedHeaders, ?allowedHeaders) =
-            let mapDefault mapper defaultValue =
-                Option.map mapper >> Option.defaultValue defaultValue
-
-            {
-                AllowedOrigins =
-                    allowedOrigins
-                    |> mapDefault (List.map Uri >> Specific) CorsRule.AllowAll.AllowedOrigins
-                AllowedMethods =
-                    allowedMethods
-                    |> mapDefault NonEmptyList.create CorsRule.AllowAll.AllowedMethods
-                MaxAgeInSeconds = defaultArg maxAgeInSeconds CorsRule.AllowAll.MaxAgeInSeconds
-                ExposedHeaders = exposedHeaders |> mapDefault Specific CorsRule.AllowAll.ExposedHeaders
-                AllowedHeaders = allowedHeaders |> mapDefault Specific CorsRule.AllowAll.AllowedHeaders
-            }
-
-    type DeleteRetentionPolicy = { Enabled: bool; Days: int }
-
-    type RestorePolicy = DeleteRetentionPolicy
-
-    type LastAccessTimeTrackingPolicy = {
-        Enabled: bool
-        TrackingGranularityInDays: int
-    }
-
-    type ChangeFeed = { Enabled: bool; RetentionInDays: int }
-
-    type Policy =
-        | DeleteRetention of DeleteRetentionPolicy
-        | Restore of RestorePolicy
-        | ContainerDeleteRetention of DeleteRetentionPolicy
-        | LastAccessTimeTracking of LastAccessTimeTrackingPolicy
-        | ChangeFeed of ChangeFeed
-
-    [<RequireQualifiedAccess>]
-    type StorageService =
-        | Blobs
-        | Tables
-        | Files
-        | Queues
-
-/// A network represented by an IP address and CIDR prefix.
-type public IPAddressCidr = { Address: Net.IPAddress; Prefix: int }
-
-/// Functions for IP networks and CIDR notation.
-module IPAddressCidr =
-    let parse (s: string) : IPAddressCidr =
-        match s.Split([| '/' |], StringSplitOptions.RemoveEmptyEntries) with
-        | [| ip; prefix |] -> {
-            Address = Net.IPAddress.Parse(ip.Trim())
-            Prefix = int prefix
-          }
-        | [| ip |] -> {
-            Address = Net.IPAddress.Parse(ip.Trim())
-            Prefix = 32
-          }
-        | _ -> raise (ArgumentOutOfRangeException "Malformed CIDR, expecting an IP and prefix separated by '/'")
-
-    let safeParse (s: string) : Result<IPAddressCidr, Exception> =
-        try
-            parse s |> Ok
-        with ex ->
-            Error ex
-
-    let format (cidr: IPAddressCidr) = $"{cidr.Address}/{cidr.Prefix}"
-
-    /// Gets uint32 representation of an IP address.
-    let private num (ip: Net.IPAddress) =
-        ip.GetAddressBytes()
-        |> Array.rev
-        |> fun bytes -> BitConverter.ToUInt32(bytes, 0)
-
-    /// Gets IP address from uint32 representations
-    let private ofNum (num: uint32) =
-        num |> BitConverter.GetBytes |> Array.rev |> Net.IPAddress
-
-    let private ipRangeNums (cidr: IPAddressCidr) =
-        let ipNumber = cidr.Address |> num
-        let mask = 0xffffffffu <<< (32 - cidr.Prefix)
-        ipNumber &&& mask, ipNumber ||| (mask ^^^ 0xffffffffu)
-
-    /// Indicates if one CIDR block can fit entirely within another CIDR block
-    let contains (inner: IPAddressCidr) (outer: IPAddressCidr) =
-        // outer |> IPAddressCidr.contains inner
-        let innerStart, innerFinish = ipRangeNums inner
-        let outerStart, outerFinish = ipRangeNums outer
-        outerStart <= innerStart && outerFinish >= innerFinish
-
-    /// Calculates a range of IP addresses from an CIDR block.
-    let ipRange (cidr: IPAddressCidr) =
-        let first, last = ipRangeNums cidr
-        first |> ofNum, last |> ofNum
-
-    /// Sequence of IP addresses for a CIDR block.
-    let addresses (cidr: IPAddressCidr) =
-        let first, last = ipRangeNums cidr
-
-        seq {
-            for i in first..last do
-                ofNum i
-        }
-
-    /// Carve a subnet out of an address space.
-    let carveAddressSpace (addressSpace: IPAddressCidr) (subnetSizes: int list) = [
-        let addressSpaceStart, addressSpaceEnd = addressSpace |> ipRangeNums
-        let mutable startAddress = addressSpaceStart |> ofNum
-        let mutable index = 0
-
-        for size in subnetSizes do
-            index <- index + 1
-
-            let cidr = {
-                Address = startAddress
-                Prefix = size
-            }
-
-            let first, last = cidr |> ipRangeNums
-            let overlapping = first < (startAddress |> num)
-
-            let last, cidr =
-                if overlapping then
-                    let cidr = {
-                        Address = ofNum (last + 1u)
-                        Prefix = size
-                    }
-
-                    let _, last = cidr |> ipRangeNums
-                    last, cidr
-                else
-                    last, cidr
-
-            if last <= addressSpaceEnd then
-                startAddress <- (last + 1u) |> ofNum
-                cidr
-            else
-                raise (IndexOutOfRangeException $"Unable to create subnet {index} of /{size}")
-    ]
-
-    /// The first two addresses are the network address and gateway address
-    /// so not assignable.
-    let assignable (cidr: IPAddressCidr) =
-        if cidr.Prefix < 31 then // only has 2 addresses
-            cidr |> addresses |> Seq.skip 2
-        else
-            Seq.empty
-
-module WebApp =
-    type WorkerSize =
-        | Small
-        | Medium
-        | Large
-        | Serverless
-
-    type Cors =
-        | AllOrigins
-        | SpecificOrigins of origins: Uri list * allowCredentials: bool option
-
-    type Sku =
-        | Shared
-        | Free
-        | Basic of string
-        | Standard of string
-        | Premium of string
-        | PremiumV2 of string
-        | PremiumV3 of string
-        | ElasticPremium of string
-        | Isolated of string
-        | Dynamic
-
-        static member D1 = Shared
-        static member F1 = Free
-        static member B1 = Basic "B1"
-        static member B2 = Basic "B2"
-        static member B3 = Basic "B3"
-        static member S1 = Standard "S1"
-        static member S2 = Standard "S2"
-        static member S3 = Standard "S3"
-        static member P1 = Premium "P1"
-        static member P2 = Premium "P2"
-        static member P3 = Premium "P3"
-        static member P1V2 = PremiumV2 "P1V2"
-        static member P2V2 = PremiumV2 "P2V2"
-        static member P3V2 = PremiumV2 "P3V2"
-        static member P0V3 = PremiumV3 "P0V3"
-        static member P1V3 = PremiumV3 "P1V3"
-        static member P2V3 = PremiumV3 "P2V3"
-        static member P3V3 = PremiumV3 "P3V3"
-        static member P1MV3 = PremiumV3 "P1MV3"
-        static member P2MV3 = PremiumV3 "P2MV3"
-        static member P3MV3 = PremiumV3 "P3MV3"
-        static member P4MV3 = PremiumV3 "P4MV3"
-        static member P5MV3 = PremiumV3 "P5MV3"
-        static member EP1 = ElasticPremium "EP1"
-        static member EP2 = ElasticPremium "EP2"
-        static member EP3 = ElasticPremium "EP3"
-        static member I1 = Isolated "I1"
-        static member I2 = Isolated "I2"
-        static member I3 = Isolated "I3"
-        static member Y1 = Dynamic
-
-    type ConnectionStringKind =
-        | MySql
-        | SQLServer
-        | SQLAzure
-        | Custom
-        | NotificationHub
-        | ServiceBus
-        | EventHub
-        | ApiHub
-        | DocDb
-        | RedisCache
-        | PostgreSQL
-
-    type ExtensionName = ExtensionName of string
-
-    type Bitness =
-        | Bits32
-        | Bits64
-
-    type IpSecurityAction =
-        | Allow
-        | Deny
-
-    type IpSecurityRestriction = {
-        Name: string
-        IpAddressCidr: IPAddressCidr
-        Action: IpSecurityAction
-    } with
-
-        static member Create name cidr action = {
-            Name = name
-            IpAddressCidr = cidr
-            Action = action
-        }
-
-    type VirtualApplication = {
-        PhysicalPath: string
-        PreloadEnabled: bool option
-    }
-
-    module Extensions =
-        /// The Microsoft.AspNetCore.AzureAppServices logging extension.
-        let Logging = ExtensionName "Microsoft.AspNetCore.AzureAppServices.SiteExtension"
-
-    open Validation
-
-    type WebAppName =
-        private
-        | WebAppName of ResourceName
-
-        static member Create name =
-            [
-                nonEmptyLengthBetween 2 60
-                containsOnly lettersNumbersOrDash
-                cannotStartWith dash
-                cannotEndWith dash
-            ]
-            |> validate "Web App site names" name
-            |> Result.map (ResourceName >> WebAppName)
-
-        static member internal Empty = WebAppName ResourceName.Empty
-        static member Create(ResourceName name) = WebAppName.Create name
-
-        member this.ResourceName =
-            match this with
-            | WebAppName name -> name
-
-module CognitiveServices =
-    /// Type of SKU. See https://docs.microsoft.com/en-us/rest/api/cognitiveservices/accountmanagement/resourceskus/list
-    type Sku =
-        /// Free Tier
-        | F0
-        | S0
-        | S1
-        | S2
-        | S3
-        | S4
-
-    type Kind =
-        | AllInOne
-        | AnomalyDetector
-        | CognitiveServices
-        | ComputerVision
-        | ContentModerator
-        | CustomVision_Prediction
-        | CustomVision_Training
-        | Face
-        | FormRecognizer
-        | ImmersiveReader
-        | InkRecognizer
-        | LUIS
-        | LUIS_Authoring
-        | Personalizer
-        | QnAMaker
-        | SpeakerRecognition
-        | SpeechServices
-        | TextAnalytics
-        | TextTranslation
-
-module BingSearch =
-    /// Type of SKU. See https://www.microsoft.com/en-us/bing/apis/pricing
-    type Sku =
-        /// Free Tier
-        | F1
-        | S0
-        | S1
-        | S2
-        | S3
-        | S4
-        | S5
-        | S6
-        | S7
-        | S8
-        | S9
-
-module ContainerRegistry =
-    /// Container Registry SKU
-    type Sku =
-        | Basic
-        | Standard
-        | Premium
-
-module ContainerRegistryValidation =
-    open Validation
-
-    type ContainerRegistryName =
-        private
-        | ContainerRegistryName of ResourceName
-
-        static member Create name =
-            [ containsOnly lettersOrNumbers; nonEmptyLengthBetween 5 50 ]
-            |> validate "Container Registry Name" name
-            |> Result.map (ResourceName >> ContainerRegistryName)
-
-        static member Create(ResourceName name) = ContainerRegistryName.Create name
-
-        member this.ResourceName =
-            match this with
-            | ContainerRegistryName name -> name
-
-module GalleryValidation =
-    open Validation
-
-    type GalleryName =
-        private
-        | GalleryName of ResourceName
-
-        static member Create name =
-            [ containsOnly lettersNumbersOrDot; nonEmptyLengthBetween 1 80 ]
-            |> validate "Image Gallery Name" name
-            |> Result.map (ResourceName >> GalleryName)
-
-        static member internal Empty = GalleryName ResourceName.Empty
-
-        member this.ResourceName =
-            match this with
-            | GalleryName name -> name
-
-    type GalleryApplicationName =
-        private
-        | GalleryApplicationName of ResourceName
-
-        static member Create name =
-            [ containsOnly lettersNumbersDashOrDot; nonEmptyLengthBetween 1 80 ]
-            |> validate "Gallery Application Name" name
-            |> Result.map (ResourceName >> GalleryApplicationName)
-
-        static member internal Empty = GalleryApplicationName ResourceName.Empty
-
-        member this.ResourceName =
-            match this with
-            | GalleryApplicationName name -> name
-
-    type GalleryApplicationVersionName =
-        private
-        | GalleryApplicationVersionName of ResourceName
-
-        static member Create name =
-            [ containsOnly numbersOrDot; isNonEmpty ]
-            |> validate "Gallery Application Version Name" name
-            |> Result.map (ResourceName >> GalleryApplicationVersionName)
-
-        static member internal Empty = GalleryApplicationVersionName ResourceName.Empty
-
-        member this.ResourceName =
-            match this with
-            | GalleryApplicationVersionName name -> name
-
-module Search =
-    type HostingMode =
-        | Default
-        | HighDensity
-
-    /// The SKU of the search service you want to create. E.g. free or standard.
-    type Sku =
-        | Free
-        | Basic
-        | Standard
-        | Standard2
-        | Standard3 of HostingMode
-        | StorageOptimisedL1
-        | StorageOptimisedL2
-
-module Sql =
-    [<Measure>]
-    type DTU
-
-    type Gen5Series =
-        | Gen5_2
-        | Gen5_4
-        | Gen5_6
-        | Gen5_8
-        | Gen5_10
-        | Gen5_12
-        | Gen5_14
-        | Gen5_16
-        | Gen5_18
-        | Gen5_20
-        | Gen5_24
-        | Gen5_32
-        | Gen5_40
-        | Gen5_80
-        | S_Gen5 of CapacityMin: float * CapacityMax: float
-
-        member this.Name =
-            Reflection.FSharpValue.GetUnionFields(this, typeof<Gen5Series>)
-            |> fun (v, _) -> v.Name
-
-    type FSeries =
-        | Fsv2_8
-        | Fsv2_10
-        | Fsv2_12
-        | Fsv2_14
-        | Fsv2_16
-        | Fsv2_18
-        | Fsv2_20
-        | Fsv2_24
-        | Fsv2_32
-        | Fsv2_36
-        | Fsv2_72
-
-        member this.Name =
-            Reflection.FSharpValue.GetUnionFields(this, typeof<FSeries>)
-            |> fun (v, _) -> v.Name
-
-    type MSeries =
-        | M_8
-        | M_10
-        | M_12
-        | M_14
-        | M_16
-        | M_18
-        | M_20
-        | M_24
-        | M_32
-        | M_64
-        | M_128
-
-        member this.Name =
-            Reflection.FSharpValue.GetUnionFields(this, typeof<MSeries>)
-            |> fun (v, _) -> v.Name
-
-    type VCoreSku =
-        | MemoryIntensive of MSeries
-        | CpuIntensive of FSeries
-        | GeneralPurpose of Gen5Series
-        | BusinessCritical of Gen5Series
-        | Hyperscale of Gen5Series
-
-        member this.Edition =
-            match this with
-            | GeneralPurpose _
-            | CpuIntensive _ -> "GeneralPurpose"
-            | BusinessCritical _
-            | MemoryIntensive _ -> "BusinessCritical"
-            | Hyperscale _ -> "Hyperscale"
-
-        member this.Name =
-            match this with
-            | GeneralPurpose g -> "GP_" + g.Name
-            | BusinessCritical b -> "BC_" + b.Name
-            | Hyperscale h -> "HS_" + h.Name
-            | MemoryIntensive m -> "BC_" + m.Name
-            | CpuIntensive c -> "GP_" + c.Name
-
-    type DtuSku =
-        | Free
-        | Basic
-        | Standard of string
-        | Premium of string
-
-        static member S0 = Standard "S0"
-        static member S1 = Standard "S1"
-        static member S2 = Standard "S2"
-        static member S3 = Standard "S3"
-        static member S4 = Standard "S4"
-        static member S6 = Standard "S6"
-        static member S7 = Standard "S7"
-        static member S9 = Standard "S9"
-        static member S12 = Standard "S12"
-        static member P1 = Premium "P1"
-        static member P2 = Premium "P2"
-        static member P4 = Premium "P4"
-        static member P6 = Premium "P6"
-        static member P11 = Premium "P11"
-        static member P15 = Premium "P15"
-
-        member this.Edition =
-            match this with
-            | Free -> "Free"
-            | Basic -> "Basic"
-            | Standard _ -> "Standard"
-            | Premium _ -> "Premium"
-
-        member this.Name =
-            match this with
-            | Free -> "Free"
-            | Basic -> "Basic"
-            | Standard s -> s
-            | Premium p -> p
-
-    type SqlLicense =
-        | AzureHybridBenefit
-        | LicenseRequired
-
-        member this.ArmValue =
-            match this with
-            | AzureHybridBenefit -> "BasePrice"
-            | LicenseRequired -> "LicenseIncluded"
-
-    type DbPurchaseModel =
-        | DTU of DtuSku
-        | VCore of VCoreSku * SqlLicense
-
-        member this.Edition =
-            match this with
-            | DTU d -> d.Edition
-            | VCore(v, _) -> v.Edition
-
-        member this.Name =
-            match this with
-            | DTU d -> d.Name
-            | VCore(v, _) -> v.Name
-
-    type PoolSku =
-        | BasicPool of int
-        | StandardPool of int
-        | PremiumPool of int
-
-        static member Standard50 = StandardPool 50
-        static member Standard100 = StandardPool 100
-        static member Standard200 = StandardPool 200
-        static member Standard300 = StandardPool 300
-        static member Standard400 = StandardPool 400
-        static member Standard800 = StandardPool 800
-        static member Standard1200 = StandardPool 1200
-        static member Standard1600 = StandardPool 1600
-        static member Standard2000 = StandardPool 2000
-        static member Standard2500 = StandardPool 2500
-        static member Standard3000 = StandardPool 3000
-        static member Premium125 = PremiumPool 125
-        static member Premium250 = PremiumPool 250
-        static member Premium500 = PremiumPool 500
-        static member Premium1000 = PremiumPool 1000
-        static member Premium1500 = PremiumPool 1500
-        static member Premium2000 = PremiumPool 2000
-        static member Premium2500 = PremiumPool 2500
-        static member Premium3000 = PremiumPool 3000
-        static member Premium3500 = PremiumPool 3500
-        static member Premium4000 = PremiumPool 4000
-        static member Basic50 = BasicPool 50
-        static member Basic100 = BasicPool 100
-        static member Basic200 = BasicPool 200
-        static member Basic300 = BasicPool 300
-        static member Basic400 = BasicPool 400
-        static member Basic800 = BasicPool 800
-        static member Basic1200 = BasicPool 1200
-        static member Basic1600 = BasicPool 1600
-
-        member this.Name =
-            match this with
-            | BasicPool _ -> "BasicPool"
-            | StandardPool _ -> "StandardPool"
-            | PremiumPool _ -> "PremiumPool"
-
-        member this.Edition =
-            match this with
-            | BasicPool _ -> "Basic"
-            | StandardPool _ -> "Standard"
-            | PremiumPool _ -> "Premium"
-
-        member this.Capacity =
-            match this with
-            | BasicPool c
-            | StandardPool c
-            | PremiumPool c -> c
-
-    open Validation
-
-    type SqlAccountName =
-        private
-        | SqlAccountName of ResourceName
-
-        static member Create name =
-            [
-                nonEmptyLengthBetween 1 63
-                cannotStartWith dash
-                cannotEndWith dash
-                containsOnlyM [ lowercaseLetters; lettersNumbersOrDash ]
-            ]
-            |> validate "SQL account names" name
-            |> Result.map (ResourceName >> SqlAccountName)
-
-        static member internal Empty = SqlAccountName ResourceName.Empty
-        static member Create(ResourceName name) = SqlAccountName.Create name
-
-        member this.ResourceName =
-            match this with
-            | SqlAccountName name -> name
-
-    type GeoReplicationSettings = {
-        /// Suffix name for server and database name
-        NameSuffix: string
-        /// Replication location, different from the original one
-        Location: Location
-        /// Override database Skus
-        DbSku: DtuSku option
-    }
-
-/// Represents a role that can be granted to an identity.
-type RoleId =
-    | RoleId of {| Name: string; Id: Guid |}
-
-    member this.ArmValue =
-        match this with
-        | RoleId roleId ->
-            $"subscriptionResourceId('Microsoft.Authorization/roleDefinitions', '{roleId.Id}')"
-            |> ArmExpression.create
-
-    member this.Name =
-        match this with
-        | (RoleId v) -> v.Name
-
-    member this.Id =
-        match this with
-        | (RoleId v) -> v.Id
-
-module Identity =
-
-    /// Represents a User Assigned Identity, and the ability to create a Principal Id from it.
-    type UserAssignedIdentity =
-        | UserAssignedIdentity of ResourceId
-        | LinkedUserAssignedIdentity of ResourceId
-
-        member private this.CreateExpression field =
-            let resourceId =
-                match this with
-                | UserAssignedIdentity rid -> rid
-                | LinkedUserAssignedIdentity rid -> rid
-
-            ArmExpression.create($"reference({resourceId.ArmExpression.Value}).%s{field}").WithOwner(resourceId)
-
-        member this.PrincipalId = this.CreateExpression "principalId" |> PrincipalId
-        member this.ClientId = this.CreateExpression "clientId"
-
-        member this.ResourceId =
-            match this with
-            | UserAssignedIdentity rid -> rid
-            | LinkedUserAssignedIdentity rid -> rid
-
-    type SystemIdentity =
-        | SystemIdentity of ResourceId
-
-        member this.ResourceId =
-            match this with
-            | SystemIdentity r -> r
-
-        member private this.CreateExpression field =
-            let identity = this.ResourceId.ArmExpression.Value
-
-            ArmExpression
-                .create($"reference({identity}, '{this.ResourceId.Type.ApiVersion}', 'full').identity.%s{field}")
-                .WithOwner(this.ResourceId)
-
-        member this.PrincipalId = this.CreateExpression "principalId" |> PrincipalId
-        member this.ClientId = this.CreateExpression "clientId"
-
-    /// Represents an identity that can be assigned to a resource for impersonation.
-    type ManagedIdentity = {
-        SystemAssigned: FeatureFlag
-        UserAssigned: UserAssignedIdentity list
-    } with
-
-        member this.Dependencies =
-            this.UserAssigned
-            |> List.choose (fun identity ->
-                match identity with
-                | UserAssignedIdentity rid -> Some rid
-                | LinkedUserAssignedIdentity _ -> None)
-
-        static member Empty = {
-            SystemAssigned = Disabled
-            UserAssigned = []
-        }
-
-        static member (+)(a, b) = {
-            SystemAssigned = (a.SystemAssigned.AsBoolean || b.SystemAssigned.AsBoolean) |> FeatureFlag.ofBool
-            UserAssigned = a.UserAssigned @ b.UserAssigned |> List.distinct
-        }
-
-        static member (+)(managedIdentity, userAssignedIdentity: UserAssignedIdentity) = {
-            managedIdentity with
-                UserAssigned = userAssignedIdentity :: managedIdentity.UserAssigned
-        }
-
-open Identity
-
-module Containers =
-    type DockerImage =
-        | PrivateImage of RegistryDomain: string * ContainerName: string * Version: string option
-        | PublicImage of ContainerName: string * Version: string option
-
-        member this.ImageTag =
-            match this with
-            | PrivateImage(registry, container, version) ->
-                let version = version |> Option.defaultValue "latest"
-                $"{registry}/{container}:{version}"
-            | PublicImage(container, version) ->
-                let version = version |> Option.defaultValue "latest"
-                $"{container}:{version}"
-
-        /// Parses an image tag into a DockerImage record.
-        static member Parse(tag: string) =
-            let firstColon = tag.IndexOf ':'
-
-            if firstColon >= 0 && firstColon < tag.Length then
-                let repo, version = tag.Substring(0, firstColon), tag.Substring(firstColon + 1)
-
-                match repo.Split([| '/' |], StringSplitOptions.RemoveEmptyEntries) |> List.ofArray with
-                | first :: rest when (first.Contains ".") ->
-                    DockerImage.PrivateImage(first, (rest |> String.concat "/"), Version = Some version)
-                | _ -> DockerImage.PublicImage(repo, Version = Some version)
-            else
-                let repo = tag
-
-                match repo.Split([| '/' |], StringSplitOptions.RemoveEmptyEntries) |> List.ofArray with
-                | first :: rest when (first.Contains ".") ->
-                    DockerImage.PrivateImage(first, (rest |> String.concat "/"), None)
-                | _ -> DockerImage.PublicImage(repo, None)
-
-/// Credential for accessing an image registry.
-type ImageRegistryCredential = {
-    Server: string
-    Username: string
-    Password: SecureParameter
-    Identity: ManagedIdentity
-}
-
-[<RequireQualifiedAccess>]
-type ImageRegistryAuthentication =
-    /// Credentials for the container registry are included with the password as a template parameter.
-    | Credential of ImageRegistryCredential
-    /// Credentials for the container registry will be listed by ARM expression.
-    | ListCredentials of ResourceId
-    /// Credentials for the container registry are included with the identity as a template parameter.
-    | ManagedIdentityCredential of ImageRegistryCredential
-
-[<RequireQualifiedAccess>]
-type LogAnalyticsWorkspace =
-    | WorkspaceResourceId of LinkedResource
-    | WorkspaceKey of WorkspaceId: string * WorkspaceKey: string
-
-
-module ContainerGroup =
-    type PortAccess =
-        | PublicPort
-        | InternalPort
-
-    type RestartPolicy =
-        | NeverRestart
-        | AlwaysRestart
-        | RestartOnFailure
-
-    type IpAddressType =
-        | PublicAddress
-        | PublicAddressWithDns of DnsName: string
-        | PrivateAddress
-
-    type LogType =
-        | ContainerInstanceLogs
-        | ContainerInsights
-
-    /// A secret file that will be attached to a container group.
-    type SecretFile =
-        /// A secret file which will be encoded as base64 data.
-        | SecretFileContents of Name: string * Secret: byte array
-        /// A secret file which will provided by an ARM parameter at runtime.
-        | SecretFileParameter of Name: string * Secret: SecureParameter
-
-    /// A container group volume.
-    [<RequireQualifiedAccess>]
-    type Volume =
-        /// Mounts an empty directory on the container group.
-        | EmptyDirectory
-        /// Mounts an Azure File Share in the same resource group, performing a key lookup.
-        | AzureFileShare of ShareName: ResourceName * StorageAccountName: Storage.StorageAccountName
-        /// A git repo volume, clonable by public HTTPS access.
-        | GitRepo of Repository: Uri * Directory: string option * Revision: string option
-        /// Mounts a volume containing secret files.
-        | Secret of SecretFile list
-
-    module Gpu =
-        type Sku =
-            | K80
-            | P100
-            | V100
-
-module ContainerService =
-    type NetworkPlugin =
-        | Kubenet
-        | AzureCni
-
-        member this.ArmValue =
-            match this with
-            | Kubenet -> "kubenet"
-            | AzureCni -> "azure"
-
-    [<RequireQualifiedAccess>]
-    type Sku =
-        | Automatic
-        | Base
-
-        member this.ArmValue =
-            match this with
-            | Automatic -> "Automatic"
-            | Base -> "Base"
-
-    [<RequireQualifiedAccess>]
-    type Tier =
-        | Free
-        | Standard
-        | Premium
-
-        member this.ArmValue =
-            match this with
-            | Free -> "Free"
-            | Standard -> "Standard"
-            | Premium -> "Premium"
-
-    type ContainerServiceSku = { Name: Sku; Tier: Tier }
-
-    [<RequireQualifiedAccess>]
-    type AutoUpgradeChannel =
-        | Patch
-        | Stable
-        | Rapid
-
-        member this.ArmValue =
-            match this with
-            | Patch -> "patch"
-            | Stable -> "stable"
-            | Rapid -> "rapid"
-
-    [<RequireQualifiedAccess>]
-    type NodeOSUpgradeChannel =
-        | NodeImage
-        | SecurityPatch
-        | Unmanaged
-
-        member this.ArmValue =
-            match this with
-            | NodeImage -> "NodeImage"
-            | SecurityPatch -> "SecurityPatch"
-            | Unmanaged -> "Unmanaged"
-
-module B2cTenant =
-    type Sku =
-        | PremiumP1
-        | PremiumP2
-        | Standard
-
-    /// Check official documentation for more details: https://learn.microsoft.com/en-us/azure/active-directory-b2c/data-residency#data-residency
-    type B2cDataResidency =
-        | UnitedStates
-        | Europe
-        | AsiaPacific
-        | Japan
-        | Australia
-
-        member this.Location =
-            match this with
-            | UnitedStates -> Location "United States"
-            | Europe -> Location "Europe"
-            | AsiaPacific -> Location "Asia Pacific"
-            | Japan -> Location "Japan"
-            | Australia -> Location "Australia"
-
-module Redis =
-    type Sku =
-        | Basic
-        | Standard
-        | Premium
-
-module EventHub =
-    /// The SKU of the event hub instance.
-    type EventHubSku =
-        | Basic
-        | Standard
-        | Premium
-
-    type InflateSetting =
-        | ManualInflate
-        | AutoInflate of maxThroughput: int
-
-    type AuthorizationRuleRight =
-        | Manage
-        | Send
-        | Listen
-
-module KeyVault =
-    type Bypass =
-        | AzureServices
-        | NoTraffic
-
-    type SoftDeletionMode =
-        | SoftDeleteWithPurgeProtection
-        | SoftDeletionOnly
-
-    type DefaultAction =
-        | Allow
-        | Deny
-
-    type Key =
-        | Encrypt
-        | Decrypt
-        | WrapKey
-        | UnwrapKey
-        | Sign
-        | Verify
-        | Get
-        | List
-        | Create
-        | Update
-        | Import
-        | Delete
-        | Backup
-        | Restore
-        | Recover
-        | Purge
-        | GetRotationPolicy
-        | SetRotationPolicy
-        | Rotate
-
-        static member All = makeAll<Key>
-
-    type Secret =
-        | Get
-        | List
-        | Set
-        | Delete
-        | Backup
-        | Restore
-        | Recover
-        | Purge
-
-        static member All = makeAll<Secret>
-        static member ReadSecrets = [ Get; List ]
-
-    type Certificate =
-        | Get
-        | List
-        | Delete
-        | Create
-        | Import
-        | Update
-        | ManageContacts
-        | GetIssuers
-        | ListIssuers
-        | SetIssuers
-        | DeleteIssuers
-        | ManageIssuers
-        | Recover
-        | Purge
-        | Backup
-        | Restore
-
-        static member All = makeAll<Certificate>
-
-    type Storage =
-        | Get
-        | List
-        | Delete
-        | Set
-        | Update
-        | RegenerateKey
-        | Recover
-        | Purge
-        | Backup
-        | Restore
-        | SetSas
-        | ListSas
-        | GetSas
-        | DeleteSas
-
-        static member All = makeAll<Storage>
-
-    type Sku =
-        | Standard
-        | Premium
-
-        member this.ArmValue =
-            match this with
-            | Standard -> "standard"
-            | Premium -> "premium"
-
-    type KeyCurveName =
-        | P256
-        | P256K
-        | P384
-        | P521
-
-        static member ArmValue =
-            function
-            | P256 -> "P-256"
-            | P256K -> "P-256K"
-            | P384 -> "P-384"
-            | P521 -> "P-521"
-
-    type RsaKeyLength = RsaKeyLength of int
-
-    type KeyType =
-        | EC of KeyCurveName
-        | ECHSM of KeyCurveName
-        | RSA of RsaKeyLength
-        | RSAHSM of RsaKeyLength
-
-        static member ArmValue =
-            function
-            | EC _ -> "EC"
-            | ECHSM _ -> "EC-HSM"
-            | RSA _ -> "RSA"
-            | RSAHSM _ -> "RSA-HSM"
-
-        static member RSA_2048 = RSA(RsaKeyLength 2048)
-        static member RSA_3072 = RSA(RsaKeyLength 3072)
-        static member RSA_4096 = RSA(RsaKeyLength 4096)
-        static member EC_P256 = EC P256
-        static member EC_P384 = EC P384
-        static member EC_P521 = EC P521
-        static member EC_P256K = EC P256K
-
-    type KeyOperation =
-        | Encrypt
-        | Decrypt
-        | WrapKey
-        | UnwrapKey
-        | Sign
-        | Verify
-
-        static member ArmValue =
-            function
-            | Encrypt -> "encrypt"
-            | Decrypt -> "decrypt"
-            | WrapKey -> "wrapKey"
-            | UnwrapKey -> "unwrapKey"
-            | Sign -> "sign"
-            | Verify -> "verify"
-
-module ExpressRoute =
-    type Tier =
-        | Standard
-        | Premium
-
-    type Family =
-        | UnlimitedData
-        | MeteredData
-
-    type PeeringType =
-        | AzurePrivatePeering
-        | MicrosoftPeering
-
-        member this.Value = this.ToString()
-
-module RouteServer =
-    type Sku =
-        | Basic
-        | Standard
-
-    type HubRoutingPreference =
-        | ExpressRoute
-        | VPN
-        | ASPath
-        | Nothing
-
-        member x.ArmValue =
-            match x with
-            | ExpressRoute -> "ExpressRoute"
-            | VPN -> "VPN"
-            | ASPath -> "AS Path"
-            | Nothing -> "None"
-
-[<AutoOpen>]
-module PrivateIpAddress =
-    type AllocationMethod =
-        | DynamicPrivateIp
-        | StaticPrivateIp of System.Net.IPAddress
-
-module LoadBalancer =
-    [<RequireQualifiedAccess>]
-    type Sku =
-        | Standard
-
-        member this.ArmValue =
-            match this with
-            | Standard -> "Standard"
-
-    [<RequireQualifiedAccess>]
-    type Tier =
-        | Regional
-        | Global
-
-        member this.ArmValue =
-            match this with
-            | Regional -> "Regional"
-            | Global -> "Global"
-
-    type LoadBalancerSku = { Name: Sku; Tier: Tier }
-
-    [<RequireQualifiedAccess>]
-    type LoadDistributionPolicy =
-        | Default
-        | SourceIP
-        | SourceIPProtocol
-
-        member this.ArmValue =
-            match this with
-            | Default -> "Default"
-            | SourceIP -> "SourceIP"
-            | SourceIPProtocol -> "SourceIPProtocol"
-
-    [<RequireQualifiedAccess>]
-    type LoadBalancerProbeProtocol =
-        | TCP
-        | HTTP
-        | HTTPS
-
-        member this.ArmValue =
-            match this with
-            | TCP -> "Tcp"
-            | HTTP -> "Http"
-            | HTTPS -> "Https"
-
-[<RequireQualifiedAccess>]
-type ApplicationHealthExtensionProtocol =
-    | TCP
-    | HTTP of Path: string
-    | HTTPS of Path: string
-
-    member this.ArmValue =
-        match this with
-        | TCP -> "tcp"
-        | HTTP _ -> "http"
-        | HTTPS _ -> "https"
-
-    member this.RequestPath =
-        match this with
-        | TCP -> None
-        | HTTP path -> Some path
-        | HTTPS path -> Some path
-
-module ApplicationGateway =
-    [<RequireQualifiedAccess>]
-    type Tier =
-        | Standard
-        | Standard_v2
-        | WAF
-        | WAF_v2
-
-        member this.ArmValue =
-            match this with
-            | Standard -> "Standard"
-            | Standard_v2 -> "Standard_v2"
-            | WAF -> "WAF"
-            | WAF_v2 -> "WAF_v2"
-
-    [<RequireQualifiedAccess>]
-    type Sku =
-        | Standard_Large
-        | Standard_Medium
-        | Standard_Small
-        | Standard_v2
-        | WAF_Large
-        | WAF_Medium
-        | WAF_v2
-
-        member this.ArmValue =
-            match this with
-            | Standard_Large -> "Standard_Large"
-            | Standard_Medium -> "Standard_Medium"
-            | Standard_Small -> "Standard_Small"
-            | Standard_v2 -> "Standard_v2"
-            | WAF_Large -> "WAF_Large"
-            | WAF_Medium -> "WAF_Medium"
-            | WAF_v2 -> "WAF_v2"
-
-    type ApplicationGatewaySku = {
-        Name: Sku
-        Capacity: int option
-        Tier: Tier
-    }
-
-    [<RequireQualifiedAccess>]
-    type BackendAddress =
-        | Ip of System.Net.IPAddress
-        | Fqdn of string
-
-    [<RequireQualifiedAccess>]
-    type HttpStatusCode =
-        | HttpStatus403
-        | HttpStatus502
-
-        static member toString =
-            function
-            | HttpStatus403 -> "HttpStatus403"
-            | HttpStatus502 -> "HttpStatus502"
-
-        member this.ArmValue = HttpStatusCode.toString this
-
-    [<RequireQualifiedAccess>]
-    type RuleType =
-        | Basic
-        | PathBasedRouting
-
-        member this.ArmValue =
-            match this with
-            | Basic -> "Basic"
-            | PathBasedRouting -> "PathBasedRouting"
-
-    [<RequireQualifiedAccess>]
-    type FirewallMode =
-        | Detection
-        | Prevention
-
-        static member toString =
-            function
-            | Detection -> "Detection"
-            | Prevention -> "Prevention"
-
-        member this.ArmValue = FirewallMode.toString this
-
-    [<RequireQualifiedAccess>]
-    type RuleSetType =
-        | OWASP
-
-        member this.ArmValue =
-            match this with
-            | OWASP -> "OWASP"
-
-    [<RequireQualifiedAccess>]
-    type CipherSuite =
-        | TLS_DHE_DSS_WITH_3DES_EDE_CBC_SHA
-        | TLS_DHE_DSS_WITH_AES_128_CBC_SHA
-        | TLS_DHE_DSS_WITH_AES_128_CBC_SHA256
-        | TLS_DHE_DSS_WITH_AES_256_CBC_SHA
-        | TLS_DHE_DSS_WITH_AES_256_CBC_SHA256
-        | TLS_DHE_RSA_WITH_AES_128_CBC_SHA
-        | TLS_DHE_RSA_WITH_AES_128_GCM_SHA256
-        | TLS_DHE_RSA_WITH_AES_256_CBC_SHA
-        | TLS_DHE_RSA_WITH_AES_256_GCM_SHA384
-        | TLS_ECDHE_ECDSA_WITH_AES_128_CBC_SHA
-        | TLS_ECDHE_ECDSA_WITH_AES_128_CBC_SHA256
-        | TLS_ECDHE_ECDSA_WITH_AES_128_GCM_SHA256
-        | TLS_ECDHE_ECDSA_WITH_AES_256_CBC_SHA
-        | TLS_ECDHE_ECDSA_WITH_AES_256_CBC_SHA384
-        | TLS_ECDHE_ECDSA_WITH_AES_256_GCM_SHA384
-        | TLS_ECDHE_RSA_WITH_AES_128_CBC_SHA
-        | TLS_ECDHE_RSA_WITH_AES_128_CBC_SHA256
-        | TLS_ECDHE_RSA_WITH_AES_128_GCM_SHA256
-        | TLS_ECDHE_RSA_WITH_AES_256_CBC_SHA
-        | TLS_ECDHE_RSA_WITH_AES_256_CBC_SHA384
-        | TLS_ECDHE_RSA_WITH_AES_256_GCM_SHA384
-        | TLS_RSA_WITH_3DES_EDE_CBC_SHA
-        | TLS_RSA_WITH_AES_128_CBC_SHA
-        | TLS_RSA_WITH_AES_128_CBC_SHA256
-        | TLS_RSA_WITH_AES_128_GCM_SHA256
-        | TLS_RSA_WITH_AES_256_CBC_SHA
-        | TLS_RSA_WITH_AES_256_CBC_SHA256
-        | TLS_RSA_WITH_AES_256_GCM_SHA384
-
-        static member toString =
-            function
-            | TLS_DHE_DSS_WITH_3DES_EDE_CBC_SHA -> "TLS_DHE_DSS_WITH_3DES_EDE_CBC_SHA"
-            | TLS_DHE_DSS_WITH_AES_128_CBC_SHA -> "TLS_DHE_DSS_WITH_AES_128_CBC_SHA"
-            | TLS_DHE_DSS_WITH_AES_128_CBC_SHA256 -> "TLS_DHE_DSS_WITH_AES_128_CBC_SHA256"
-            | TLS_DHE_DSS_WITH_AES_256_CBC_SHA -> "TLS_DHE_DSS_WITH_AES_256_CBC_SHA"
-            | TLS_DHE_DSS_WITH_AES_256_CBC_SHA256 -> "TLS_DHE_DSS_WITH_AES_256_CBC_SHA256"
-            | TLS_DHE_RSA_WITH_AES_128_CBC_SHA -> "TLS_DHE_RSA_WITH_AES_128_CBC_SHA"
-            | TLS_DHE_RSA_WITH_AES_128_GCM_SHA256 -> "TLS_DHE_RSA_WITH_AES_128_GCM_SHA256"
-            | TLS_DHE_RSA_WITH_AES_256_CBC_SHA -> "TLS_DHE_RSA_WITH_AES_256_CBC_SHA"
-            | TLS_DHE_RSA_WITH_AES_256_GCM_SHA384 -> "TLS_DHE_RSA_WITH_AES_256_GCM_SHA384"
-            | TLS_ECDHE_ECDSA_WITH_AES_128_CBC_SHA -> "TLS_ECDHE_ECDSA_WITH_AES_128_CBC_SHA"
-            | TLS_ECDHE_ECDSA_WITH_AES_128_CBC_SHA256 -> "TLS_ECDHE_ECDSA_WITH_AES_128_CBC_SHA256"
-            | TLS_ECDHE_ECDSA_WITH_AES_128_GCM_SHA256 -> "TLS_ECDHE_ECDSA_WITH_AES_128_GCM_SHA256"
-            | TLS_ECDHE_ECDSA_WITH_AES_256_CBC_SHA -> "TLS_ECDHE_ECDSA_WITH_AES_256_CBC_SHA"
-            | TLS_ECDHE_ECDSA_WITH_AES_256_CBC_SHA384 -> "TLS_ECDHE_ECDSA_WITH_AES_256_CBC_SHA384"
-            | TLS_ECDHE_ECDSA_WITH_AES_256_GCM_SHA384 -> "TLS_ECDHE_ECDSA_WITH_AES_256_GCM_SHA384"
-            | TLS_ECDHE_RSA_WITH_AES_128_CBC_SHA -> "TLS_ECDHE_RSA_WITH_AES_128_CBC_SHA"
-            | TLS_ECDHE_RSA_WITH_AES_128_CBC_SHA256 -> "TLS_ECDHE_RSA_WITH_AES_128_CBC_SHA256"
-            | TLS_ECDHE_RSA_WITH_AES_128_GCM_SHA256 -> "TLS_ECDHE_RSA_WITH_AES_128_GCM_SHA256"
-            | TLS_ECDHE_RSA_WITH_AES_256_CBC_SHA -> "TLS_ECDHE_RSA_WITH_AES_256_CBC_SHA"
-            | TLS_ECDHE_RSA_WITH_AES_256_CBC_SHA384 -> "TLS_ECDHE_RSA_WITH_AES_256_CBC_SHA384"
-            | TLS_ECDHE_RSA_WITH_AES_256_GCM_SHA384 -> "TLS_ECDHE_RSA_WITH_AES_256_GCM_SHA384"
-            | TLS_RSA_WITH_3DES_EDE_CBC_SHA -> "TLS_RSA_WITH_3DES_EDE_CBC_SHA"
-            | TLS_RSA_WITH_AES_128_CBC_SHA -> "TLS_RSA_WITH_AES_128_CBC_SHA"
-            | TLS_RSA_WITH_AES_128_CBC_SHA256 -> "TLS_RSA_WITH_AES_128_CBC_SHA256"
-            | TLS_RSA_WITH_AES_128_GCM_SHA256 -> "TLS_RSA_WITH_AES_128_GCM_SHA256"
-            | TLS_RSA_WITH_AES_256_CBC_SHA -> "TLS_RSA_WITH_AES_256_CBC_SHA"
-            | TLS_RSA_WITH_AES_256_CBC_SHA256 -> "TLS_RSA_WITH_AES_256_CBC_SHA256"
-            | TLS_RSA_WITH_AES_256_GCM_SHA384 -> "TLS_RSA_WITH_AES_256_GCM_SHA384"
-
-        member this.ArmValue = CipherSuite.toString this
-
-
-    [<RequireQualifiedAccess>]
-    type SslProtocol =
-        | TLSv1_0
-        | TLSv1_1
-        | TLSv1_2
-
-        static member toString =
-            function
-            | TLSv1_0 -> "TLSv1_0"
-            | TLSv1_1 -> "TLSv1_1"
-            | TLSv1_2 -> "TLSv1_2"
-
-        member this.ArmValue = SslProtocol.toString this
-
-    [<RequireQualifiedAccess>]
-    type PolicyName =
-        | Custom of string
-        | AppGwSslPolicy20150501
-        | AppGwSslPolicy20170401
-        | AppGwSslPolicy20170401S
-
-        static member toString this =
-            function
-            | Custom name -> name
-            | AppGwSslPolicy20150501 -> "AppGwSslPolicy20150501"
-            | AppGwSslPolicy20170401 -> "AppGwSslPolicy20170401"
-            | AppGwSslPolicy20170401S -> "AppGwSslPolicy20170401S"
-
-        member this.ArmValue = PolicyName.toString this
-
-    [<RequireQualifiedAccess>]
-    type PolicyType =
-        | Custom
-        | Predefined
-
-        member this.ArmValue =
-            match this with
-            | Custom -> "Custom"
-            | Predefined -> "Predefined"
-
-    [<RequireQualifiedAccess>]
-    type Protocol =
-        | Http
-        | Https
-
-        member this.ArmValue =
-            match this with
-            | Http -> "Http"
-            | Https -> "Https"
-
-    [<RequireQualifiedAccess>]
-    type RedirectType =
-        | Found
-        | Moved
-        | TemporaryRedirect
-        | PermanentRedirect
-
-        member this.ArmValue =
-            match this with
-            | Found -> "Found"
-            | Moved -> "Moved"
-            | TemporaryRedirect -> "TemporaryRedirect"
-            | PermanentRedirect -> "PermanentRedirect"
-
-module NatGateway =
-    [<RequireQualifiedAccess>]
-    type Sku =
-        | Standard
-        | StandardV2
-
-        member this.ArmValue =
-            match this with
-            | Standard -> "Standard"
-            | StandardV2 -> "StandardV2"
-
-module VirtualNetworkGateway =
-    [<RequireQualifiedAccess>]
-    type ErGatewaySku =
-        | Standard
-        | HighPerformance
-        | UltraPerformance
-        | ErGw1AZ
-        | ErGw2AZ
-        | ErGw3AZ
-
-        member this.ArmValue =
-            match this with
-            | Standard -> "Standard"
-            | HighPerformance -> "HighPerformance"
-            | UltraPerformance -> "UltraPerformance"
-            | ErGw1AZ -> "ErGw1AZ"
-            | ErGw2AZ -> "ErGw2AZ"
-            | ErGw3AZ -> "ErGw3AZ"
-
-    [<RequireQualifiedAccess>]
-    type VpnGatewaySku =
-        | Basic
-        | VpnGw1
-        | VpnGw1AZ
-        | VpnGw2
-        | VpnGw2AZ
-        | VpnGw3
-        | VpnGw3AZ
-        | VpnGw4
-        | VpnGw4AZ
-        | VpnGw5
-        | VpnGw5AZ
-
-        member this.ArmValue =
-            match this with
-            | Basic -> "Basic"
-            | VpnGw1 -> "VpnGw1"
-            | VpnGw1AZ -> "VpnGw1AZ"
-            | VpnGw2 -> "VpnGw2"
-            | VpnGw2AZ -> "VpnGw2AZ"
-            | VpnGw3 -> "VpnGw3"
-            | VpnGw3AZ -> "VpnGw3AZ"
-            | VpnGw4 -> "VpnGw4"
-            | VpnGw4AZ -> "VpnGw4AZ"
-            | VpnGw5 -> "VpnGw5"
-            | VpnGw5AZ -> "VpnGw5AZ"
-
-    [<RequireQualifiedAccess>]
-    type VpnType =
-        | PolicyBased
-        | RouteBased
-
-        member this.ArmValue =
-            match this with
-            | PolicyBased -> "PolicyBased"
-            | RouteBased -> "RouteBased"
-
-    [<RequireQualifiedAccess>]
-    type GatewayType =
-        | ExpressRoute of ErGatewaySku
-        | Vpn of VpnGatewaySku
-
-        member this.ArmValue =
-            match this with
-            | ExpressRoute _ -> "ExpressRoute"
-            | Vpn _ -> "Vpn"
-
-    [<RequireQualifiedAccess>]
-    type ConnectionType =
-        | ExpressRoute
-        | IPsec
-        | Vnet2Vnet
-
-        member this.ArmValue =
-            match this with
-            | ExpressRoute -> "ExpressRoute"
-            | IPsec -> "IPsec"
-            | Vnet2Vnet -> "Vnet2Vnet"
-
-module ServiceBus =
-    type MessagingUnits =
-        | OneUnit
-        | TwoUnits
-        | FourUnits
-
-    type Sku =
-        | Basic
-        | Standard
-        | Premium of MessagingUnits
-
-        member this.NameArmValue =
-            match this with
-            | Basic -> "Basic"
-            | Standard -> "Standard"
-            | Premium OneUnit
-            | Premium TwoUnits
-            | Premium FourUnits -> "Premium"
-
-        member this.TierArmValue = this.NameArmValue
-
-    type Rule =
-        | SqlFilter of ResourceName * SqlExpression: string
-        | CorrelationFilter of Name: ResourceName * CorrelationId: string option * Properties: Map<string, string>
-
-        member this.Name =
-            match this with
-            | SqlFilter(name, _)
-            | CorrelationFilter(name, _, _) -> name
-
-        static member CreateCorrelationFilter(name, properties, ?correlationId) =
-            CorrelationFilter(ResourceName name, correlationId, Map properties)
-
-        static member CreateSqlFilter(name, expression) =
-            SqlFilter(ResourceName name, expression)
-
-    type AuthorizationRuleRight =
-        | Manage
-        | Send
-        | Listen
-
-module CosmosDb =
-    /// The consistency policy of a CosmosDB account.
-    type ConsistencyPolicy =
-        | Eventual
-        | ConsistentPrefix
-        | Session
-        | BoundedStaleness of maxStaleness: int * maxIntervalSeconds: int
-        | Strong
-
-    /// The failover policy of a CosmosDB account.
-    type FailoverPolicy =
-        | NoFailover
-        | AutoFailover of secondaryLocation: Location
-        | MultiMaster of secondaryLocation: Location
-
-    /// The kind of index to use on a CosmoDB container.
-    type IndexKind =
-        | Hash
-        | Range
-
-    /// The datatype for the key of index to use on a CosmoDB container.
-    type IndexDataType =
-        | Number
-        | String
-
-    /// A request unit.
-    [<Measure>]
-    type RU
-
-    /// The throughput for CosmosDB account
-    type Throughput =
-        | Provisioned of int<RU>
-        | Serverless
-
-module PostgreSQL =
-    open Vm
-
-    type Sku =
-        | Basic
-        | GeneralPurpose
-        | MemoryOptimized
-
-        member this.Name =
-            match this with
-            | Basic -> "B"
-            | GeneralPurpose -> "GP"
-            | MemoryOptimized -> "MO"
-
-    type FlexibleTier =
-        /// Workloads that don't need the full CPU continuously.
-        | Burstable of VMSize
-        /// Most business workloads that require balanced compute and memory with scalable I/O throughput. Examples include servers for hosting web and mobile apps and other enterprise applications.
-        | GeneralPurpose of VMSize
-        /// High-performance database workloads that require in-memory performance for faster transaction processing and higher concurrency. Examples include servers for processing real-time data and high-performance transactional or analytical apps.
-        | MemoryOptimized of VMSize
-
-        member this.VmSize =
-            match this with
-            | Burstable vmSize
-            | GeneralPurpose vmSize
-            | MemoryOptimized vmSize -> vmSize
-
-        member this.ArmValue =
-            match this with
-            | Burstable _ -> "Burstable"
-            | GeneralPurpose _ -> "GeneralPurpose"
-            | MemoryOptimized _ -> "MemoryOptimized"
-
-        /// 1 cores, max 640 IOPs & 2048 MB per core.
-        static member Burstable_B1ms = Burstable Standard_B1ms
-        /// 2 cores, max 1280 IOPs & 2048 MB per core.
-        static member Burstable_B2s = Burstable Standard_B2s
-        /// 2 cores, max 1920 IOPs & 4096 MB per core.
-        static member Burstable_B2ms = Burstable Standard_B2ms
-        /// 4 cores, max 2880 IOPs & 4096 MB per core.
-        static member Burstable_B4ms = Burstable Standard_B4ms
-        /// 8 cores, max 4320 IOPs & 4096 MB per core.
-        static member Burstable_B8ms = Burstable Standard_B8ms
-        /// 12 cores, max 4320 IOPs & 4096 MB per core.
-        static member Burstable_B12ms = Burstable Standard_B12ms
-        /// 16 cores, max 4320 IOPs & 4096 MB per core.
-        static member Burstable_B16ms = Burstable Standard_B16ms
-        /// 20 cores, max 4320 IOPs & 4096 MB per core.
-        static member Burstable_B20ms = Burstable Standard_B20ms
-        /// 2 cores, max 3200 IOPs & 4096 MB per core.
-        static member GeneralPurpose_D2s_v3 = GeneralPurpose Standard_D2s_v3
-        /// 4 cores, max 6400 IOPs & 4096 MB per core.
-        static member GeneralPurpose_D4s_v3 = GeneralPurpose Standard_D4s_v3
-        /// 8 cores, max 12800 IOPs & 4096 MB per core.
-        static member GeneralPurpose_D8s_v3 = GeneralPurpose Standard_D8s_v3
-        /// 16 cores, max 25600 IOPs & 4096 MB per core.
-        static member GeneralPurpose_D16s_v3 = GeneralPurpose Standard_D16s_v3
-        /// 32 cores, max 51200 IOPs & 4096 MB per core.
-        static member GeneralPurpose_D32s_v3 = GeneralPurpose Standard_D32s_v3
-        /// 48 cores, max 76800 IOPs & 4096 MB per core.
-        static member GeneralPurpose_D48s_v3 = GeneralPurpose Standard_D48s_v3
-        /// 64 cores, max 80000 IOPs & 4096 MB per core.
-        static member GeneralPurpose_D64s_v3 = GeneralPurpose Standard_D64s_v3
-        /// 2 cores, max 3200 IOPs & 4096 MB per core.
-        static member GeneralPurpose_D2ds_v4 = GeneralPurpose Standard_D2ds_v4
-        /// 4 cores, max 6400 IOPs & 4096 MB per core.
-        static member GeneralPurpose_D4ds_v4 = GeneralPurpose Standard_D4ds_v4
-        /// 8 cores, max 12800 IOPs & 4096 MB per core.
-        static member GeneralPurpose_D8ds_v4 = GeneralPurpose Standard_D8ds_v4
-        /// 16 cores, max 25600 IOPs & 4096 MB per core.
-        static member GeneralPurpose_D16ds_v4 = GeneralPurpose Standard_D16ds_v4
-        /// 32 cores, max 51200 IOPs & 4096 MB per core.
-        static member GeneralPurpose_D32ds_v4 = GeneralPurpose Standard_D32ds_v4
-        /// 48 cores, max 76800 IOPs & 4096 MB per core.
-        static member GeneralPurpose_D48ds_v4 = GeneralPurpose Standard_D48ds_v4
-        /// 64 cores, max 80000 IOPs & 4096 MB per core.
-        static member GeneralPurpose_D64ds_v4 = GeneralPurpose Standard_D64ds_v4
-        /// 2 cores, max 3750 IOPs & 4096 MB per core.
-        static member GeneralPurpose_D2ds_v5 = GeneralPurpose Standard_D2ds_v5
-        /// 4 cores, max 6400 IOPs & 4096 MB per core.
-        static member GeneralPurpose_D4ds_v5 = GeneralPurpose Standard_D4ds_v5
-        /// 8 cores, max 12800 IOPs & 4096 MB per core.
-        static member GeneralPurpose_D8ds_v5 = GeneralPurpose Standard_D8ds_v5
-        /// 16 cores, max 25600 IOPs & 4096 MB per core.
-        static member GeneralPurpose_D16ds_v5 = GeneralPurpose Standard_D16ds_v5
-        /// 32 cores, max 51200 IOPs & 4096 MB per core.
-        static member GeneralPurpose_D32ds_v5 = GeneralPurpose Standard_D32ds_v5
-        /// 48 cores, max 76800 IOPs & 4096 MB per core.
-        static member GeneralPurpose_D48ds_v5 = GeneralPurpose Standard_D48ds_v5
-        /// 64 cores, max 80000 IOPs & 4096 MB per core.
-        static member GeneralPurpose_D64ds_v5 = GeneralPurpose Standard_D64ds_v5
-        /// 96 cores, max 80000 IOPs & 4096 MB per core.
-        static member GeneralPurpose_D96ds_v5 = GeneralPurpose Standard_D96ds_v5
-        /// 2 cores, max 3200 IOPs & 8192 MB per core.
-        static member MemoryOptimized_E2s_v3 = MemoryOptimized Standard_E2s_v3
-        /// 4 cores, max 6400 IOPs & 8192 MB per core.
-        static member MemoryOptimized_E4s_v3 = MemoryOptimized Standard_E4s_v3
-        /// 8 cores, max 12800 IOPs & 8192 MB per core.
-        static member MemoryOptimized_E8s_v3 = MemoryOptimized Standard_E8s_v3
-        /// 16 cores, max 25600 IOPs & 8192 MB per core.
-        static member MemoryOptimized_E16s_v3 = MemoryOptimized Standard_E16s_v3
-        /// 32 cores, max 32000 IOPs & 8192 MB per core.
-        static member MemoryOptimized_E32s_v3 = MemoryOptimized Standard_E32s_v3
-        /// 48 cores, max 51200 IOPs & 8192 MB per core.
-        static member MemoryOptimized_E48s_v3 = MemoryOptimized Standard_E48s_v3
-        /// 64 cores, max 76800 IOPs & 6912 MB per core.
-        static member MemoryOptimized_E64s_v3 = MemoryOptimized Standard_E64s_v3
-        /// 2 cores, max 3200 IOPs & 8192 MB per core.
-        static member MemoryOptimized_E2ds_v4 = MemoryOptimized Standard_E2ds_v4
-        /// 4 cores, max 6400 IOPs & 8192 MB per core.
-        static member MemoryOptimized_E4ds_v4 = MemoryOptimized Standard_E4ds_v4
-        /// 8 cores, max 12800 IOPs & 8192 MB per core.
-        static member MemoryOptimized_E8ds_v4 = MemoryOptimized Standard_E8ds_v4
-        /// 16 cores, max 25600 IOPs & 8192 MB per core.
-        static member MemoryOptimized_E16ds_v4 = MemoryOptimized Standard_E16ds_v4
-        /// 20 cores, max 32000 IOPs & 8192 MB per core.
-        static member MemoryOptimized_E20ds_v4 = MemoryOptimized Standard_E20ds_v4
-        /// 32 cores, max 51200 IOPs & 8192 MB per core.
-        static member MemoryOptimized_E32ds_v4 = MemoryOptimized Standard_E32ds_v4
-        /// 48 cores, max 76800 IOPs & 8192 MB per core.
-        static member MemoryOptimized_E48ds_v4 = MemoryOptimized Standard_E48ds_v4
-        /// 64 cores, max 80000 IOPs & 6912 MB per core.
-        static member MemoryOptimized_E64ds_v4 = MemoryOptimized Standard_E64ds_v4
-        /// 2 cores, max 3750 IOPs & 8192 MB per core.
-        static member MemoryOptimized_E2ds_v5 = MemoryOptimized Standard_E2ds_v5
-        /// 4 cores, max 6400 IOPs & 8192 MB per core.
-        static member MemoryOptimized_E4ds_v5 = MemoryOptimized Standard_E4ds_v5
-        /// 8 cores, max 12800 IOPs & 8192 MB per core.
-        static member MemoryOptimized_E8ds_v5 = MemoryOptimized Standard_E8ds_v5
-        /// 16 cores, max 25600 IOPs & 8192 MB per core.
-        static member MemoryOptimized_E16ds_v5 = MemoryOptimized Standard_E16ds_v5
-        /// 20 cores, max 32000 IOPs & 8192 MB per core.
-        static member MemoryOptimized_E20ds_v5 = MemoryOptimized Standard_E20ds_v5
-        /// 32 cores, max 51200 IOPs & 8192 MB per core.
-        static member MemoryOptimized_E32ds_v5 = MemoryOptimized Standard_E32ds_v5
-        /// 48 cores, max 76800 IOPs & 8192 MB per core.
-        static member MemoryOptimized_E48ds_v5 = MemoryOptimized Standard_E48ds_v5
-        /// 64 cores, max 80000 IOPs & 8192 MB per core.
-        static member MemoryOptimized_E64ds_v5 = MemoryOptimized Standard_E64ds_v5
-        /// 96 cores, max 80000 IOPs & 7168 MB per core.
-        static member MemoryOptimized_E96ds_v5 = MemoryOptimized Standard_E96ds_v5
-
-    type Version =
-        | VS_9_5
-        | VS_9_6
-        | VS_10
-        | VS_11
-
-    type FlexibleVersion =
-        | V_11
-        | V_12
-        | V_13
-        | V_14
-        | V_15
-        | V_16
-        | Custom of string
-
-        member this.ArmValue =
-            match this with
-            | V_11 -> "11"
-            | V_12 -> "12"
-            | V_13 -> "13"
-            | V_14 -> "14"
-            | V_15 -> "15"
-            | V_16 -> "16"
-            | Custom v -> v
-
-module IotHub =
-    type Sku =
-        | F1
-        | B1
-        | B2
-        | B3
-        | S1
-        | S2
-        | S3
-
-    type Policy =
-        | IotHubOwner
-        | Service
-        | Device
-        | RegistryRead
-        | RegistryReadWrite
-
-        member this.Index =
-            match this with
-            | IotHubOwner -> 0
-            | Service -> 1
-            | Device -> 2
-            | RegistryRead -> 3
-            | RegistryReadWrite -> 4
-
-module Maps =
-    type Sku =
-        | S0
-        | S1
-
-module SignalR =
-    type Sku =
-        | Free
-        | Standard
-
-    type ServiceMode =
-        | Default
-        | Serverless
-        | Classic
-
-module DataLake =
-    type Sku =
-        | Consumption
-        | Commitment_1TB
-        | Commitment_10TB
-        | Commitment_100TB
-        | Commitment_500TB
-        | Commitment_1PB
-        | Commitment_5PB
-
-module Network =
-
-    type AddressVersion =
-        | IPv4
-        | IPv6
-
-        member this.ArmValue =
-            match this with
-            | IPv4 -> "IPv4"
-            | IPv6 -> "IPv6"
-
-    type SubnetDelegationService =
-        | SubnetDelegationService of string
-
-        /// Microsoft.ApiManagement/service
-        static member ApiManagementService = SubnetDelegationService "Microsoft.ApiManagement/service"
-        /// Microsoft.AVS/PrivateClouds
-        static member AVSPrivateCloud = SubnetDelegationService "Microsoft.AVS/PrivateClouds"
-        /// Microsoft.AzureCosmosDB/clusters
-        static member CosmosDBClusters = SubnetDelegationService "Microsoft.AzureCosmosDB/clusters"
-
-        /// Microsoft.BareMetal/AzureHostedService
-        static member BareMetalAzureHostedService =
-            SubnetDelegationService "Microsoft.BareMetal/AzureHostedService"
-
-        /// Microsoft.BareMetal/AzureVMware
-        static member BareMetalVMware = SubnetDelegationService "Microsoft.BareMetal/AzureVMware"
-        /// Microsoft.BareMetal/CrayServers
-        static member BareMetalCrayServers = SubnetDelegationService "Microsoft.BareMetal/CrayServers"
-        /// Microsoft.Batch/batchAccounts
-        static member BatchAccounts = SubnetDelegationService "Microsoft.Batch/batchAccounts"
-
-        /// Microsoft.ContainerInstance/containerGroups
-        static member ContainerGroups =
-            SubnetDelegationService "Microsoft.ContainerInstance/containerGroups"
-
-        /// Microsoft.Databricks/workspaces
-        static member DatabricksWorkspaces = SubnetDelegationService "Microsoft.Databricks/workspaces"
-
-        /// Microsoft.Network/dnsResolvers
-        static member DnsResolvers = SubnetDelegationService "Microsoft.Network/dnsResolvers"
-
-        /// Microsoft.MachineLearningServices/workspaces
-        static member MachineLearningWorkspaces =
-            SubnetDelegationService "Microsoft.MachineLearningServices/workspaces"
-
-        /// Microsoft.Netapp/volumes
-        static member NetappVolumes = SubnetDelegationService "Microsoft.Netapp/volumes"
-
-        /// Microsoft.ServiceFabricMesh/networks
-        static member ServiceFabricMeshNetworks =
-            SubnetDelegationService "Microsoft.ServiceFabricMesh/networks"
-
-        /// Microsoft.Sql/managedInstances
-        static member SqlManagedInstances = SubnetDelegationService "Microsoft.Sql/managedInstances"
-        /// Microsoft.Web/serverFarms
-        static member WebServerFarms = SubnetDelegationService "Microsoft.Web/serverFarms"
-
-    type EndpointServiceType =
-        | EndpointServiceType of string
-
-        /// Microsoft.AzureActiveDirectory
-        static member AzureActiveDirectory = EndpointServiceType "Microsoft.AzureActiveDirectory"
-        /// Microsoft.AzureCosmosDB
-        static member AzureCosmosDB = EndpointServiceType "Microsoft.AzureCosmosDB"
-        /// Microsoft.CognitiveServices
-        static member CognitiveServices = EndpointServiceType "Microsoft.CognitiveServices"
-        /// Microsoft.ContainerRegistry
-        static member ContainerRegistry = EndpointServiceType "Microsoft.ContainerRegistry"
-        /// Microsoft.EventHub
-        static member EventHub = EndpointServiceType "Microsoft.EventHub"
-        /// Microsoft.KeyVault
-        static member KeyVault = EndpointServiceType "Microsoft.KeyVault"
-        /// Microsoft.ServiceBus
-        static member ServiceBus = EndpointServiceType "Microsoft.ServiceBus"
-        /// Microsoft.Sql
-        static member Sql = EndpointServiceType "Microsoft.Sql"
-        /// Microsoft.Storage
-        static member Storage = EndpointServiceType "Microsoft.Storage"
-        /// Microsoft.Web
-        static member Web = EndpointServiceType "Microsoft.Web"
-
-    type BastionStandardSkuOptions = {
-        DisableCopyPaste: bool option
-        DnsName: string option
-        EnableFileCopy: bool option
-        EnableIpConnect: bool option
-        EnableKerberos: bool option
-        EnableShareableLink: bool option
-        EnableTunneling: bool option
-        ScaleUnits: int option
-    }
-
-    type BastionSku =
-        | Basic
-        | Standard of BastionStandardSkuOptions
-        | Developer
-
-        member this.ArmValue =
-            match this with
-            | Basic -> "Basic"
-            | Standard _ -> "Standard"
-            | Developer -> "Developer"
-
-module NetworkSecurity =
-    type Operation =
-        | Allow
-        | Deny
-
-    module Operation =
-        let ArmValue =
-            function
-            | Allow -> "Allow"
-            | Deny -> "Deny"
-
-    type Operation with
-
-        member this.ArmValue = this |> Operation.ArmValue
-
-    /// Network protocol supported in network security group rules.
-    type NetworkProtocol =
-        /// Any protocol
-        | AnyProtocol
-        /// Transmission Control Protocol
-        | TCP
-        /// User Datagram Protocol
-        | UDP
-        /// Internet Control Message Protocol
-        | ICMP
-        /// Authentication Header (IPSec)
-        | AH
-        /// Encapsulating Security Payload (IPSec)
-        | ESP
-
-    module NetworkProtocol =
-        let ArmValue =
-            function
-            | AnyProtocol -> "*"
-            | TCP -> "Tcp"
-            | UDP -> "Udp"
-            | ICMP -> "Icmp"
-            | AH -> "Ah"
-            | ESP -> "Esp"
-
-    type NetworkProtocol with
-
-        member this.ArmValue = this |> NetworkProtocol.ArmValue
-
-    type Port =
-        | Port of uint16
-        | Range of First: uint16 * Last: uint16
-        | AnyPort
-
-        member this.ArmValue =
-            match this with
-            | Port num -> num |> string
-            | Range(first, last) -> $"{first}-{last}"
-            | AnyPort -> "*"
-
-    module Port =
-        let ArmValue (port: Port) = port.ArmValue
-
-    type Endpoint =
-        | ApplicationSecurityGroup of LinkedResource
-        | Host of Net.IPAddress
-        | Network of IPAddressCidr
-        | Tag of string
-        | AnyEndpoint
-        | Expression of ArmExpression
-
-        member this.ArmValue: obj =
-            match this with
-            | ApplicationSecurityGroup asgId -> LinkedResource.AsIdObject asgId |> box
-            | Host ip -> string ip
-            | Network cidr -> cidr |> IPAddressCidr.format |> box
-            | Tag tag -> tag
-            | AnyEndpoint -> "*"
-            | Expression expr -> expr.Eval()
-
-    module Endpoint =
-        let ArmValue (endpoint: Endpoint) = endpoint.ArmValue
-
-    type NetworkService = NetworkService of name: string * Port
-
-    type TrafficDirection =
-        | Inbound
-        | Outbound
-
-    module TrafficDirection =
-        let ArmValue =
-            function
-            | Inbound -> "Inbound"
-            | Outbound -> "Outbound"
-
-    type TrafficDirection with
-
-        member this.ArmValue = this |> TrafficDirection.ArmValue
-
-module PublicIpAddress =
-    type AllocationMethod =
-        | Dynamic
-        | Static
-
-        member this.ArmValue =
-            match this with
-            | Dynamic -> "Dynamic"
-            | Static -> "Static"
-
-    type Sku =
-        | Standard
-        | StandardV2
-
-        member this.ArmValue =
-            match this with
-            | Standard -> "Standard"
-            | StandardV2 -> "StandardV2"
-
-module Cdn =
-    type Sku =
-        | Custom_Verizon
-        | Premium_Verizon
-        | Premium_ChinaCdn
-        | Standard_Akamai
-        | Standard_ChinaCdn
-        | Standard_Microsoft
-        | Standard_Verizon
-        | Premium_AzureFrontDoor
-        | Standard_AzureFrontDoor
-
-    type QueryStringCachingBehaviour =
-        | IgnoreQueryString
-        | BypassCaching
-        | UseQueryString
-        | NotSet
-
-    type OptimizationType =
-        | GeneralWebDelivery
-        | GeneralMediaStreaming
-        | VideoOnDemandMediaStreaming
-        | LargeFileDownload
-        | DynamicSiteAcceleration
-
-module DeliveryPolicy =
-    type IOperator =
-        abstract member AsOperator: string
-        abstract member AsNegateCondition: bool
-
-    type EqualityOperator =
-        | Equals
-        | NotEquals
-
-        interface IOperator with
-            member this.AsOperator = "Equal"
-
-            member this.AsNegateCondition =
-                match this with
-                | Equals -> false
-                | NotEquals -> true
-
-    type ComparisonOperator =
-        | Any
-        | Equals
-        | Contains
-        | BeginsWith
-        | EndsWith
-        | LessThan
-        | LessThanOrEquals
-        | GreaterThan
-        | GreaterThanOrEquals
-        | NotAny
-        | NotEquals
-        | NotContains
-        | NotBeginsWith
-        | NotEndsWith
-        | NotLessThan
-        | NotLessThanOrEquals
-        | NotGreaterThan
-        | NotGreaterThanOrEquals
-        | Wildcard
-
-        interface IOperator with
-            member this.AsOperator =
-                match this with
-                | Any
-                | NotAny -> "Any"
-                | Equals
-                | NotEquals -> "Equal"
-                | Contains
-                | NotContains -> "Contains"
-                | BeginsWith
-                | NotBeginsWith -> "BeginsWith"
-                | EndsWith
-                | NotEndsWith -> "EndsWith"
-                | LessThan
-                | NotLessThan -> "LessThan"
-                | LessThanOrEquals
-                | NotLessThanOrEquals -> "LessThanOrEqual"
-                | GreaterThan
-                | NotGreaterThan -> "GreaterThan"
-                | GreaterThanOrEquals
-                | NotGreaterThanOrEquals -> "GreaterThanOrEqual"
-                | Wildcard -> "Wildcard"
-
-            member this.AsNegateCondition =
-                match this with
-                | NotAny
-                | NotEquals
-                | NotContains
-                | NotBeginsWith
-                | NotEndsWith
-                | NotLessThan
-                | NotLessThanOrEquals
-                | NotGreaterThan
-                | NotGreaterThanOrEquals -> true
-                | _ -> false
-
-    type RemoteAddressOperator =
-        | Any
-        | GeoMatch
-        | IPMatch
-        | NotAny
-        | NotGeoMatch
-        | NotIPMatch
-
-        interface IOperator with
-            member this.AsOperator =
-                match this with
-                | Any
-                | NotAny -> "Any"
-                | GeoMatch
-                | NotGeoMatch -> "GeoMatch"
-                | IPMatch
-                | NotIPMatch -> "IPMatch"
-
-            member this.AsNegateCondition =
-                match this with
-                | NotAny
-                | NotGeoMatch
-                | NotIPMatch -> true
-                | _ -> false
-
-    type DeviceType =
-        | Mobile
-        | Desktop
-
-        member this.ArmValue =
-            match this with
-            | Desktop -> "Desktop"
-            | Mobile -> "Mobile"
-
-    type HttpVersion =
-        | Version20
-        | Version11
-        | Version10
-        | Version09
-
-        member this.ArmValue =
-            match this with
-            | Version20 -> "2.0"
-            | Version11 -> "1.1"
-            | Version10 -> "1.0"
-            | Version09 -> "0.9"
-
-    type RequestMethod =
-        | Get
-        | Post
-        | Put
-        | Delete
-        | Head
-        | Options
-        | Trace
-
-        member this.ArmValue =
-            match this with
-            | Get -> "GET"
-            | Post -> "POST"
-            | Put -> "PUT"
-            | Delete -> "DELETE"
-            | Head -> "HEAD"
-            | Options -> "OPTIONS"
-            | Trace -> "TRACE"
-
-    type Protocol =
-        | Http
-        | Https
-
-        member this.ArmValue =
-            match this with
-            | Http -> "HTTP"
-            | Https -> "HTTPS"
-
-    type UrlRedirectProtocol =
-        | Http
-        | Https
-        | MatchRequest
-
-        member this.ArmValue =
-            match this with
-            | Http -> "Http"
-            | Https -> "Https"
-            | MatchRequest -> "MatchRequest"
-
-    type CaseTransform =
-        | NoTransform
-        | ToLowercase
-        | ToUppercase
-
-        member this.ArmValue =
-            match this with
-            | NoTransform -> []
-            | ToLowercase -> [ "Lowercase" ]
-            | ToUppercase -> [ "Uppercase" ]
-
-    type CacheBehaviour =
-        | Override of TimeSpan
-        | BypassCache
-        | SetIfMissing of TimeSpan
-
-        member this.ArmValue =
-            match this with
-            | Override t -> {|
-                Behaviour = "Override"
-                CacheDuration = Some t
-              |}
-            | BypassCache -> {|
-                Behaviour = "BypassCache"
-                CacheDuration = None
-              |}
-            | SetIfMissing t -> {|
-                Behaviour = "SetIfMissing"
-                CacheDuration = Some t
-              |}
-
-    type QueryStringCacheBehavior =
-        | Include
-        | IncludeAll
-        | Exclude
-        | ExcludeAll
-
-        member this.ArmValue =
-            match this with
-            | Include -> "Include"
-            | IncludeAll -> "IncludeAll"
-            | Exclude -> "Exclude"
-            | ExcludeAll -> "ExcludeAll"
-
-    type ModifyHeaderAction =
-        | Append
-        | Overwrite
-        | Delete
-
-        member this.ArmValue =
-            match this with
-            | Append -> "Append"
-            | Overwrite -> "Overwrite"
-            | Delete -> "Delete"
-
-    type RedirectType =
-        | Found
-        | Moved
-        | TemporaryRedirect
-        | PermanentRedirect
-
-        member this.ArmValue =
-            match this with
-            | Found -> "Found"
-            | Moved -> "Moved"
-            | TemporaryRedirect -> "TemporaryRedirect"
-            | PermanentRedirect -> "PermanentRedirect"
-
-
-module EventGrid =
-    [<Struct>]
-    type EventGridEvent<'T> =
-        | EventGridEvent of string
-
-        member this.Value =
-            match this with
-            | EventGridEvent s -> s
-
-/// Built in Azure roles (https://docs.microsoft.com/en-us/azure/role-based-access-control/built-in-roles)
-module Dns =
-    type DnsZoneType =
-        | Public
-        | Private
-
-    type SrvRecord = {
-        Priority: int option
-        Weight: int option
-        Port: int option
-        Target: string option
-    }
-
-    type SoaRecord = {
-        Host: string option
-        Email: string option
-        SerialNumber: int64 option
-        RefreshTime: int64 option
-        RetryTime: int64 option
-        ExpireTime: int64 option
-        MinimumTTL: int64 option
-    }
-
-    [<RequireQualifiedAccess>]
-    type NsRecords =
-        | Records of string list
-        | SourceZone of ResourceId
-
-    type DnsRecordType =
-        | A of TargetResource: ResourceId option * ARecords: string list
-        | AAAA of TargetResource: ResourceId option * AaaaRecords: string list
-        | CName of TargetResource: ResourceId option * CNameRecord: string option
-        | NS of NsRecords
-        | PTR of PtrRecords: string list
-        | TXT of TxtRecords: string list
-        | MX of {| Preference: int; Exchange: string |} list
-        | SRV of SrvRecord list
-        | SOA of SoaRecord
-
-module Databricks =
-    type KeySource =
-        | Databricks
-        | KeyVault
-
-        member this.ArmValue =
-            match this with
-            | Databricks -> "Default"
-            | KeyVault -> "MicrosoftKeyVault"
-
-    type Sku =
-        | Standard
-        | Premium
-
-        member this.ArmValue =
-            match this with
-            | Standard -> "standard"
-            | Premium -> "premium"
-
-module TrafficManager =
-    type RoutingMethod =
-        | Performance
-        | Weighted
-        | Priority
-        | Geographic
-        | Subnet
-
-        member this.ArmValue = this.ToString()
-
-    type MonitorProtocol =
-        | Http
-        | Https
-
-        member this.ArmValue = this.ToString().ToUpperInvariant()
-
-    type MonitorConfig = {
-        Protocol: MonitorProtocol
-        Port: int
-        Path: string
-        IntervalInSeconds: int<Seconds>
-        ToleratedNumberOfFailures: int
-        TimeoutInSeconds: int<Seconds>
-    }
-
-    type EndpointTarget =
-        | Website of ResourceName
-        | External of (string * Location)
-
-        member this.ArmValue =
-            match this with
-            | Website name -> name.Value
-            | External(target, _) -> target
-
-module Serialization =
-    open System.Text.Json
-    open System.Text.Encodings.Web
-
-    let jsonSerializerOptions =
-        JsonSerializerOptions(
-            WriteIndented = true,
-            DefaultIgnoreCondition = Serialization.JsonIgnoreCondition.WhenWritingNull,
-            Encoder = JavaScriptEncoder.UnsafeRelaxedJsonEscaping,
-            PropertyNameCaseInsensitive = true
-        )
-
-    let toJson x =
-        JsonSerializer.Serialize(x, jsonSerializerOptions)
-
-    let ofJson<'T> (x: string) =
-        JsonSerializer.Deserialize<'T>(x, jsonSerializerOptions)
-
-module Resource =
-    /// Creates a unique IArmResource from an arbitrary object.
-    let ofObj armObject =
-        { new IArmResource with
-            member _.ResourceId =
-                ResourceId.create (ResourceType("", ""), ResourceName(System.Guid.NewGuid().ToString()))
-
-            member _.JsonModel = armObject
-        }
-
-    /// Creates a unique IArmResource from a JSON string containing the output you want.
-    let ofJson = Serialization.ofJson >> ofObj
-
-module Json =
-    /// Creates a unique IArmResource from a JSON string containing the output you want.
-    let toIArmResource = Resource.ofJson
-
-module Subscription =
-    /// Gets an ARM expression pointing to the tenant id of the current subscription.
-    let TenantId = ArmExpression.create "subscription().tenantid"
-
-module AzureFirewall =
-
-    type SkuName =
-        | AZFW_VNet
-        | AZFW_Hub
-
-        member this.ArmValue =
-            match this with
-            | AZFW_VNet -> "AZFW_VNet"
-            | AZFW_Hub -> "AZFW_Hub"
-
-    type SkuTier =
-        | Standard
-        | Premium
-
-        member this.ArmValue =
-            match this with
-            | Standard -> "Standard"
-            | Premium -> "Premium"
-
-module VirtualHub =
-    type Sku =
-        | Standard
-
-        member this.ArmValue =
-            match this with
-            | Standard -> "Standard"
-
-    module HubRouteTable =
-        type Destination =
-            | CidrDestination of IPAddressCidr list
-
-            member this.DestinationTypeArmValue =
-                match this with
-                | CidrDestination _ -> "CIDR"
-
-            member this.DestinationsArmValue =
-                match this with
-                | CidrDestination destinations -> destinations |> List.map IPAddressCidr.format
-
-        [<RequireQualifiedAccess>]
-        type NextHop =
-            | ResourceId of Farmer.LinkedResource
-
-            member this.NextHopTypeArmValue =
-                match this with
-                | ResourceId _ -> "ResourceId"
-
-            member this.NextHopArmValue =
-                match this with
-                | ResourceId linkedResource ->
-                    match linkedResource with
-                    | Managed resId
-                    | Unmanaged resId -> resId.Eval()
-
-module AvailabilityTest =
-    /// Availability test types: WebsiteUrl or CustomWebtestXml
-    type WebTestType =
-        /// Raw Visual Stuido WebTest XML
-        | CustomWebtestXml of string
-        /// URL of website that the test will ping
-        | WebsiteUrl of Uri
-
-    /// Availability test sites, from where the webtest is run
-    type TestSiteLocation =
-        | AvailabilityTestSite of Location
-
-        static member NorthCentralUS = Location "us-il-ch1-azr" |> AvailabilityTestSite
-        static member WestEurope = Location "emea-nl-ams-azr" |> AvailabilityTestSite
-        static member SoutheastAsia = Location "apac-sg-sin-azr" |> AvailabilityTestSite
-        static member WestUS = Location "us-ca-sjc-azr" |> AvailabilityTestSite
-        static member SouthCentralUS = Location "us-tx-sn1-azr" |> AvailabilityTestSite
-        static member EastUS = Location "us-va-ash-azr" |> AvailabilityTestSite
-        static member EastAsia = Location "apac-hk-hkn-azr" |> AvailabilityTestSite
-        static member NorthEurope = Location "emea-gb-db3-azr" |> AvailabilityTestSite
-        static member JapanEast = Location "apac-jp-kaw-edge" |> AvailabilityTestSite
-        static member AustraliaEast = Location "emea-au-syd-edge" |> AvailabilityTestSite
-        static member FranceCentralSouth = Location "emea-ch-zrh-edge" |> AvailabilityTestSite
-        static member FranceCentral = Location "emea-fr-pra-edge" |> AvailabilityTestSite
-        static member UKSouth = Location "emea-ru-msa-edge" |> AvailabilityTestSite
-        static member UKWest = Location "emea-se-sto-edge" |> AvailabilityTestSite
-        static member BrazilSouth = Location "latam-br-gru-edge" |> AvailabilityTestSite
-        static member CentralUS = Location "us-fl-mia-edge" |> AvailabilityTestSite
-
-module ContainerApp =
-    //type SecretRef = SecretRef of string
-    type EventHubScaleRule = {
-        ConsumerGroup: string
-        UnprocessedEventThreshold: int
-        CheckpointBlobContainerName: string
-        EventHubConnectionSecretRef: string
-        StorageConnectionSecretRef: string
-    }
-
-    type ServiceBusScaleRule = {
-        QueueName: string
-        MessageCount: int
-        SecretRef: string
-    }
-
-    type HttpScaleRule = { ConcurrentRequests: int }
-
-    type StorageQueueScaleRule = {
-        QueueName: string
-        QueueLength: int
-        StorageConnectionSecretRef: string
-        AccountName: string
-    }
-
-    type UtilizationRule = { Utilization: int }
-    type AverageValueRule = { AverageValue: int }
-
-    type MetricScaleRule =
-        | Utilization of UtilizationRule
-        | AverageValue of AverageValueRule
-
-    [<RequireQualifiedAccess>]
-    type ScaleRule =
-        | EventHub of EventHubScaleRule
-        | ServiceBus of ServiceBusScaleRule
-        | Http of HttpScaleRule
-        | CPU of MetricScaleRule
-        | Memory of MetricScaleRule
-        | StorageQueue of StorageQueueScaleRule
-        | Custom of obj
-
-    type Transport =
-        | HTTP1
-        | HTTP2
-        | Auto
-
-    [<RequireQualifiedAccess>]
-    type ProbeProtocol =
-        | TCP
-        | HTTPS
-
-    type IngressMode =
-        | External of port: uint16 * Transport option
-        | InternalOnly
-
-    type ActiveRevisionsMode =
-        | Single
-        | Multiple
-
-    type StorageAccessMode =
-        | ReadOnly
-        | ReadWrite
-
-        member this.ArmValue = this.ToString()
-
-    [<RequireQualifiedAccess>]
-    type Volume =
-        /// Mounts an empty directory on the container group.
-        | EmptyDirectory
-        /// Mounts an Azure File Share in the same resource group, performing a key lookup.
-        | AzureFileShare of ShareName: ResourceName * StorageAccountName: Storage.StorageAccountName * StorageAccessMode
-
-namespace Farmer.DiagnosticSettings
-
-open Farmer
-open System
-
-[<AutoOpen>]
-module private Helpers =
-    let (|InBounds|OutOfBounds|) days =
-        if days > 365<Days> then OutOfBounds days
-        elif days < 1<Days> then OutOfBounds days
-        else InBounds days
-
-[<Struct>]
-type LogCategory =
-    | LogCategory of string
-
-    member this.Value =
-        match this with
-        | LogCategory v -> v
-
-type RetentionPolicy = {
-    Enabled: bool
-    RetentionPeriod: int<Days>
-} with
-
-    static member Create(retentionPeriod, ?enabled) =
-        match retentionPeriod with
-        | OutOfBounds days ->
-            raiseFarmer $"The retention period must be between 1 and 365 days. It is currently {days}."
-        | InBounds _ -> {
-            Enabled = defaultArg enabled true
-            RetentionPeriod = retentionPeriod
-          }
-
-type MetricSetting = {
-    Category: string
-    TimeGrain: TimeSpan option
-    Enabled: bool
-    RetentionPolicy: RetentionPolicy option
-} with
-
-    static member Create(category, ?retentionPeriod, ?timeGrain) = {
-        Category = category
-        TimeGrain = timeGrain
-        Enabled = true
-        RetentionPolicy = retentionPeriod |> Option.map (fun days -> RetentionPolicy.Create(days, true))
-    }
-
-type LogSetting = {
-    Category: LogCategory
-    Enabled: bool
-    RetentionPolicy: RetentionPolicy option
-} with
-
-    static member Create(category, ?retentionPeriod) = {
-        Category = category
-        Enabled = true
-        RetentionPolicy = retentionPeriod |> Option.map (fun days -> RetentionPolicy.Create(days, true))
-    }
-
-    static member Create(category, ?retentionPeriod) =
-        LogSetting.Create(LogCategory category, ?retentionPeriod = retentionPeriod)
-
-/// Represents the kind of destination for log analytics
-type LogAnalyticsDestination =
-    | AzureDiagnostics
->>>>>>> bcd1e272
     | Dedicated