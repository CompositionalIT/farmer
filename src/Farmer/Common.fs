﻿namespace Farmer

open System

[<AutoOpen>]
module internal DuHelpers =
    let makeAll<'TUnion> =
        Reflection.FSharpType.GetUnionCases(typeof<'TUnion>)
        |> Array.map(fun t -> Reflection.FSharpValue.MakeUnion(t, null) :?> 'TUnion)
        |> Array.toList

[<AutoOpen>]
module LocationExtensions =
    type Location with
        static member EastAsia = Location "EastAsia"
        static member SoutheastAsia = Location "SoutheastAsia"
        static member CentralUS = Location "CentralUS"
        static member EastUS = Location "EastUS"
        static member EastUS2 = Location "EastUS2"
        static member WestUS = Location "WestUS"
        static member NorthCentralUS = Location "NorthCentralUS"
        static member SouthCentralUS = Location "SouthCentralUS"
        static member NorthEurope = Location "NorthEurope"
        static member WestEurope = Location "WestEurope"
        static member JapanWest = Location "JapanWest"
        static member JapanEast = Location "JapanEast"
        static member BrazilSouth = Location "BrazilSouth"
        static member AustraliaEast = Location "AustraliaEast"
        static member AustraliaSoutheast = Location "AustraliaSoutheast"
        static member SouthIndia = Location "SouthIndia"
        static member CentralIndia = Location "CentralIndia"
        static member WestIndia = Location "WestIndia"
        static member CanadaCentral = Location "CanadaCentral"
        static member CanadaEast = Location "CanadaEast"
        static member UKSouth = Location "UKSouth"
        static member UKWest = Location "UKWest"
        static member WestCentralUS = Location "WestCentralUS"
        static member WestUS2 = Location "WestUS2"
        static member KoreaCentral = Location "KoreaCentral"
        static member KoreaSouth = Location "KoreaSouth"
        static member FranceCentral = Location "FranceCentral"
        static member FranceSouth = Location "FranceSouth"
        static member AustraliaCentral = Location "AustraliaCentral"
        static member AustraliaCentral2 = Location "AustraliaCentral2"
        static member UAECentral = Location "UAECentral"
        static member UAENorth = Location "UAENorth"
        static member SouthAfricaNorth = Location "SouthAfricaNorth"
        static member SouthAfricaWest = Location "SouthAfricaWest"
        static member SwitzerlandNorth = Location "SwitzerlandNorth"
        static member SwitzerlandWest = Location "SwitzerlandWest"
        static member GermanyNorth = Location "GermanyNorth"
        static member GermanyWestCentral = Location "GermanyWestCentral"
        static member NorwayWest = Location "NorwayWest"
        static member NorwayEast = Location "NorwayEast"
        static member Global = Location "global"

type OS = Windows | Linux

type [<Measure>] Gb
type [<Measure>] Mb
type [<Measure>] Mbps
type [<Measure>] Hours
type [<Measure>] Days
type [<Measure>] VCores
type IsoDateTime =
    | IsoDateTime of string
    static member OfTimeSpan (d:TimeSpan) = d |> System.Xml.XmlConvert.ToString |> IsoDateTime
    member this.Value = match this with IsoDateTime value -> value
type TransmissionProtocol = TCP | UDP
type TlsVersion = Tls10 | Tls11 | Tls12
type EnvVar =
    /// Use for non-secret environment variables to be surfaced in the container. These will be stored in cleartext in the ARM template.
    | EnvValue of string
    /// Use for secret environment variables to be surfaced in the container securely. These will be provided as secure parameters to the ARM template.
    | SecureEnvValue of SecureParameter
    static member create (name:string) (value:string) = name, EnvValue value
    static member createSecure (name:string) (paramName:string) = name, SecureEnvValue (SecureParameter paramName)

module Mb =
    let toBytes (mb:int<Mb>) = int64 mb * 1024L * 1024L
module Vm =
    type VMSize =
        | Basic_A0
        | Basic_A1
        | Basic_A2
        | Basic_A3
        | Basic_A4
        | Standard_A0
        | Standard_A1
        | Standard_A2
        | Standard_A3
        | Standard_A4
        | Standard_A5
        | Standard_A6
        | Standard_A7
        | Standard_A8
        | Standard_A9
        | Standard_A10
        | Standard_A11
        | Standard_A1_v2
        | Standard_A2_v2
        | Standard_A4_v2
        | Standard_A8_v2
        | Standard_A2m_v2
        | Standard_A4m_v2
        | Standard_A8m_v2
        | Standard_B1s
        | Standard_B1ms
        | Standard_B2s
        | Standard_B2ms
        | Standard_B4ms
        | Standard_B8ms
        | Standard_D1
        | Standard_D2
        | Standard_D3
        | Standard_D4
        | Standard_D11
        | Standard_D12
        | Standard_D13
        | Standard_D14
        | Standard_D1_v2
        | Standard_D2_v2
        | Standard_D3_v2
        | Standard_D4_v2
        | Standard_D5_v2
        | Standard_D2_v3
        | Standard_D4_v3
        | Standard_D8_v3
        | Standard_D16_v3
        | Standard_D32_v3
        | Standard_D64_v3
        | Standard_D2s_v3
        | Standard_D4s_v3
        | Standard_D8s_v3
        | Standard_D16s_v3
        | Standard_D32s_v3
        | Standard_D64s_v3
        | Standard_D11_v2
        | Standard_D12_v2
        | Standard_D13_v2
        | Standard_D14_v2
        | Standard_D15_v2
        | Standard_DS1
        | Standard_DS2
        | Standard_DS3
        | Standard_DS4
        | Standard_DS11
        | Standard_DS12
        | Standard_DS13
        | Standard_DS14
        | Standard_DS1_v2
        | Standard_DS2_v2
        | Standard_DS3_v2
        | Standard_DS4_v2
        | Standard_DS5_v2
        | Standard_DS11_v2
        | Standard_DS12_v2
        | Standard_DS13_v2
        | Standard_DS14_v2
        | Standard_DS15_v2
        | Standard_DS13_4_v2
        | Standard_DS13_2_v2
        | Standard_DS14_8_v2
        | Standard_DS14_4_v2
        | Standard_E2_v3_v3
        | Standard_E4_v3
        | Standard_E8_v3
        | Standard_E16_v3
        | Standard_E32_v3
        | Standard_E64_v3
        | Standard_E2s_v3
        | Standard_E4s_v3
        | Standard_E8s_v3
        | Standard_E16s_v3
        | Standard_E32s_v3
        | Standard_E64s_v3
        | Standard_E32_16_v3
        | Standard_E32_8s_v3
        | Standard_E64_32s_v3
        | Standard_E64_16s_v3
        | Standard_F1
        | Standard_F2
        | Standard_F4
        | Standard_F8
        | Standard_F16
        | Standard_F1s
        | Standard_F2s
        | Standard_F4s
        | Standard_F8s
        | Standard_F16s
        | Standard_F2s_v2
        | Standard_F4s_v2
        | Standard_F8s_v2
        | Standard_F16s_v2
        | Standard_F32s_v2
        | Standard_F64s_v2
        | Standard_F72s_v2
        | Standard_G1
        | Standard_G2
        | Standard_G3
        | Standard_G4
        | Standard_G5
        | Standard_GS1
        | Standard_GS2
        | Standard_GS3
        | Standard_GS4
        | Standard_GS5
        | Standard_GS4_8
        | Standard_GS4_4
        | Standard_GS5_16
        | Standard_GS5_8
        | Standard_H8
        | Standard_H16
        | Standard_H8m
        | Standard_H16m
        | Standard_H16r
        | Standard_H16mr
        | Standard_L4s
        | Standard_L8s
        | Standard_L16s
        | Standard_L32s
        | Standard_M64s
        | Standard_M64ms
        | Standard_M128s
        | Standard_M128ms
        | Standard_M64_32ms
        | Standard_M64_16ms
        | Standard_M128_64ms
        | Standard_M128_32ms
        | Standard_NC6
        | Standard_NC12
        | Standard_NC24
        | Standard_NC24r
        | Standard_NC6s_v2
        | Standard_NC12s_v2
        | Standard_NC24s_v2
        | Standard_NC24rs_v2
        | Standard_NC6s_v3
        | Standard_NC12s_v3
        | Standard_NC24s_v3
        | Standard_NC24rs_v3
        | Standard_ND6s
        | Standard_ND12s
        | Standard_ND24s
        | Standard_ND24rs
        | Standard_NV6
        | Standard_NV12
        | Standard_NV24
        | CustomImage of string
        member this.ArmValue = match this with CustomImage c -> c | _ -> this.ToString()
    type Offer = Offer of string member this.ArmValue = match this with Offer o -> o
    type Publisher = Publisher of string member this.ArmValue = match this with Publisher p -> p
    type VmImageSku = ImageSku of string member this.ArmValue = match this with ImageSku i -> i
    type ImageDefinition =
        { Offer : Offer
          Publisher : Publisher
          Sku : VmImageSku
          OS : OS }
    let makeVm os offer publisher sku = { Offer = Offer offer; Publisher = Publisher publisher; OS = os; Sku = ImageSku sku }
    let makeWindowsVm = makeVm Windows "WindowsServer" "MicrosoftWindowsServer"
    let makeLinuxVm = makeVm Linux

    let CentOS_75 = makeLinuxVm "CentOS" "OpenLogic" "7.5"
    let CoreOS_Stable = makeLinuxVm "CoreOS" "CoreOS" "Stable"
    let debian_10 = makeLinuxVm "debian-10" "Debian" "10"
    let openSUSE_423 = makeLinuxVm "openSUSE-Leap" "SUSE" "42.3"
    let RHEL_7RAW = makeLinuxVm "RHEL" "RedHat" "7-RAW"
    let SLES_15 = makeLinuxVm "SLES" "SUSE" "15"
    let UbuntuServer_1804LTS = makeLinuxVm "UbuntuServer" "Canonical" "18.04-LTS"

    let WindowsServer_2019Datacenter = makeWindowsVm "2019-Datacenter"
    let WindowsServer_2016Datacenter = makeWindowsVm "2016-Datacenter"
    let WindowsServer_2012R2Datacenter = makeWindowsVm "2012-R2-Datacenter"
    let WindowsServer_2012Datacenter = makeWindowsVm "2012-Datacenter"
    let WindowsServer_2008R2SP1 = makeWindowsVm "2008-R2-SP1"
    /// The type of disk to use.
    type DiskType =
        | StandardSSD_LRS
        | Standard_LRS
        | Premium_LRS
        member this.ArmValue = match this with x -> x.ToString()

    /// Represents a disk in a VM.
    type DiskInfo = { Size : int; DiskType : DiskType }

module internal Validation =
    let (<+>) a b v = a v && b v
    let (<|>) a b v = a v || b v
    let (<!>) a b e s =
        match a e s, b e s with
        | Ok _, Ok _ -> Ok ()
        | Error x, _
        | _, Error x -> Error x

    let isNonEmpty entity s = if String.IsNullOrWhiteSpace s then Error (sprintf "%s cannot be empty" entity) else Ok()
    let notLongerThan max entity (s:string) = if s.Length > max then Error (sprintf "%s max length is %d, but here is %d ('%s')" entity max s.Length s) else Ok()
    let notShorterThan min entity (s:string) = if s.Length < min then Error (sprintf "%s min length is %d, but here is %d ('%s')" entity min s.Length s) else Ok()
    let lengthBetween min max entity (s:string) = s |> notLongerThan max entity |> Result.bind (fun _ -> s |> notShorterThan min entity)
    let containsOnly (message, predicate) entity (s:string) = if s |> Seq.exists (predicate >> not) then Error (sprintf "%s can only contain %s ('%s')" entity message s) else Ok()
    let cannotContain (message, predicate) entity (s:string) = if s |> Seq.exists predicate then Error (sprintf "%s do not allow %s ('%s')" entity message s) else Ok()
    let startsWith (message, predicate) entity (s:string) = if not (predicate s.[0]) then Error (sprintf "%s must start with %s ('%s')" entity message s) else Ok()
    let endsWith (message, predicate) entity (s:string) = if not (predicate s.[s.Length - 1]) then Error (sprintf "%s must end with %s ('%s')" entity message s) else Ok()
    let cannotStartWith (message, predicate) entity (s:string) = if predicate s.[0] then Error (sprintf "%s cannot start with %s ('%s')" entity message s) else Ok()
    let cannotEndWith (message, predicate) entity (s:string) = if predicate s.[s.Length - 1] then Error (sprintf "%s cannot end with %s ('%s')" entity message s) else Ok()
    let arb (message, predicate) entity (s:string) = if predicate s then Error (sprintf "%s %s ('%s')" entity message s) else Ok()
    let containsOnlyM containers =
        containers
        |> List.map containsOnly
        |> List.reduce (<!>)
    let lowercaseLetters = "lowercase letters", Char.IsLetter >> not <|> Char.IsLower
    let aLetterOrNumber = "an alphanumeric character", Char.IsLetterOrDigit
    let lettersOrNumbers = "alphanumeric characters", Char.IsLetterOrDigit
    let aDash = "a dash", ((=) '-')
    let lettersNumbersOrDash = "alphanumeric characters or the dash", Char.IsLetterOrDigit <|> (snd aDash)
    let nonEmptyLengthBetween a b = isNonEmpty <!> lengthBetween a b
    let validate entity text rules =
        rules
        |> Seq.choose (fun v ->
            match v entity text with
            | Error m -> Some (Error m)
            | Ok _ -> None)
        |> Seq.tryHead
        |> Option.defaultValue (Ok text)

module CosmosDbValidation =
    open Validation
    type CosmosDbName =
        private | CosmosDbName of ResourceName
        static member Create name =
            [ nonEmptyLengthBetween 3 44
              containsOnlyM [ lowercaseLetters; lettersNumbersOrDash ]
            ]
            |> validate "CosmosDb account names" name
            |> Result.map (ResourceName >> CosmosDbName)

        static member Create (ResourceName name) = CosmosDbName.Create name
        member this.ResourceName = match this with CosmosDbName name -> name

module Storage =
    open Validation
    type StorageAccountName =
        private | StorageAccountName of ResourceName
        static member Create name =
            [ nonEmptyLengthBetween 3 24
              containsOnlyM [ lowercaseLetters; lettersOrNumbers ]
            ]
            |> validate "Storage account names" name
            |> Result.map (ResourceName >> StorageAccountName)

        static member Create (ResourceName name) = StorageAccountName.Create name
        member this.ResourceName = match this with StorageAccountName name -> name

    type StorageResourceName =
        private | StorageResourceName of ResourceName
        static member Create name =
            [ nonEmptyLengthBetween 3 63
              startsWith aLetterOrNumber
              endsWith aLetterOrNumber
              containsOnlyM [ lettersNumbersOrDash; lowercaseLetters ]
              arb ("do not allow consecutive dashes", fun s -> s.Contains "--") ]
            |> validate "Storage resource names" name
            |> Result.map (ResourceName >> StorageResourceName)

        static member Create (ResourceName name) = StorageResourceName.Create name
        member this.ResourceName = match this with StorageResourceName name -> name

    type DefaultAccessTier = Hot | Cool
    type StoragePerformance = Standard | Premium
    type BasicReplication = LRS | ZRS
    type BlobReplication = LRS | GRS | RAGRS
    type V1Replication = LRS of StoragePerformance | GRS | RAGRS
    type V2Replication = LRS of StoragePerformance | GRS | ZRS | GZRS | RAGRS | RAGZRS
    type GeneralPurpose = V1 of V1Replication | V2 of V2Replication * DefaultAccessTier option
    type Sku =
        | GeneralPurpose of GeneralPurpose
        | Blobs of BlobReplication * DefaultAccessTier option
        | BlockBlobs of BasicReplication
        | Files of BasicReplication
        /// General Purpose V2 Standard LRS with no default access tier.
        static member Standard_LRS = GeneralPurpose (V2 (LRS Standard, None))
        /// General Purpose V2 Premium LRS with no default access tier.
        static member Premium_LRS = GeneralPurpose (V2 (LRS Premium, None))
        /// General Purpose V2 Standard GRS with no default access tier.
        static member Standard_GRS = GeneralPurpose (V2 (GRS, None))
        /// General Purpose V2 Standard RAGRS with no default access tier.
        static member Standard_RAGRS = GeneralPurpose (V2 (RAGRS, None))
        /// General Purpose V2 Standard ZRS with no default access tier.
        static member Standard_ZRS = GeneralPurpose (V2 (ZRS, None))
        /// General Purpose V2 Standard GZRS with no default access tier.
        static member Standard_GZRS = GeneralPurpose (V2 (GZRS, None))
        /// General Purpose V2 Standard RAGZRS with no default access tier.
        static member Standard_RAGZRS = GeneralPurpose (V2 (RAGZRS, None))

    type StorageContainerAccess =
        | Private
        | Container
        | Blob

    /// The type of action to take when defining a lifecycle policy.
    type LifecyclePolicyAction =
        | CoolAfter of int<Days>
        | ArchiveAfter of int<Days>
        | DeleteAfter of int<Days>
        | DeleteSnapshotAfter of int<Days>

    /// Represents no filters for a lifecycle rule
    let NoRuleFilters : string list = []

module WebApp =
    type WorkerSize = Small | Medium | Large | Serverless
    type Cors = AllOrigins | SpecificOrigins of origins : Uri list * allowCredentials : bool option
    type Sku =
        | Shared
        | Free
        | Basic of string
        | Standard of string
        | Premium of string
        | PremiumV2 of string
        | PremiumV3 of string
        | Isolated of string
        | Dynamic
        static member D1 = Shared
        static member F1 = Free
        static member B1 = Basic "B1"
        static member B2 = Basic "B2"
        static member B3 = Basic "B3"
        static member S1 = Standard "S1"
        static member S2 = Standard "S2"
        static member S3 = Standard "S3"
        static member P1 = Premium "P1"
        static member P2 = Premium "P2"
        static member P3 = Premium "P3"
        static member P1V2 = PremiumV2 "P1V2"
        static member P2V2 = PremiumV2 "P2V2"
        static member P3V2 = PremiumV2 "P3V2"
        static member P1V3 = PremiumV3 "P1V3"
        static member P2V3 = PremiumV3 "P2V3"
        static member P3V3 = PremiumV3 "P3V3"
        static member I1 = Isolated "I1"
        static member I2 = Isolated "I2"
        static member I3 = Isolated "I3"
        static member Y1 = Dynamic
    type ConnectionStringKind = MySql | SQLServer | SQLAzure | Custom | NotificationHub | ServiceBus | EventHub | ApiHub | DocDb | RedisCache | PostgreSQL
    type ExtensionName = ExtensionName of string
    type Bitness = Bits32 | Bits64
    module Extensions =
        /// The Microsoft.AspNetCore.AzureAppServices logging extension.
        let Logging = ExtensionName "Microsoft.AspNetCore.AzureAppServices.SiteExtension"

module CognitiveServices =
    /// Type of SKU. See https://docs.microsoft.com/en-us/rest/api/cognitiveservices/accountmanagement/resourceskus/list
    type Sku =
        /// Free Tier
        | F0
        | S0
        | S1
        | S2
        | S3
        | S4

    type Kind =
        | AllInOne
        | AnomalyDetector
        | CognitiveServices
        | ComputerVision
        | ContentModerator
        | CustomVision_Prediction | CustomVision_Training
        | Face
        | FormRecognizer
        | ImmersiveReader
        | InkRecognizer
        | LUIS | LUIS_Authoring
        | Personalizer
        | QnAMaker
        | SpeakerRecognition
        | SpeechServices
        | TextAnalytics
        | TextTranslation

module BingSearch =
    /// Type of SKU. See https://www.microsoft.com/en-us/bing/apis/pricing
    type Sku =
        /// Free Tier
        | F1
        | S0
        | S1
        | S2
        | S3
        | S4
        | S5
        | S6
        | S7
        | S8
        | S9

module ContainerRegistry =
    /// Container Registry SKU
    type Sku =
        | Basic
        | Standard
        | Premium

module Search =
    type HostingMode = Default | HighDensity
    /// The SKU of the search service you want to create. E.g. free or standard.
    type Sku =
        | Free
        | Basic
        | Standard
        | Standard2
        | Standard3 of HostingMode
        | StorageOptimisedL1
        | StorageOptimisedL2

module Sql =
    [<Measure>] type DTU

    type Gen5Series =
        | Gen5_2
        | Gen5_4
        | Gen5_6
        | Gen5_8
        | Gen5_10
        | Gen5_12
        | Gen5_14
        | Gen5_16
        | Gen5_18
        | Gen5_20
        | Gen5_24
        | Gen5_32
        | Gen5_40
        | Gen5_80
        member this.Name = Reflection.FSharpValue.GetUnionFields(this, typeof<Gen5Series>) |> fun (v,_) -> v.Name

    type FSeries =
        | Fsv2_8
        | Fsv2_10
        | Fsv2_12
        | Fsv2_14
        | Fsv2_16
        | Fsv2_18
        | Fsv2_20
        | Fsv2_24
        | Fsv2_32
        | Fsv2_36
        | Fsv2_72
        member this.Name = Reflection.FSharpValue.GetUnionFields(this, typeof<FSeries>) |> fun (v,_) -> v.Name

    type MSeries =
        | M_8
        | M_10
        | M_12
        | M_14
        | M_16
        | M_18
        | M_20
        | M_24
        | M_32
        | M_64
        | M_128
        member this.Name = Reflection.FSharpValue.GetUnionFields(this, typeof<MSeries>) |> fun (v,_) -> v.Name

    type VCoreSku =
        | MemoryIntensive of MSeries
        | CpuIntensive of FSeries
        | GeneralPurpose of Gen5Series
        | BusinessCritical of Gen5Series
        | Hyperscale of Gen5Series
        member this.Edition =
            match this with
            | GeneralPurpose _ | CpuIntensive _ -> "GeneralPurpose"
            | BusinessCritical _ | MemoryIntensive _ -> "BusinessCritical"
            | Hyperscale _ -> "Hyperscale"
         member this.Name =
            match this with
            | GeneralPurpose g -> "GP_" + g.Name
            | BusinessCritical b -> "BC_" + b.Name
            | Hyperscale h -> "HS_" + h.Name
            | MemoryIntensive m -> "BC_" + m.Name
            | CpuIntensive c -> "GP_" + c.Name

    type DtuSku =
        | Free
        | Basic
        | Standard of string
        | Premium of string
        static member S0 = Standard "S0"
        static member S1 = Standard "S1"
        static member S2 = Standard "S2"
        static member S3 = Standard "S3"
        static member S4 = Standard "S4"
        static member S6 = Standard "S6"
        static member S7 = Standard "S7"
        static member S9 = Standard "S9"
        static member S12 = Standard "S12"
        static member P1 = Premium "P1"
        static member P2 = Premium "P2"
        static member P4 = Premium "P4"
        static member P6 = Premium "P6"
        static member P11 = Premium "P11"
        static member P15 = Premium "P15"
        member this.Edition =
            match this with
            | Free -> "Free"
            | Basic -> "Basic"
            | Standard _ -> "Standard"
            | Premium _ -> "Premium"
         member this.Name =
            match this with
            | Free -> "Free"
            | Basic -> "Basic"
            | Standard s -> s
            | Premium p -> p

    type SqlLicense =
        | AzureHybridBenefit
        | LicenseRequired
        member this.ArmValue = match this with AzureHybridBenefit -> "BasePrice" | LicenseRequired -> "LicenseIncluded"
    type DbPurchaseModel =
        | DTU of DtuSku
        | VCore of VCoreSku * SqlLicense
        member this.Edition = match this with DTU d -> d.Edition | VCore (v, _) -> v.Edition
        member this.Name = match this with DTU d -> d.Name | VCore (v, _) -> v.Name

    type PoolSku =
        | BasicPool of int
        | StandardPool of int
        | PremiumPool of int
        static member Standard50 = StandardPool 50
        static member Standard100 = StandardPool 100
        static member Standard200 = StandardPool 200
        static member Standard300 = StandardPool 300
        static member Standard400 = StandardPool 400
        static member Standard800 = StandardPool 800
        static member Standard1200 = StandardPool 1200
        static member Standard1600 = StandardPool 1600
        static member Standard2000 = StandardPool 2000
        static member Standard2500 = StandardPool 2500
        static member Standard3000 = StandardPool 3000
        static member Premium125 = PremiumPool 125
        static member Premium250 = PremiumPool 250
        static member Premium500 = PremiumPool 500
        static member Premium1000 = PremiumPool 1000
        static member Premium1500 = PremiumPool 1500
        static member Premium2000 = PremiumPool 2000
        static member Premium2500 = PremiumPool 2500
        static member Premium3000 = PremiumPool 3000
        static member Premium3500 = PremiumPool 3500
        static member Premium4000 = PremiumPool 4000
        static member Basic50 = BasicPool 50
        static member Basic100 = BasicPool 100
        static member Basic200 = BasicPool 200
        static member Basic300 = BasicPool 300
        static member Basic400 = BasicPool 400
        static member Basic800 = BasicPool 800
        static member Basic1200 = BasicPool 1200
        static member Basic1600 = BasicPool 1600
        member this.Name =
            match this with
            | BasicPool _ -> "BasicPool"
            | StandardPool _ -> "StandardPool"
            | PremiumPool _ -> "PremiumPool"
        member this.Edition =
            match this with
            | BasicPool _ -> "Basic"
            | StandardPool _ -> "Standard"
            | PremiumPool _ -> "Premium"
        member this.Capacity =
            match this with
            | BasicPool c
            | StandardPool c
            | PremiumPool c ->
                c
    open Validation
    type SqlAccountName =
        private | SqlAccountName of ResourceName
        static member Create name =
            [ nonEmptyLengthBetween 1 63
              cannotStartWith aDash
              cannotEndWith aDash
              containsOnlyM [ lowercaseLetters; lettersNumbersOrDash ]
            ]
            |> validate "SQL account names" name
            |> Result.map (ResourceName >> SqlAccountName)

        static member Create (ResourceName name) = SqlAccountName.Create name
        member this.ResourceName = match this with SqlAccountName name -> name


/// Represents a role that can be granted to an identity.
type RoleId =
    | RoleId of {| Name:string; Id : Guid |}
    member this.ArmValue =
        match this with
        | RoleId roleId ->
            sprintf "concat('/subscriptions/', subscription().subscriptionId, '/providers/Microsoft.Authorization/roleDefinitions/', '%O')" roleId.Id
            |> ArmExpression.create
    member this.Name = match this with (RoleId v) -> v.Name
    member this.Id = match this with (RoleId v) -> v.Id

module Identity =

    /// Represents a User Assigned Identity, and the ability to create a Principal Id from it.
    type UserAssignedIdentity =
        | UserAssignedIdentity of ResourceId
        member private this.CreateExpression field =
            let (UserAssignedIdentity resourceId) = this
            ArmExpression
                .create(sprintf "reference(%s).%s" resourceId.ArmExpression.Value field)
                .WithOwner(resourceId)
        member this.PrincipalId = this.CreateExpression "principalId" |> PrincipalId
        member this.ClientId = this.CreateExpression "clientId"
        member this.ResourceId = match this with UserAssignedIdentity r -> r

    type SystemIdentity =
        | SystemIdentity of ResourceId
        member this.ResourceId = match this with SystemIdentity r -> r
        member private this.CreateExpression field =
            let identity = this.ResourceId.ArmExpression.Value
            ArmExpression
                .create(sprintf "reference(%s, '%s', 'full').identity.%s" identity this.ResourceId.Type.ApiVersion field)
                .WithOwner(this.ResourceId)
        member this.PrincipalId = this.CreateExpression "principalId" |> PrincipalId
        member this.ClientId = this.CreateExpression "clientId"

    /// Represents an identity that can be assigned to a resource for impersonation.
    type ManagedIdentity =
        { SystemAssigned : FeatureFlag
          UserAssigned : UserAssignedIdentity list }
        member this.Dependencies = this.UserAssigned |> List.map(fun u -> u.ResourceId)
        static member Empty = { SystemAssigned = Disabled; UserAssigned = [] }
        static member (+) (a, b) =
            { SystemAssigned = (a.SystemAssigned.AsBoolean || b.SystemAssigned.AsBoolean) |> FeatureFlag.ofBool
              UserAssigned = a.UserAssigned @ b.UserAssigned |> List.distinct }
        static member (+) (managedIdentity, userAssignedIdentity:UserAssignedIdentity) =
            { managedIdentity with UserAssigned = userAssignedIdentity :: managedIdentity.UserAssigned }

module ContainerGroup =
    type PortAccess = PublicPort | InternalPort
    type RestartPolicy = NeverRestart | AlwaysRestart | RestartOnFailure
    type IpAddressType =
        | PublicAddress
        | PublicAddressWithDns of DnsName:string
        | PrivateAddress
    /// A secret file that will be attached to a container group.
    type SecretFile =
        /// A secret file which will be encoded as base64 data.
        | SecretFileContents of Name:string * Secret:byte array
        /// A secret file which will provided by an ARM parameter at runtime.
        | SecretFileParameter of Name:string * Secret:SecureParameter
    /// A container group volume.
    [<RequireQualifiedAccess>]
    type Volume =
        /// Mounts an empty directory on the container group.
        | EmptyDirectory
        /// Mounts an Azure File Share in the same resource group, performing a key lookup.
        | AzureFileShare of ShareName:ResourceName * StorageAccountName:Storage.StorageAccountName
        /// A git repo volume, clonable by public HTTPS access.
        | GitRepo of Repository:Uri * Directory:string option * Revision:string option
        /// Mounts a volume containing secret files.
        | Secret of SecretFile list

module ContainerService =
    type NetworkPlugin =
        | Kubenet
        | AzureCni
        member this.ArmValue =
            match this with
            | Kubenet -> "kubenet"
            | AzureCni -> "azure"

module Redis =
    type Sku = Basic | Standard | Premium

module EventHub =
    /// The SKU of the event hub instance.
    type EventHubSku =
        | Basic
        | Standard
        | Premium
    type InflateSetting = ManualInflate | AutoInflate of maxThroughput:int
    type AuthorizationRuleRight = Manage | Send | Listen

module KeyVault =
    type Bypass = AzureServices | NoTraffic
    type SoftDeletionMode = SoftDeleteWithPurgeProtection | SoftDeletionOnly
    type DefaultAction = Allow | Deny
    type Key = Encrypt | Decrypt | WrapKey | UnwrapKey | Sign | Verify | Get | List | Create | Update | Import | Delete | Backup | Restore | Recover | Purge static member All = makeAll<Key>
    type Secret = Get | List | Set | Delete | Backup | Restore | Recover | Purge static member All = makeAll<Secret> static member ReadSecrets = [ Get; List ]
    type Certificate = Get | List | Delete | Create | Import | Update | ManageContacts | GetIssuers | ListIssuers | SetIssuers | DeleteIssuers | ManageIssuers | Recover | Purge | Backup | Restore static member All = makeAll<Certificate>
    type Storage = Get | List | Delete | Set | Update | RegenerateKey | Recover | Purge | Backup | Restore | SetSas | ListSas | GetSas | DeleteSas static member All = makeAll<Storage>

    type Sku =
    | Standard
    | Premium
        member this.ArmValue =
            match this with
            | Standard -> "standard"
            | Premium -> "premium"
module ExpressRoute =
    type Tier = Standard | Premium
    type Family = UnlimitedData | MeteredData
    type PeeringType = AzurePrivatePeering | MicrosoftPeering member this.Value = this.ToString()

module VirtualNetworkGateway =
    type PrivateIpAllocationMethod = DynamicPrivateIp | StaticPrivateIp of System.Net.IPAddress
    [<RequireQualifiedAccess>]
    type ErGatewaySku =
        | Standard
        | HighPerformance
        | UltraPerformance
        | ErGw1AZ
        | ErGw2AZ
        | ErGw3AZ
        member this.ArmValue =
            match this with
            | Standard -> "Standard"
            | HighPerformance -> "HighPerformance"
            | UltraPerformance -> "UltraPerformance"
            | ErGw1AZ -> "ErGw1AZ"
            | ErGw2AZ -> "ErGw2AZ"
            | ErGw3AZ -> "ErGw3AZ"
    [<RequireQualifiedAccess>]
    type VpnGatewaySku =
        | Basic
        | VpnGw1
        | VpnGw1AZ
        | VpnGw2
        | VpnGw2AZ
        | VpnGw3
        | VpnGw3AZ
        | VpnGw4
        | VpnGw4AZ
        | VpnGw5
        | VpnGw5AZ
        member this.ArmValue =
            match this with
            | Basic -> "Basic"
            | VpnGw1 -> "VpnGw1"
            | VpnGw1AZ -> "VpnGw1AZ"
            | VpnGw2 -> "VpnGw2"
            | VpnGw2AZ -> "VpnGw2AZ"
            | VpnGw3 -> "VpnGw3"
            | VpnGw3AZ -> "VpnGw3AZ"
            | VpnGw4 -> "VpnGw4"
            | VpnGw4AZ -> "VpnGw4AZ"
            | VpnGw5 -> "VpnGw5"
            | VpnGw5AZ -> "VpnGw5AZ"
    [<RequireQualifiedAccess>]
    type VpnType =
        | PolicyBased
        | RouteBased
        member this.ArmValue =
            match this with
            | PolicyBased -> "PolicyBased"
            | RouteBased-> "RouteBased"
    [<RequireQualifiedAccess>]
    type GatewayType =
        | ExpressRoute of ErGatewaySku
        | Vpn of VpnGatewaySku
        member this.ArmValue =
            match this with
            | ExpressRoute _ -> "ExpressRoute"
            | Vpn _ -> "Vpn"
    [<RequireQualifiedAccess>]
    type ConnectionType =
        | ExpressRoute
        | IPsec
        | Vnet2Vnet
        member this.ArmValue =
            match this with
            | ExpressRoute _ -> "ExpressRoute"
            | IPsec -> "IPsec"
            | Vnet2Vnet -> "Vnet2Vnet"
module ServiceBus =
    type MessagingUnits = OneUnit | TwoUnits | FourUnits
    type Sku =
        | Basic
        | Standard
        | Premium of MessagingUnits
    type Rule =
        | SqlFilter of ResourceName * SqlExpression : string
        | CorrelationFilter of Name : ResourceName * CorrelationId : string option * Properties : Map<string, string>
        member this.Name =
            match this with
            | SqlFilter (name, _)
            | CorrelationFilter(name, _, _) -> name
        static member CreateCorrelationFilter (name, properties, ?correlationId) =
            CorrelationFilter (ResourceName name, correlationId, Map properties)
        static member CreateSqlFilter (name, expression) =
            SqlFilter (ResourceName name, expression)

module CosmosDb =
    /// The consistency policy of a CosmosDB account.
    type ConsistencyPolicy = Eventual | ConsistentPrefix | Session | BoundedStaleness of maxStaleness:int * maxIntervalSeconds : int | Strong
    /// The failover policy of a CosmosDB account.
    type FailoverPolicy = NoFailover | AutoFailover of secondaryLocation:Location | MultiMaster of secondaryLocation:Location
    /// The kind of index to use on a CosmoDB container.
    type IndexKind = Hash | Range
    /// The datatype for the key of index to use on a CosmoDB container.
    type IndexDataType = Number | String
    /// A request unit.
    [<Measure>]
    type RU

module PostgreSQL =
    type Sku =
        | Basic
        | GeneralPurpose
        | MemoryOptimized
        member this.Name =
            match this with
            | Basic -> "B"
            | GeneralPurpose -> "GP"
            | MemoryOptimized -> "MO"
    type Version = VS_9_5 | VS_9_6 | VS_10 | VS_11

module IotHub =
    type Sku = F1 | B1 | B2 | B3 | S1 | S2 | S3
    type Policy =
        | IotHubOwner | Service | Device | RegistryRead | RegistryReadWrite
        member this.Index =
            match this with
            | IotHubOwner -> 0
            | Service -> 1
            | Device -> 2
            | RegistryRead -> 3
            | RegistryReadWrite -> 4

module Maps =
    type Sku = S0 | S1

module SignalR =
    type Sku = Free | Standard

module DataLake =
    type Sku =
    | Consumption
    | Commitment_1TB
    | Commitment_10TB
    | Commitment_100TB
    | Commitment_500TB
    | Commitment_1PB
    | Commitment_5PB

/// A network represented by an IP address and CIDR prefix.
type public IPAddressCidr =
    { Address : System.Net.IPAddress
      Prefix : int }

/// Functions for IP networks and CIDR notation.
module IPAddressCidr =
    let parse (s:string) : IPAddressCidr =
        match s.Split([|'/'|], System.StringSplitOptions.RemoveEmptyEntries) with
        [| ip; prefix |] ->
            { Address = System.Net.IPAddress.Parse (ip.Trim ())
              Prefix = int prefix }
        | _ -> raise (System.ArgumentOutOfRangeException "Malformed CIDR, expecting an IP and prefix separated by '/'")
    let safeParse (s:string) : Result<IPAddressCidr, System.Exception> =
        try parse s |> Ok
        with ex -> Error ex
    let format (cidr:IPAddressCidr) = sprintf "%O/%d" cidr.Address cidr.Prefix
    /// Gets uint32 representation of an IP address.
    let private num (ip:System.Net.IPAddress) =
        ip.GetAddressBytes() |> Array.rev |> fun bytes -> BitConverter.ToUInt32 (bytes, 0)
    /// Gets IP address from uint32 representations
    let private ofNum (num:uint32) =
        num |> BitConverter.GetBytes |> Array.rev |> System.Net.IPAddress
    let private ipRangeNums (cidr:IPAddressCidr) =
        let ipNumber = cidr.Address |> num
        let mask = 0xffffffffu <<< (32 - cidr.Prefix)
        ipNumber &&& mask, ipNumber ||| (mask ^^^ 0xffffffffu)
    /// Indicates if one CIDR block can fit entirely within another CIDR block
    let contains (inner:IPAddressCidr) (outer:IPAddressCidr) =
        // outer |> IPAddressCidr.contains inner
        let innerStart, innerFinish = ipRangeNums inner
        let outerStart, outerFinish = ipRangeNums outer
        outerStart <= innerStart && outerFinish >= innerFinish
    /// Calculates a range of IP addresses from an CIDR block.
    let ipRange (cidr:IPAddressCidr) =
        let first, last = ipRangeNums cidr
        first |> ofNum, last |> ofNum
    /// Sequence of IP addresses for a CIDR block.
    let addresses (cidr:IPAddressCidr) =
        let first, last = ipRangeNums cidr
        seq { for i in first..last do ofNum i }
    /// Carve a subnet out of an address space.
    let carveAddressSpace (addressSpace:IPAddressCidr) (subnetSizes:int list) = [
        let addressSpaceStart, addressSpaceEnd = addressSpace |> ipRangeNums
        let mutable startAddress = addressSpaceStart |> ofNum
        let mutable index = 0
        for size in subnetSizes do
                index <- index + 1
                let cidr = { Address = startAddress; Prefix = size }
                let first, last = cidr |> ipRangeNums
                let overlapping = first < (startAddress |> num)
                let last, cidr =
                    if overlapping then
                        let cidr = { Address = ofNum (last + 1u); Prefix = size }
                        let _, last = cidr |> ipRangeNums
                        last, cidr
                    else
                        last, cidr
                if last <= addressSpaceEnd then
                    startAddress <- (last + 1u) |> ofNum
                    cidr
                else
                    raise (IndexOutOfRangeException (sprintf "Unable to create subnet %d of /%d" index size))
        ]

    /// The first two addresses are the network address and gateway address
    /// so not assignable.
    let assignable (cidr:IPAddressCidr) =
        if cidr.Prefix < 31 then // only has 2 addresses
            cidr |> addresses |> Seq.skip 2
        else
            Seq.empty

module NetworkSecurity =
    type Operation =
    | Allow
    | Deny
    module Operation =
        let ArmValue = function
        | Allow -> "Allow"
        | Deny -> "Deny"
    type Operation with
        member this.ArmValue = this |> Operation.ArmValue

    /// Network protocol supported in network security group rules.
    type NetworkProtocol =
    /// Any protocol
    | AnyProtocol
    /// Transmission Control Protocol
    | TCP
    /// User Datagram Protocol
    | UDP
    /// Internet Control Message Protocol
    | ICMP
    /// Authentication Header (IPSec)
    | AH
    /// Encapsulating Security Payload (IPSec)
    | ESP
    module NetworkProtocol =
        let ArmValue = function
            | AnyProtocol -> "*"
            | TCP -> "Tcp"
            | UDP -> "Udp"
            | ICMP -> "Icmp"
            | AH -> "Ah"
            | ESP -> "Esp"
    type NetworkProtocol with
        member this.ArmValue = this |> NetworkProtocol.ArmValue

    type Port =
        | Port of uint16
        | Range of First:uint16 * Last:uint16
        | AnyPort
        member this.ArmValue =
            match this with
            | Port num -> num |> string
            | Range (first,last) -> sprintf "%d-%d" first last
            | AnyPort -> "*"
    module Port =
        let ArmValue (port:Port) = port.ArmValue

    type Endpoint =
        | Host of Net.IPAddress
        | Network of IPAddressCidr
        | Tag of string
        | AnyEndpoint
        member this.ArmValue =
            match this with
            | Host ip -> string ip
            | Network cidr -> cidr |> IPAddressCidr.format
            | Tag tag -> tag
            | AnyEndpoint -> "*"
    module Endpoint =
        let ArmValue (endpoint:Endpoint) = endpoint.ArmValue

    type NetworkService = NetworkService of name:string * Port

    type TrafficDirection = Inbound | Outbound
    module TrafficDirection =
        let ArmValue = function | Inbound -> "Inbound" | Outbound -> "Outbound"
    type TrafficDirection with
        member this.ArmValue = this |> TrafficDirection.ArmValue

module PublicIpAddress =
    type AllocationMethod =
        | Dynamic
        | Static
        member this.ArmValue =
            match this with
            | Dynamic -> "Dynamic"
            | Static -> "Static"
    type Sku =
        | Basic
        | Standard
        member this.ArmValue =
            match this with
            | Basic -> "Basic"
            | Standard -> "Standard"

module Cdn =
    type Sku =
    | Custom_Verizon
    | Premium_Verizon
    | Premium_ChinaCdn
    | Standard_Akamai
    | Standard_ChinaCdn
    | Standard_Microsoft
    | Standard_Verizon

    type QueryStringCachingBehaviour =
    | IgnoreQueryString
    | BypassCaching
    | UseQueryString
    | NotSet

    type OptimizationType =
    | GeneralWebDelivery
    | GeneralMediaStreaming
    | VideoOnDemandMediaStreaming
    | LargeFileDownload
    | DynamicSiteAcceleration

module EventGrid =
    type EventGridEvent = EventGridEvent of string member this.Value = match this with EventGridEvent s -> s

/// Built in Azure roles (https://docs.microsoft.com/en-us/azure/role-based-access-control/built-in-roles)
module Dns =
    type DnsZoneType = Public | Private
    type DnsRecordType =
        | A of TargetResource : ResourceName option * ARecords : string list
        | AAAA of TargetResource : ResourceName option * AaaaRecords : string list
        | CName of TargetResource : ResourceName option * CNameRecord : string option
        | NS of NsRecords : string list
        | PTR of PtrRecords : string list
        | TXT of TxtRecords : string list
        | MX of {| Preference : int; Exchange : string |} list

<<<<<<< HEAD

module Resource =
    /// Creates a unique IArmResource from an arbitrary object.
    let ofObj armObject =
        { new IArmResource with
             member _.ResourceId = ResourceId.create (ResourceType("", ""), ResourceName (System.Guid.NewGuid().ToString()))
             member _.JsonModel = armObject }

    /// Creates a unique IArmResource from a JSON string containing the output you want.
    let ofJson json = json |> Newtonsoft.Json.Linq.JObject.Parse |> ofObj

module Json =
    /// Creates a unique IArmResource from a JSON string containing the output you want.
    let toIArmResource = Resource.ofJson

module Subscription =
    /// Gets an ARM expression pointing to the tenant id of the current subscription.
    let TenantId = ArmExpression.create "subscription().tenantid"
=======
module Databricks =
    type KeySource = Databricks | KeyVault member this.ArmValue = match this with Databricks -> "Default" | KeyVault -> "MicrosoftKeyVault"
    type Sku = Standard | Premium member this.ArmValue = match this with Standard -> "standard" | Premium -> "premium"
>>>>>>> d9eb7246
<|MERGE_RESOLUTION|>--- conflicted
+++ resolved
@@ -1140,7 +1140,9 @@
         | TXT of TxtRecords : string list
         | MX of {| Preference : int; Exchange : string |} list
 
-<<<<<<< HEAD
+module Databricks =
+    type KeySource = Databricks | KeyVault member this.ArmValue = match this with Databricks -> "Default" | KeyVault -> "MicrosoftKeyVault"
+    type Sku = Standard | Premium member this.ArmValue = match this with Standard -> "standard" | Premium -> "premium"
 
 module Resource =
     /// Creates a unique IArmResource from an arbitrary object.
@@ -1159,8 +1161,3 @@
 module Subscription =
     /// Gets an ARM expression pointing to the tenant id of the current subscription.
     let TenantId = ArmExpression.create "subscription().tenantid"
-=======
-module Databricks =
-    type KeySource = Databricks | KeyVault member this.ArmValue = match this with Databricks -> "Default" | KeyVault -> "MicrosoftKeyVault"
-    type Sku = Standard | Premium member this.ArmValue = match this with Standard -> "standard" | Premium -> "premium"
->>>>>>> d9eb7246
