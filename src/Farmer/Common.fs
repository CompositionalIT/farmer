--- conflicted
+++ resolved
@@ -534,8 +534,17 @@
 
 module SignalR =
     type Sku = Free | Standard
-<<<<<<< HEAD
   
+module DataLake =
+    type Sku =
+    | Consumption
+    | Commitment_1TB
+    | Commitment_10TB
+    | Commitment_100TB
+    | Commitment_500TB
+    | Commitment_1PB
+    | Commitment_5PB
+
 type internal IPAddressCidr =
     {| Address : System.Net.IPAddress
        Prefix : int |}
@@ -550,16 +559,4 @@
     let safeParse (s:string) : Result<IPAddressCidr, System.Exception> =
         try parse s |> Ok
         with ex -> Error ex
-    let format (cidr:IPAddressCidr) = sprintf "%O/%d" cidr.Address cidr.Prefix
-=======
-
-module DataLake =
-    type Sku =
-    | Consumption
-    | Commitment_1TB
-    | Commitment_10TB
-    | Commitment_100TB
-    | Commitment_500TB
-    | Commitment_1PB
-    | Commitment_5PB
->>>>>>> 9909bbb6
+    let format (cidr:IPAddressCidr) = sprintf "%O/%d" cidr.Address cidr.Prefix