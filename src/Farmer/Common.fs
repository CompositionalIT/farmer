--- conflicted
+++ resolved
@@ -2508,11 +2508,8 @@
         | NotLessThanOrEquals
         | NotGreaterThan
         | NotGreaterThanOrEquals
-<<<<<<< HEAD
         | Wildcard
-=======
-
->>>>>>> 4d68a940
+
         interface IOperator with
             member this.AsOperator =
                 match this with
