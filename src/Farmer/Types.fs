namespace Farmer

open System

/// Represents a name of an ARM resource
type ResourceName =
    | ResourceName of string
    static member Empty = ResourceName ""
    member this.Value =
        let (ResourceName path) = this
        path
    member this.IfEmpty fallbackValue =
        match this with
        | r when r = ResourceName.Empty -> ResourceName fallbackValue
        | r -> r
    member this.Map mapper = match this with ResourceName r -> ResourceName (mapper r)

    static member (/) (a:ResourceName, b:string) = ResourceName(a.Value + "/" + b)
    static member (/) (a:ResourceName, b:ResourceName) = a / b.Value
    static member (-) (a:ResourceName, b:string) = ResourceName(a.Value + "-" + b)
    static member (-) (a:ResourceName, b:ResourceName) = a - b.Value

type Location =
    | Location of string
    member this.ArmValue = match this with Location location -> location.ToLower()

type ResourceType =
    | ResourceType of path:string * version:string
    /// Returns the ARM resource type string value.
    member this.Type = match this with ResourceType (p, _) -> p
    member this.ApiVersion = match this with ResourceType (_, v) -> v

type ResourceId =
    { Type : ResourceType
      ResourceGroup : string option
      Name : ResourceName
      Segments : ResourceName list }
    static member create (resourceType:ResourceType, name:ResourceName, ?group:string) =
        { Type = resourceType; ResourceGroup = group; Name = name; Segments = [] }
    static member create (resourceType:ResourceType, name:ResourceName, [<ParamArray>] resourceSegments:ResourceName []) =
        { Type = resourceType; Name = name; ResourceGroup = None; Segments = List.ofArray resourceSegments }

type ResourceType with
    member this.resourceId name = ResourceId.create (this, name)
    member this.resourceId name = this.resourceId (ResourceName name)
    member this.resourceId (name, [<ParamArray>] resourceSegments:ResourceName []) = ResourceId.create (this, name, resourceSegments)

/// An Azure ARM resource value which can be mapped into an ARM template.
type IArmResource =
    /// The name of the resource, to uniquely identify against other resources in the template.
    abstract member ResourceId : ResourceId
    /// A raw object that is ready for serialization directly to JSON.
    abstract member JsonModel : obj

/// Represents a high-level configuration that can create a set of ARM Resources.
type IBuilder =
    /// Given a location and the currently-built resources, returns a set of resource actions.
    abstract member BuildResources : Location -> IArmResource list
    /// Provides the ResourceId that other resources should use when depending upon this builder.
    abstract member ResourceId : ResourceId

/// Represents an expression used within an ARM template
type ArmExpression =
    private | ArmExpression of expression:string * owner:ResourceId option
    static member create (rawText:string, ?owner) =
        if System.Text.RegularExpressions.Regex.IsMatch(rawText, @"^\[.*\]$") then
            failwithf "ARM Expressions should not be wrapped in [ ]; these will automatically be added when the expression is evaluated. Please remove them from '%s'." rawText
        else
            ArmExpression(rawText, owner)
    /// Gets the raw value of this expression.
    member this.Value = match this with ArmExpression (e, _) -> e
    /// Tries to get the owning resource of this expression.
    member this.Owner = match this with ArmExpression (_, o) -> o
    /// Applies a mapping function to the expression.
    member this.Map mapper = match this with ArmExpression (e, r) -> ArmExpression(mapper e, r)
    /// Evaluates the expression for emitting into an ARM template. That is, wraps it in [].
    member this.Eval() =
        let specialCases = [ @"string\(\'[^\']*\'\)", 8, 10; @"^'\w*'$", 1, 2 ]
        match specialCases |> List.tryFind(fun (case, _, _) -> System.Text.RegularExpressions.Regex.IsMatch(this.Value, case)) with
        | Some (_, start, finish) -> this.Value.Substring(start, this.Value.Length - finish)
        | None -> $"[{this.Value}]"
    /// Sets the owning resource on this ARM Expression.
    member this.WithOwner(owner:ResourceId) = match this with ArmExpression (e, _) -> ArmExpression(e, Some owner)
    // /// Sets the owning resource on this ARM Expression.
    // member this.WithOwner(owner:ResourceName) = this.WithOwner(ResourceId.create owner)

    /// Evaluates the expression for emitting into an ARM template. That is, wraps it in [].
    static member Eval (expression:ArmExpression) = expression.Eval()
    static member Empty = ArmExpression ("", None)
    /// A helper function used when building complex ARM expressions; lifts a literal string into a
    /// quoted ARM expression e.g. text becomes 'text'. This is useful for working with functions
    /// that can mix literal values and parameters.
    static member literal = sprintf "'%s'" >> ArmExpression.create
    /// Generates an ARM expression for concatination.
    static member concat values =
        values
        |> Seq.map(fun (r:ArmExpression) -> r.Value)
        |> String.concat ", "
        |> sprintf "concat(%s)"
        |> ArmExpression.create

type ResourceId with
    member this.ArmExpression =
<<<<<<< HEAD
        match this with
        | { Type = None } ->
            ArmExpression.create $"string('{this.Name.Value}')" 
        | { Type = Some resourceType } ->
            [ match this.ResourceGroup with Some rg -> rg | None -> ()
              resourceType.Type
=======
        match this.Type.Type with
        | "" ->
            sprintf "string('%s')" this.Name.Value
            |> ArmExpression.create
        | _ ->
            [ yield! Option.toList this.ResourceGroup
              this.Type.Type
>>>>>>> 8a6d182d
              this.Name.Value
              for segment in this.Segments do segment.Value ]
            |> List.map (sprintf "'%s'")
            |> String.concat ", "
            |> sprintf "resourceId(%s)"
            |> ArmExpression.create

    /// Evaluates the expression for emitting into an ARM template. That is, wraps it in [].
    member this.Eval() = this.ArmExpression.Eval()

type ArmExpression with
    static member reference (resourceType:ResourceType, resourceId:ResourceId) =
        ArmExpression
            .create($"reference({resourceId.ArmExpression.Value}, '{resourceType.ApiVersion}')")
            .WithOwner(resourceId)

type ResourceType with
    member this.Create(name:ResourceName, ?location:Location, ?dependsOn:ResourceId seq, ?tags:Map<string,string>) =
        match this with
        | ResourceType (path, version) ->
            {| ``type`` = path
               apiVersion = version
               name = name.Value
               location = location |> Option.map(fun r -> r.ArmValue) |> Option.toObj
               dependsOn =
                dependsOn
                |> Option.map (Seq.map(fun r -> r.Eval()) >> Seq.toArray >> box)
                |> Option.toObj
               tags = tags |> Option.map box |> Option.toObj |}


/// A secure parameter to be captured in an ARM template.
type SecureParameter =
    | SecureParameter of name:string
    member this.Value = match this with SecureParameter value -> value
    /// Gets an ARM expression reference to the parameter e.g. parameters('my-password')
    member this.ArmExpression = ArmExpression.create $"parameters('{this.Value}')"

/// Exposes parameters which are required by a specific IArmResource.
type IParameters =
    abstract member SecureParameters : SecureParameter list

/// An action that needs to be run after the ARM template has been deployed.
type IPostDeploy =
    abstract member Run : resourceGroupName:string -> Option<Result<string, string>>

/// A functional equivalent of the IBuilder's BuildResources method.
type Builder = Location -> IArmResource list

/// A resource that will automatically be created by Farmer.
type AutoCreationKind<'TConfig> =
    /// A resource that will automatically be created by Farmer with an explicit (user-defined) name.
    | Named of ResourceId
    /// A resource that will automatically be created by Farmer with a name that is derived based on the configuration.
    | Derived of ('TConfig -> ResourceId)
    member this.resourceId config =
        match this with
        | Named r -> r
        | Derived f -> f config

/// A related resource that is created externally to this Farmer resource.
type ExternalKind =
    /// The name of the resource that will be created by Farmer, but is explicitly linked by the user.
    | Managed of ResourceId
    /// A Resource Id that is created externally from Farmer and already exists in Azure.
    | Unmanaged of ResourceId

/// A reference to another Azure resource that may or may not be created by Farmer.
type ResourceRef<'TConfig> =
    | AutoCreate of AutoCreationKind<'TConfig>
    | External of ExternalKind
    member this.resourceId config =
        match this with
        | External (Managed r) -> r
        | External (Unmanaged r) -> r
        | AutoCreate r -> r.resourceId config

[<AutoOpen>]
module ResourceRef =
    /// Creates a ResourceRef which is automatically created and derived from the supplied config.
    let derived derivation = derivation |> Derived |> AutoCreate
    let named (resourceType:ResourceType) name = AutoCreate(Named(ResourceId.create(resourceType, name)))
    let managed (resourceType:ResourceType) name = External(Managed(ResourceId.create(resourceType, name)))
    /// An active pattern that returns the resource name if the resource should be set as a dependency.
    /// In other words, all cases except External Unmanaged.
    let (|DependableResource|_|) config = function
        | External (Managed r) -> Some (DependableResource r)
        | AutoCreate r -> Some(DependableResource(r.resourceId config))
        | External (Unmanaged _) -> None
    /// An active pattern that returns the resource name if the resource should be deployed. In other
    /// words, AutoCreate only.
    let (|DeployableResource|_|) config = function
        | AutoCreate c -> Some (DeployableResource(c.resourceId config))
        | External _ -> None
    /// An active pattern that returns the resource name if the resource if external.
    let (|ExternalResource|_|) = function
        | AutoCreate _ ->
            None
        | External (Managed r)
        | External (Unmanaged r) ->
            Some r

/// Whether a specific feature is active or not.
type FeatureFlag =
    | Enabled | Disabled
    member this.AsBoolean = match this with Enabled -> true | Disabled -> false
    member this.ArmValue = match this with Enabled -> "Enabled" | Disabled -> "Disabled"

module FeatureFlag =
    let ofBool enabled = if enabled then Enabled else Disabled

/// A Principal ID represents an Identity, typically either a system or user generated Identity.
type PrincipalId =
    | PrincipalId of ArmExpression member this.ArmExpression = match this with PrincipalId e -> e

type ObjectId = ObjectId of Guid

/// Represents a secret to be captured either via an ARM expression or a secure parameter.
type SecretValue =
    | ParameterSecret of SecureParameter
    | ExpressionSecret of ArmExpression
    member this.Value =
        match this with
        | ParameterSecret secureParameter -> secureParameter.ArmExpression.Eval()
        | ExpressionSecret armExpression -> armExpression.Eval()

type Setting =
    | ParameterSetting of SecureParameter
    | LiteralSetting of string
    | ExpressionSetting of ArmExpression
    member this.Value =
        match this with
        | ParameterSetting secureParameter -> secureParameter.ArmExpression.Eval()
        | LiteralSetting value -> value
        | ExpressionSetting expr -> expr.Eval()
    static member AsLiteral (a,b) = a, LiteralSetting b

type ArmTemplate =
    { Parameters : SecureParameter list
      Outputs : (string * string) list
      Resources : IArmResource list }

type Deployment =
    { Location : Location
      Template : ArmTemplate
      PostDeployTasks : IPostDeploy list }

module internal DeterministicGuid =
    open System
    open System.Security.Cryptography
    open System.Text

    let namespaceGuid = Guid.Parse "92f3929f-622a-4149-8f39-83a4bcd385c8"
    let namespaceBytes = namespaceGuid.ToByteArray()

    let private swapBytes(guid:byte array, left, right) =
        let temp = guid.[left]
        guid.[left] <- guid.[right]
        guid.[right] <- temp

    let private swapByteOrder guid =
        swapBytes(guid, 0, 3)
        swapBytes(guid, 1, 2)
        swapBytes(guid, 4, 5)
        swapBytes(guid, 6, 7)

    let create(source:string) =
        let source = Encoding.UTF8.GetBytes source

        let hash =
            use algorithm = SHA1.Create()
            algorithm.TransformBlock(namespaceBytes, 0, namespaceBytes.Length, null, 0) |> ignore
            algorithm.TransformFinalBlock(source, 0, source.Length) |> ignore
            algorithm.Hash

        let newGuid = Array.zeroCreate<byte> 16
        Array.Copy(hash, 0, newGuid, 0, 16)

        newGuid.[6] <- ((newGuid.[6] &&& 0x0Fuy) ||| (5uy <<< 4))
        newGuid.[8] <- ((newGuid.[8] &&& 0x3Fuy) ||| 0x80uy)

        swapByteOrder newGuid
        Guid newGuid<|MERGE_RESOLUTION|>--- conflicted
+++ resolved
@@ -101,22 +101,12 @@
 
 type ResourceId with
     member this.ArmExpression =
-<<<<<<< HEAD
-        match this with
-        | { Type = None } ->
-            ArmExpression.create $"string('{this.Name.Value}')" 
-        | { Type = Some resourceType } ->
-            [ match this.ResourceGroup with Some rg -> rg | None -> ()
-              resourceType.Type
-=======
         match this.Type.Type with
         | "" ->
-            sprintf "string('%s')" this.Name.Value
-            |> ArmExpression.create
+	    ArmExpression.create $"string('{this.Name.Value}')"
         | _ ->
             [ yield! Option.toList this.ResourceGroup
               this.Type.Type
->>>>>>> 8a6d182d
               this.Name.Value
               for segment in this.Segments do segment.Value ]
             |> List.map (sprintf "'%s'")
