[<AutoOpen>]
module Farmer.Arm.DeploymentScript

open Farmer
open Farmer.Identity
open System

let deploymentScripts = ResourceType ("Microsoft.Resources/deploymentScripts", "2019-10-01-preview")

type CliVersion =
    | AzCli of string // current is 2.9.1 - supported versions listed here: https://docs.microsoft.com/en-us/azure/azure-resource-manager/templates/deployment-script-template?tabs=CLI#prerequisites
    | AzPowerShell of string // current is 4.7

// The contents or location of the primary deployment script
type ScriptSource =
    | Content of string
    | Remote of Uri

[<RequireQualifiedAccess>]
type Cleanup =
    | Always
    | OnSuccess
    | OnExpiration of TimeSpan

type DeploymentScript =
    { Name : ResourceName
      Location : Location
      Dependencies : ResourceId Set
      Arguments : string list
      CleanupPreference : Cleanup
      Cli : CliVersion
      EnvironmentVariables: Map<string, EnvVar>
      ForceUpdateTag : Guid option
      Identity : UserAssignedIdentity
      ScriptSource : ScriptSource
      SupportingScriptUris : Uri list
      Timeout : TimeSpan option
      Tags: Map<string,string> }
<<<<<<< HEAD
    member private this.Dependencies = [ this.Identity.ResourceId ]
    interface IParameters with
        member this.SecureParameters = [
            for envVar in this.EnvironmentVariables do
                match envVar.Value with
                | SecureParamEnvValue p -> p
                | _ -> ()
        ]
=======
>>>>>>> e599b5fe
    interface IArmResource with
        member this.ResourceId = deploymentScripts.resourceId this.Name
        member this.JsonModel =
            let cliKind, azCliVersion, azPowerShellVersion =
                match this.Cli with
                | AzCli version -> "AzureCLI", version, null
                | AzPowerShell version -> "AzurePowerShell", null, version
            let dependencies = this.Dependencies.Add this.Identity.ResourceId
            {| deploymentScripts.Create(this.Name, this.Location, dependencies, this.Tags) with
                kind = cliKind
                identity = { SystemAssigned = Disabled; UserAssigned = [ this.Identity ] } |> ManagedIdentity.toArmJson
                properties =
                    {| arguments = match this.Arguments with [] -> null | args -> String.concat " " args
                       azPowerShellVersion = azPowerShellVersion
                       azCliVersion = azCliVersion
                       cleanupPreference =
                        match this.CleanupPreference with
                        | Cleanup.OnSuccess -> "OnSuccess"
                        | Cleanup.OnExpiration _ -> "OnExpiration"
                        | Cleanup.Always -> "Always"
                       environmentVariables = [
                         for (key, value) in Map.toSeq this.EnvironmentVariables do
                             match value with
                             | EnvValue v -> {| name = key; value = v; secureValue = null |}
                             | SecureEnvValue v -> {| name = key; value = null; secureValue = v |}
                             | SecureParamEnvValue v -> {| name = key; value = null; secureValue = v.ArmExpression.Eval() |}
                       ]
                       forceUpdateTag = this.ForceUpdateTag |> Option.toNullable
                       scriptContent =
                        match this.ScriptSource with
                        | Content content -> content
                        | Remote _ -> null
                       primaryScriptUri =
                        match this.ScriptSource with
                        | Content _ -> null
                        | Remote uri -> uri
                       retentionInterval =
                        match this.CleanupPreference with
                        | Cleanup.OnSuccess
                        | Cleanup.Always ->
                            TimeSpan.FromDays 1.
                        | Cleanup.OnExpiration retention ->
                            retention
                        |> Xml.XmlConvert.ToString
                       supportingScriptUris =
                        match this.SupportingScriptUris with
                        | [] -> null
                        | uris -> uris |> Seq.map string |> ResizeArray
                       timeout =
                        this.Timeout
                        |> Option.map Xml.XmlConvert.ToString
                        |> Option.toObj |}
            |} :> _<|MERGE_RESOLUTION|>--- conflicted
+++ resolved
@@ -36,8 +36,6 @@
       SupportingScriptUris : Uri list
       Timeout : TimeSpan option
       Tags: Map<string,string> }
-<<<<<<< HEAD
-    member private this.Dependencies = [ this.Identity.ResourceId ]
     interface IParameters with
         member this.SecureParameters = [
             for envVar in this.EnvironmentVariables do
@@ -45,8 +43,6 @@
                 | SecureParamEnvValue p -> p
                 | _ -> ()
         ]
-=======
->>>>>>> e599b5fe
     interface IArmResource with
         member this.ResourceId = deploymentScripts.resourceId this.Name
         member this.JsonModel =
