﻿[<AutoOpen>]
module Farmer.Arm.ResourceGroup

open System.Collections.Generic
open Farmer
open Farmer.Writer

let resourceGroupDeployment = ResourceType ("Microsoft.Resources/deployments","2020-10-01")
let resourceGroups = ResourceType ("Microsoft.Resources/resourceGroups", "2021-04-01")

type DeploymentMode = Incremental|Complete

type ParameterValue =
    | ParameterValue of Name:string * Value:string
    | KeyVaultReference of Name:string * KeyVaultResourceId:ResourceId * SecretName:string
    /// Gets the key for this parameter in the nested deployment's 'parameters' dictionary.
    member this.Key =
        match this with
        | ParameterValue (name, _) -> name
        | KeyVaultReference (name, _, _) -> name
    /// A parameter key value pair contains parameters objects of arbitrary structure to be
    /// serialized as JSON for template parameters.
    member internal this.ParamValue : IDictionary<string,obj> =
        match this with
        | ParameterValue (_, value) ->
            dict [ "value", box value ]
        | KeyVaultReference (_, kvResId, secretName) ->
            dict [ "reference",
                dict [
                  "keyVault", dict [ "id", kvResId.Eval() ] |> box
                  "secretName", secretName |> box
                ] |> box
            ]

/// Represents all configuration information to generate an ARM template.
type ResourceGroupDeployment =
    { TargetResourceGroup: ResourceName
      DeploymentName: ResourceName
      Dependencies: ResourceId Set
      Outputs : Map<string, string>
      Location : Location
      Resources : IArmResource list
      /// Parameters provided to the deployment
      ParameterValues : ParameterValue list
      SubscriptionId : System.Guid option
      Mode: DeploymentMode
      Tags: Map<string,string> }
    member this.ResourceId = resourceGroupDeployment.resourceId this.DeploymentName
    /// Secure parameters for resources defined in this template.
    member this.Parameters =
          [ for resource in this.Resources do
                match resource with
                | :? IParameters as p -> yield! p.SecureParameters
                | _ -> ()
          ] |> List.distinct
<<<<<<< HEAD
    member this.RequiredResourceGroups: string list = 
        let nestedRgs = 
            this.Resources 
            |> List.collect 
                (function 
                | :? ResourceGroupDeployment as rg -> rg.RequiredResourceGroups 
                | _ ->  [])
        if this.TargetResourceGroup.Value.[0] = '[' then
            List.distinct nestedRgs
        else 
            List.distinct (this.TargetResourceGroup.Value :: nestedRgs)
    member this.Template = 
=======
    member this.RequiredResourceGroups =
        let nestedRgs =
            this.Resources
            |> List.collect
                (function
                | :? ResourceGroupDeployment as rg -> rg.RequiredResourceGroups
                | _ ->  [])
        List.distinct (this.TargetResourceGroup.Value :: nestedRgs)
    member this.Template =
>>>>>>> 849db956
        { Parameters = this.Parameters
          Outputs = this.Outputs |> Map.toList
          Resources = this.Resources }
    /// Parameters to be emitted by the outer deployment to be passed to this deployment
    interface IParameters with
        /// Secure parameters that are not provided as input on this deployment
        member this.SecureParameters =
            let inputParameterKeys = this.ParameterValues |> Seq.map (fun p -> p.Key) |> Set
            this.Parameters |> List.where(fun p -> inputParameterKeys |> Set.contains p.Key |> not)
    interface IArmResource with
        member this.ResourceId = this.ResourceId
        member this.JsonModel =
            {| resourceGroupDeployment.Create(this.DeploymentName, this.Location, dependsOn = this.Dependencies, tags = this.Tags ) with
                location = null // location is not supported for nested resource groups
                resourceGroup = this.TargetResourceGroup.Value
                subscriptionId = this.SubscriptionId |> Option.map string<System.Guid> |> Option.toObj
                properties =
                    {|  template = TemplateGeneration.processTemplate this.Template
                        parameters =
                            let parameters = Dictionary<string,obj>()
                            for secureParam in this.Parameters do
                                parameters.Add (secureParam.Key, dict ["value", $"[parameters('%s{secureParam.Value}')]"] )
                            // Let input params be used to satisfy parameters emitted for resources in the template
                            for inputParam in this.ParameterValues do
                                parameters.[inputParam.Key] <- inputParam.ParamValue
                            parameters
                        mode =
                          match this.Mode with
                          | Incremental -> "Incremental"
                          | Complete -> "Complete"
                        expressionEvaluationOptions = {| scope = "Inner" |}
                    |}
            |}

/// Resource Group as a subscription level resource - only for use in deployments targeting a subscription.
type ResourceGroup =
    { Name: ResourceName
      Dependencies: ResourceId Set
      Location : Location
      Tags: Map<string,string> }
    interface IArmResource with
        member this.JsonModel =
            {| resourceGroups.Create (this.Name, this.Location, this.Dependencies, this.Tags) with
                properties = {| |}
            |}
        member this.ResourceId = resourceGroups.resourceId this.Name<|MERGE_RESOLUTION|>--- conflicted
+++ resolved
@@ -53,20 +53,6 @@
                 | :? IParameters as p -> yield! p.SecureParameters
                 | _ -> ()
           ] |> List.distinct
-<<<<<<< HEAD
-    member this.RequiredResourceGroups: string list = 
-        let nestedRgs = 
-            this.Resources 
-            |> List.collect 
-                (function 
-                | :? ResourceGroupDeployment as rg -> rg.RequiredResourceGroups 
-                | _ ->  [])
-        if this.TargetResourceGroup.Value.[0] = '[' then
-            List.distinct nestedRgs
-        else 
-            List.distinct (this.TargetResourceGroup.Value :: nestedRgs)
-    member this.Template = 
-=======
     member this.RequiredResourceGroups =
         let nestedRgs =
             this.Resources
@@ -74,9 +60,11 @@
                 (function
                 | :? ResourceGroupDeployment as rg -> rg.RequiredResourceGroups
                 | _ ->  [])
-        List.distinct (this.TargetResourceGroup.Value :: nestedRgs)
-    member this.Template =
->>>>>>> 849db956
+        if this.TargetResourceGroup.Value.[0] = '[' then
+            List.distinct nestedRgs
+        else 
+            List.distinct (this.TargetResourceGroup.Value :: nestedRgs)
+    member this.Template = 
         { Parameters = this.Parameters
           Outputs = this.Outputs |> Map.toList
           Resources = this.Resources }
