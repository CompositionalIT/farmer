--- conflicted
+++ resolved
@@ -4,11 +4,9 @@
 open System.Collections.Generic
 open Farmer
 open Farmer.Writer
-open System.Threading
 
 let resourceGroupDeployment = ResourceType ("Microsoft.Resources/deployments","2020-10-01")
 let resourceGroups = ResourceType ("Microsoft.Resources/resourceGroups", "2021-04-01")
-
 
 type DeploymentMode = Incremental|Complete
 
@@ -47,14 +45,9 @@
       SubscriptionId : System.Guid option
       Mode: DeploymentMode
       Tags: Map<string,string> }
-<<<<<<< HEAD
-    member this.ResourceId = resourceGroupDeployment.resourceId this.Name
+    member this.ResourceId = resourceGroupDeployment.resourceId this.DeploymentName
     /// Secure parameters for resources defined in this template.
     member this.Parameters =
-=======
-    member this.ResourceId = resourceGroupDeployment.resourceId this.DeploymentName
-    member this.Parameters = 
->>>>>>> 30d75f28
           [ for resource in this.Resources do
                 match resource with
                 | :? IParameters as p -> yield! p.SecureParameters
