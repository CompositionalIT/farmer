--- conflicted
+++ resolved
@@ -7,11 +7,7 @@
 open Farmer.Identity
 open System
 
-<<<<<<< HEAD
 let containerGroups = ResourceType ("Microsoft.ContainerInstance/containerGroups", "2021-10-01")
-=======
-let containerGroups = ResourceType ("Microsoft.ContainerInstance/containerGroups", "2021-03-01")
->>>>>>> 7edc93af
 
 type ContainerGroupIpAddress =
     { Type : IpAddressType
@@ -122,11 +118,8 @@
            LivenessProbe : ContainerProbe option
            ReadinessProbe : ContainerProbe option
         |} list
-<<<<<<< HEAD
       Diagnostics : ContainerGroupDiagnostics option
-=======
       DnsConfig : ContainerGroupDnsConfiguration option
->>>>>>> 7edc93af
       OperatingSystem : OS
       RestartPolicy : RestartPolicy
       Identity : ManagedIdentity
@@ -231,11 +224,8 @@
                                           |> Seq.map (fun kvp -> {| name=kvp.Key; mountPath=kvp.Value |}) |> List.ofSeq
                                    |}
                                |})
-<<<<<<< HEAD
                           diagnostics = ContainerGroupDiagnostics.JsonModel this.Diagnostics
-=======
                           dnsConfig = ContainerGroupDnsConfiguration.JsonModel this.DnsConfig
->>>>>>> 7edc93af
                           initContainers =
                            this.InitContainers
                            |> List.map (fun container ->
