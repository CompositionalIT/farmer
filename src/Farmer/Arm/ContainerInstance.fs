--- conflicted
+++ resolved
@@ -36,11 +36,8 @@
         |} list
       OperatingSystem : OS
       RestartPolicy : RestartPolicy
-<<<<<<< HEAD
       Identity : ResourceIdentity option
-=======
       ImageRegistryCredentials : ImageRegistryCredential list
->>>>>>> f350197d
       IpAddress : ContainerGroupIpAddress
       NetworkProfile : ResourceName option
       Volumes : Map<string, Volume>
