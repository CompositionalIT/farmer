--- conflicted
+++ resolved
@@ -430,30 +430,18 @@
             |}
 
 type NetworkInterface =
-<<<<<<< HEAD
-    { Name : ResourceName
-      Location : Location
-      IpConfigs :
-        {| SubnetName : ResourceName
-           PublicIpAddress : LinkedResource option
-           LoadBalancerBackendAddressPools: LinkedResource list |} list
-      VirtualNetwork : LinkedResource
-      NetworkSecurityGroup: ResourceId option
-      PrivateIpAllocation: PrivateIpAddress.AllocationMethod option
-      Tags: Map<string,string>  }
-=======
     {
         Name: ResourceName
         Location: Location
         IpConfigs: {| SubnetName: ResourceName
-                      PublicIpAddress: LinkedResource option |} list
+                      PublicIpAddress: LinkedResource option
+                      LoadBalancerBackendAddressPools: LinkedResource list |} list
         VirtualNetwork: LinkedResource
         NetworkSecurityGroup: ResourceId option
         PrivateIpAllocation: PrivateIpAddress.AllocationMethod option
         Tags: Map<string, string>
     }
 
->>>>>>> 0490af1f
     interface IArmResource with
         member this.ResourceId = networkInterfaces.resourceId this.Name
 
@@ -463,49 +451,23 @@
                     match this.VirtualNetwork with
                     | Managed resId -> resId
                     | _ -> ()
-<<<<<<< HEAD
-                if this.NetworkSecurityGroup.IsSome then this.NetworkSecurityGroup.Value
-                for ipconfig in this.IpConfigs do
-                    for linkedResource in ipconfig.LoadBalancerBackendAddressPools do
-                        match linkedResource with
-                        | Managed resId -> resId
-                        | _ -> ()
-            ]
-=======
                     for config in this.IpConfigs do
                         match config.PublicIpAddress with
                         | Some ipName -> ipName.ResourceId
                         | _ -> ()
+
+                        for linkedResource in config.LoadBalancerBackendAddressPools do
+                            match linkedResource with
+                            | Managed resId -> resId
+                            | _ -> ()
                     if this.NetworkSecurityGroup.IsSome then
                         this.NetworkSecurityGroup.Value
                 ]
 
->>>>>>> 0490af1f
             let props =
                 {|
                     ipConfigurations =
                         this.IpConfigs
-<<<<<<< HEAD
-                        |> List.mapi(fun index ipConfig ->
-                            {| name = $"ipconfig{index + 1}"
-                               properties =
-                                let allocationMethod, ip =
-                                    match this.PrivateIpAllocation with
-                                    | Some (StaticPrivateIp ip) -> "Static", string ip
-                                    | _ -> "Dynamic", null
-                                {| loadBalancerBackendAddressPools =
-                                    match ipConfig.LoadBalancerBackendAddressPools with
-                                    | [] -> null // Don't emit the field if there are none set.
-                                    | backendPools -> backendPools |> List.map (fun lr -> lr.ResourceId |> ResourceId.AsIdObject) |> box
-                                   privateIPAllocationMethod = allocationMethod
-                                   privateIPAddress = ip
-                                   publicIPAddress =
-                                       ipConfig.PublicIpAddress
-                                       |> Option.map(fun pip -> {| id = pip.ResourceId.ArmExpression.Eval() |})
-                                       |> Option.defaultValue Unchecked.defaultof<_>
-                                   subnet = {| id = subnets.resourceId(this.VirtualNetwork.Name, ipConfig.SubnetName).Eval() |}
-                                |}
-=======
                         |> List.mapi (fun index ipConfig ->
                             {|
                                 name = $"ipconfig{index + 1}"
@@ -516,6 +478,13 @@
                                         | _ -> "Dynamic", null
 
                                     {|
+                                        loadBalancerBackendAddressPools =
+                                            match ipConfig.LoadBalancerBackendAddressPools with
+                                            | [] -> null // Don't emit the field if there are none set.
+                                            | backendPools ->
+                                                backendPools
+                                                |> List.map (fun lr -> lr.ResourceId |> ResourceId.AsIdObject)
+                                                |> box
                                         privateIPAllocationMethod = allocationMethod
                                         privateIPAddress = ip
                                         publicIPAddress =
@@ -533,7 +502,8 @@
                                                         .Eval()
                                             |}
                                     |}
->>>>>>> 0490af1f
+
+
                             |})
                 |}
 
