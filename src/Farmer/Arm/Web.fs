[<AutoOpen>]
module Farmer.Arm.Web

open Farmer
open Farmer.ContainerApp
open Farmer.Identity
open Farmer.WebApp
open System

let serverFarms = ResourceType ("Microsoft.Web/serverfarms", "2018-02-01")
<<<<<<< HEAD
let sites = ResourceType ("Microsoft.Web/sites", "2021-03-01")
let config = ResourceType ("Microsoft.Web/sites/config", "2016-08-01")
=======
let sites = ResourceType ("Microsoft.Web/sites", "2020-06-01")
let config = ResourceType ("Microsoft.Web/sites/config", "2020-06-01")
>>>>>>> 4b00451c
let sourceControls = ResourceType ("Microsoft.Web/sites/sourcecontrols", "2019-08-01")
let staticSites = ResourceType ("Microsoft.Web/staticSites", "2019-12-01-preview")
let siteExtensions = ResourceType ("Microsoft.Web/sites/siteextensions", "2020-06-01")
let slots = ResourceType ("Microsoft.Web/sites/slots", "2020-09-01")
let certificates = ResourceType ("Microsoft.Web/certificates", "2019-08-01")
let hostNameBindings = ResourceType ("Microsoft.Web/sites/hostNameBindings", "2020-12-01")
let containerApps = ResourceType ("Microsoft.Web/containerApps", "2021-03-01")
let kubeEnvironments = ResourceType ("Microsoft.Web/kubeEnvironments", "2021-02-01")
let virtualNetworkConnections = ResourceType ("Microsoft.Web/sites/virtualNetworkConnections", "2021-03-01")
let slotsVirtualNetworkConnections = ResourceType ("Microsoft.Web/sites/slots/virtualNetworkConnections", "2021-03-01")

let private mapOrNull f = Option.map (Map.toList >> List.map f) >> Option.defaultValue Unchecked.defaultof<_>

type ServerFarm =
    { Name : ResourceName
      Location : Location
      Sku: Sku
      WorkerSize : WorkerSize
      WorkerCount : int
      MaximumElasticWorkerCount : int option
      OperatingSystem : OS
      ZoneRedundant : FeatureFlag option
      Tags: Map<string,string> }
    member this.IsDynamic =
        match this.Sku, this.WorkerSize with
        | Isolated "Y1", Serverless -> true
        | _ -> false
    member this.Reserved =
        match this.OperatingSystem with
        | Linux -> true
        | Windows -> false
    member this.Kind =
        [
            match this.Sku with
            | Shared
            | Free
            | Basic _
            | Standard _
            | Premium _
            | PremiumV2 _
            | PremiumV3 _
            | Isolated _
            | Dynamic -> ()
            | ElasticPremium _ -> "elastic"

            match this.OperatingSystem with
            | Linux -> "linux"
            | Windows -> ()
        ]
        |> function
            | [] -> None
            | kinds -> kinds |> String.concat "," |> Some
    member this.Tier =
        match this.Sku with
        | Free -> "Free"
        | Shared -> "Shared"
        | Basic _ -> "Basic"
        | Standard _ -> "Standard"
        | Premium _ -> "Premium"
        | PremiumV2 _ -> "PremiumV2"
        | PremiumV3 _ -> "PremiumV3"
        | ElasticPremium _ -> "ElasticPremium"
        | Dynamic -> "Dynamic"
        | Isolated _ -> "Isolated"
    interface IArmResource with
        member this.ResourceId = serverFarms.resourceId this.Name
        member this.JsonModel =
            {| serverFarms.Create(this.Name, this.Location, tags = this.Tags) with
                 sku =
                   {| name =
                        match this.Sku with
                        | Free ->
                            "F1"
                        | Shared ->
                            "D1"
                        | Basic sku
                        | Standard sku
                        | Premium sku
                        | PremiumV2 sku
                        | PremiumV3 sku
                        | ElasticPremium sku
                        | Isolated sku ->
                            sku
                        | Dynamic ->
                            "Y1"
                      tier = this.Tier
                      size =
                        match this.WorkerSize with
                        | Small -> "0"
                        | Medium -> "1"
                        | Large -> "2"
                        | Serverless -> "Y1"
                      family = if this.IsDynamic then "Y" else null
                      capacity = if this.IsDynamic then 0 else this.WorkerCount |}
                 properties =
                      {| name = this.Name.Value
                         computeMode = if this.IsDynamic then "Dynamic" else null
                         perSiteScaling = if this.IsDynamic then Nullable() else Nullable false
                         reserved = this.Reserved
                         maximumElasticWorkerCount = this.MaximumElasticWorkerCount |> Option.toNullable
                         zoneRedundant = this.ZoneRedundant |> Option.map(fun f -> f.AsBoolean) |> Option.toNullable |}
                 kind = this.Kind |> Option.toObj
            |}

module ZipDeploy =
    open System.IO
    open System.IO.Compression

    type ZipDeploySlot =
        | ProductionSlot
        | NamedSlot of name: string
        member this.ToOption =
            match this with
            | ProductionSlot -> None
            | NamedSlot n -> Some n

    type ZipDeployTarget =
        | WebApp
        | FunctionApp

    type ZipDeployKind =
        | DeployFolder of string
        | DeployZip of string
        member this.Value = match this with DeployFolder s | DeployZip s -> s
        /// Tries to create a ZipDeployKind from a string path.
        static member TryParse path =
            if (File.GetAttributes path).HasFlag FileAttributes.Directory then
                Some(DeployFolder path)
            else if Path.GetExtension path = ".zip" then
                Some(DeployZip path)
            else
                None
        /// Processes a ZipDeployKind and returns the filename of the zip file.
        /// If the ZipDeployKind is a DeployFolder, the folder will be zipped first and the generated zip file returned.
        member this.GetZipPath targetFolder =
            match this with
            | DeployFolder appFolder ->
                let packageFilename = Path.Combine(targetFolder, (Path.GetFileName appFolder) + ".zip")
                File.Delete packageFilename
                ZipFile.CreateFromDirectory(appFolder, packageFilename)
                packageFilename
            | DeployZip zipFilePath ->
                zipFilePath
type SiteType =
    | Slot of ResourceName
    | Site of WebAppName
    member this.ResourceName =
        match this with
        | Slot r -> r
        | Site r -> r.ResourceName
    member this.ResourceType =
        match this with
        | Slot _ -> slots
        | Site _ -> sites
        
[<RequireQualifiedAccess>]
type FTPState =
    | AllAllowed
    | FtpsOnly
    | Disabled

type Site =
    { SiteType : SiteType
      Location : Location
      ServicePlan : ResourceId
      AppSettings : Map<string, Setting> option
      ConnectionStrings : Map<string, (Setting * ConnectionStringKind)> option
      AlwaysOn : bool
      WorkerProcess : Bitness option
      HTTPSOnly : bool
      FTPState : FTPState option
      HTTP20Enabled : bool option
      ClientAffinityEnabled : bool option
      WebSocketsEnabled : bool option
      Cors : Cors option
      Dependencies : ResourceId Set
      Kind : string
      Identity : Identity.ManagedIdentity
      KeyVaultReferenceIdentity : UserAssignedIdentity option
      LinuxFxVersion : string option
      AppCommandLine : string option
      NetFrameworkVersion : string option
      JavaVersion : string option
      JavaContainer : string option
      JavaContainerVersion : string option
      PhpVersion : string option
      PythonVersion : string option
      Tags : Map<string, string>
      Metadata : List<string * string>
      AutoSwapSlotName: string option
      ZipDeployPath : (string * ZipDeploy.ZipDeployTarget * ZipDeploy.ZipDeploySlot) option
      HealthCheckPath : string option
<<<<<<< HEAD
      IpSecurityRestrictions : IpSecurityRestriction list 
      LinkToSubnet : SubnetReference option }
=======
      IpSecurityRestrictions : IpSecurityRestriction list }
>>>>>>> 4b00451c
    /// Shorthand for SiteType.ResourceType
    member this.ResourceType = this.SiteType.ResourceType
    /// Shorthand for SiteType.ResourceName
    member this.Name = this.SiteType.ResourceName
    interface IParameters with
        member this.SecureParameters =
            let optMapToList map =
                map
                |> Option.defaultValue Map.empty
                |> Map.toList
            optMapToList this.AppSettings
            @ (optMapToList this.ConnectionStrings |> List.map(fun (k, (v,_)) -> k, v))
            |> List.choose(snd >> function
                | ParameterSetting s -> Some s
                | ExpressionSetting _ | LiteralSetting _ -> None)

    interface IPostDeploy with
        member this.Run resourceGroupName =
            match this with
            | { ZipDeployPath = Some (path, target, slot); SiteType = siteType } ->
                let path =
                    ZipDeploy.ZipDeployKind.TryParse path
                    |> Option.defaultWith (fun () ->
                        raiseFarmer $"Path '{path}' must either be a folder to be zipped, or an existing zip.")
                let slotName = slot.ToOption
                printfn "Running ZIP deploy to %s for %s" (slotName |> Option.defaultValue "WebApp") path.Value
                Some (match target with
                      | ZipDeploy.WebApp -> Deploy.Az.zipDeployWebApp siteType.ResourceName.Value path.GetZipPath resourceGroupName slotName
                      | ZipDeploy.FunctionApp -> Deploy.Az.zipDeployFunctionApp siteType.ResourceName.Value path.GetZipPath resourceGroupName slotName)
            | _ ->
                None
    interface IArmResource with
        member this.ResourceId = sites.resourceId this.Name
        member this.JsonModel =
            let dependencies = this.Dependencies + (Set this.Identity.Dependencies) + (this.LinkToSubnet |> Option.bind (fun x -> x.Dependency) |> Option.toList |> Set.ofList)
            let keyvaultId =
                match (this.KeyVaultReferenceIdentity, this.Identity) with
                | Some x, _
                // If there is no managed identity and only one user-assigned identity, we should use that be default
                | None, {SystemAssigned = Disabled; UserAssigned = [x]} -> x.ResourceId.Eval()
                | _ -> null
            {| this.ResourceType.Create(this.Name, this.Location, dependencies, this.Tags) with
                 kind = this.Kind
                 identity =
                     if this.Identity = ManagedIdentity.Empty then Unchecked.defaultof<_>
                     else this.Identity.ToArmJson
                 properties =
                    {| serverFarmId = this.ServicePlan.Eval()
                       httpsOnly = this.HTTPSOnly
                       clientAffinityEnabled = match this.ClientAffinityEnabled with Some v -> box v | None -> null
                       keyVaultReferenceIdentity = keyvaultId
                       virtualNetworkSubnetId = 
                            match this.LinkToSubnet with
                            | None -> null
                            | Some id -> id.ResourceId.ArmExpression.Eval()
                       siteConfig =
                        {| alwaysOn = this.AlwaysOn
                           appSettings =
                                this.AppSettings
                                |> mapOrNull (fun (k,v) -> {| name = k; value = v.Value |})
                           connectionStrings =
                                this.ConnectionStrings
                                |> mapOrNull (fun (k,(v, t)) -> {| name = k; connectionString = v.Value; ``type`` = t.ToString() |})
                           ftpsState =
                               match this.FTPState with
                               | Some FTPState.AllAllowed -> "AllAllowed"
                               | Some FTPState.FtpsOnly -> "FtpsOnly"
                               | Some FTPState.Disabled -> "Disabled"
                               | None -> null
                           linuxFxVersion = this.LinuxFxVersion |> Option.toObj
                           appCommandLine = this.AppCommandLine |> Option.toObj
                           netFrameworkVersion = this.NetFrameworkVersion |> Option.toObj
                           use32BitWorkerProcess = this.WorkerProcess |> Option.map (function Bits32 -> true | Bits64 -> false) |> Option.toNullable
                           javaVersion = this.JavaVersion |> Option.toObj
                           javaContainer = this.JavaContainer |> Option.toObj
                           javaContainerVersion = this.JavaContainerVersion |> Option.toObj
                           phpVersion = this.PhpVersion |> Option.toObj
                           ipSecurityRestrictions = 
                                match this.IpSecurityRestrictions with
                                | [] -> null
                                | restrictions ->
                                    restrictions
                                    |> List.mapi (fun index restriction ->
                                        {| ipAddress = IPAddressCidr.format restriction.IpAddressCidr
                                           name = restriction.Name
                                           action = restriction.Action.ToString()
                                           priority = index + 1 |}) |> box
                           pythonVersion = this.PythonVersion |> Option.toObj
                           http20Enabled = this.HTTP20Enabled |> Option.toNullable
                           webSocketsEnabled = this.WebSocketsEnabled |> Option.toNullable
                           metadata = [
                            for key, value in this.Metadata do
                                {| name = key; value = value |}
                           ]
                           cors =
                            this.Cors
                            |> Option.map (function
                                | AllOrigins ->
                                    box {| allowedOrigins = [ "*" ] |}
                                | SpecificOrigins (origins, credentials) ->
                                    box {| allowedOrigins = origins
                                           supportCredentials = credentials |> Option.toNullable |})
                            |> Option.toObj
                           healthCheckPath = this.HealthCheckPath |> Option.toObj
                           autoSwapSlotName = this.AutoSwapSlotName |> Option.toObj
                           vnetName = this.LinkToSubnet |> Option.map (fun x -> x.ResourceId.Segments[0].Value) |> Option.toObj
                           vnetRouteAllEnabled = this.LinkToSubnet |> function | Some _ -> Nullable true | None -> Nullable()
                        |}
                    |}
            |}

module Sites =
    type SourceControl =
        { Website : ResourceName
          Location : Location
          Repository : Uri
          Branch : string
          ContinuousIntegration : FeatureFlag }
        member this.Name = this.Website.Map(sprintf "%s/web")
        interface IArmResource with
            member this.ResourceId = sourceControls.resourceId this.Name
            member this.JsonModel =
                {| sourceControls.Create(this.Name, this.Location, [ sites.resourceId this.Website ]) with
                    properties =
                        {| repoUrl = this.Repository.ToString()
                           branch = this.Branch
                           isManualIntegration = this.ContinuousIntegration.AsBoolean |> not |}
                |}

type VirtualNetworkConnection =
    { Site: Site
      Subnet: ResourceId
      Dependencies: ResourceId list}
    member this.Name = this.Site.Name / this.Subnet.Name
    member this.SiteId = this.Site.ResourceType.resourceId this.Site.Name
    interface IArmResource with
        member this.ResourceId = virtualNetworkConnections.resourceId this.Name
        member this.JsonModel = 
            let resourceType = 
                match this.Site.SiteType with
                | Site _ -> virtualNetworkConnections
                | Slot _ -> slotsVirtualNetworkConnections
            {| resourceType.Create (this.Name, dependsOn=[this.SiteId; yield! this.Dependencies]) with
                properties = 
                {| vnetResourceId = this.Subnet.ArmExpression.Eval()
                   isSwift = true
                |}
            |} :> _

type StaticSite =
    { Name : ResourceName
      Location : Location
      Repository : Uri
      Branch : string
      RepositoryToken : SecureParameter
      AppLocation : string
      ApiLocation : string option
      AppArtifactLocation : string option }
    interface IArmResource with
        member this.ResourceId = staticSites.resourceId this.Name
        member this.JsonModel =
            {| staticSites.Create(this.Name, this.Location) with
                properties =
                 {| repositoryUrl = this.Repository.ToString()
                    branch = this.Branch
                    repositoryToken = this.RepositoryToken.ArmExpression.Eval()
                    buildProperties =
                     {| appLocation = this.AppLocation
                        apiLocation = this.ApiLocation |> Option.toObj
                        appArtifactLocation = this.AppArtifactLocation |> Option.toObj |}
                 |}
                sku =
                 {| Tier = "Free"
                    Name = "Free" |}
            |}
    interface IParameters with
        member this.SecureParameters = [
            this.RepositoryToken
        ]
type SslState =
    | SslDisabled
    | SniBased of thumbprint: ArmExpression

type HostNameBinding =
    { Location: Location
      SiteId: LinkedResource
      DomainName: string
      SslState: SslState
      DependsOn: ResourceId Set }
        member this.SiteResourceId =
            this.SiteId.Name
        member this.ResourceName =
            this.SiteResourceId / this.DomainName
<<<<<<< HEAD
        member this.Dependencies =
            [ match this.SiteId with
              | Managed resid -> resid
              | _ -> ()

              yield! this.DependsOn ]
=======
>>>>>>> 4b00451c
        member this.ResourceId =
            hostNameBindings.resourceId (this.SiteResourceId, ResourceName this.DomainName)
        interface IArmResource with
            member this.ResourceId = hostNameBindings.resourceId this.ResourceName
            member this.JsonModel =
                {| hostNameBindings.Create(this.ResourceName, this.Location) with
                    properties =
                        match this.SslState with
                        | SniBased thumbprint ->
                            {| sslState = "SniEnabled"
                               thumbprint = thumbprint.Eval() |} :> obj
                        | SslDisabled -> {| |} :> obj
                |}

type Certificate =
    { Location: Location
      SiteId: LinkedResource
      ServicePlanId: LinkedResource
      DomainName: string }
        member this.ResourceName = ResourceName this.DomainName
        member this.Thumbprint = this.GetThumbprintReference None
        member this.GetThumbprintReference certificateResourceGroup =
            ArmExpression.reference({certificates.resourceId this.ResourceName with ResourceGroup = certificateResourceGroup}).Map(sprintf "%s.Thumbprint")
        interface IArmResource with
            member this.ResourceId = certificates.resourceId this.ResourceName
            member this.JsonModel =
                let dependencies = 
                  match this.SiteId with 
                  | Managed r -> [ r ; {hostNameBindings.resourceId(r.Name,ResourceName this.DomainName) with ResourceGroup = r.ResourceGroup }]
                  | _ -> []
                {| certificates.Create(
                        this.ResourceName,
                        this.Location, 
                        dependencies ) with
                    properties =
                        {| serverFarmId = this.ServicePlanId.ResourceId.Eval()
                           canonicalName = this.DomainName |}
                |}

type SlotConfigName = 
    { SiteName : ResourceName
      SlotSettingNames: string Set }
    interface IArmResource with
        member this.ResourceId = config.resourceId(this.SiteName/"slotconfignames")
        member this.JsonModel =
            {| config.Create(this.SiteName/"slotconfignames", dependsOn = [ sites.resourceId  this.SiteName]) with
                kind = "string"
                properties = {| appSettingNames = this.SlotSettingNames |}
            |} :> _

[<AutoOpen>]
module SiteExtensions =
    type SiteExtension =
        { Name : ResourceName
          SiteName : ResourceName
          Location : Location }
        interface IArmResource with
            member this.ResourceId = siteExtensions.resourceId(this.SiteName/this.Name)
            member this.JsonModel =
                siteExtensions.Create(this.SiteName/this.Name, this.Location, [ sites.resourceId this.SiteName ])

module ContainerApp =
    open Farmer.ContainerAppValidation
    type Container =
        { Name : string
          DockerImage : Containers.DockerImage
          Resources : {| CPU : float<VCores>; Memory : float<Gb> |} }
    type ContainerApp =
        { Name : ResourceName
          Environment : ResourceId
          ActiveRevisionsMode : ActiveRevisionsMode
          IngressMode : IngressMode option
          ScaleRules : Map<string, ScaleRule>
          Replicas : {| Min : int; Max : int |} option
          DaprConfig : {| AppId : string |} option
          Secrets : Map<ContainerAppSettingKey, SecretValue>
          EnvironmentVariables : Map<string, EnvVar>
          ImageRegistryCredentials : ImageRegistryAuthentication list
          Containers : Container list
          Location : Location
          Dependencies : Set<ResourceId> }

        interface IParameters with
            member this.SecureParameters = [
                for secret in this.Secrets do
                    match secret.Value with
                    | ParameterSecret sp -> sp
                    | ExpressionSecret _ -> ()
                for credential in this.ImageRegistryCredentials do
                    match credential with
                    | ImageRegistryAuthentication.Credential credential ->
                        credential.Password
                    | ImageRegistryAuthentication.ListCredentials _ -> ()
            ]

        interface IArmResource with
            member this.ResourceId = containerApps.resourceId this.Name
            member this.JsonModel =
                let dependencies = this.Dependencies.Add this.Environment
                {| containerApps.Create(this.Name, this.Location, dependencies) with
                       kind = "containerapp"
                       properties =
                           {|
                               kubeEnvironmentId = this.Environment.Eval()
                               configuration =
                                   {|
                                       secrets = [|
                                           for cred in this.ImageRegistryCredentials do
                                               match cred with
                                               | ImageRegistryAuthentication.Credential cred ->
                                                   {| name = cred.Username
                                                      value = cred.Password.ArmExpression.Eval() |}
                                               | ImageRegistryAuthentication.ListCredentials resourceId ->
                                                   {| name = ArmExpression.create($"listCredentials({resourceId.ArmExpression.Value}, '2019-05-01').username").Eval()
                                                      value = ArmExpression.create($"listCredentials({resourceId.ArmExpression.Value}, '2019-05-01').passwords[0].value").Eval() |}
                                           for setting in this.Secrets do
                                               {| name = setting.Key.Value
                                                  value = setting.Value.Value |}
                                       |]
                                       activeRevisionsMode =
                                           match this.ActiveRevisionsMode with
                                           | Single -> "Single"
                                           | Multiple -> "Multiple"
                                       registries = [|
                                           for cred in this.ImageRegistryCredentials do
                                               match cred with
                                               | ImageRegistryAuthentication.Credential cred ->
                                                   {| server = cred.Server
                                                      username = cred.Username
                                                      passwordSecretRef = cred.Username |}
                                               | ImageRegistryAuthentication.ListCredentials resourceId ->
                                                   {| server = ArmExpression.create($"reference({resourceId.ArmExpression.Value}, '2019-05-01').loginServer").Eval()
                                                      username = ArmExpression.create($"listCredentials({resourceId.ArmExpression.Value}, '2019-05-01').username").Eval()
                                                      passwordSecretRef = ArmExpression.create($"listCredentials({resourceId.ArmExpression.Value}, '2019-05-01').username").Eval() |}
                                       |]
                                       ingress =
                                            match this.IngressMode with
                                            | Some InternalOnly ->
                                                box {| external = false |}
                                            | Some (External (targetPort, transport)) ->
                                                box
                                                    {| external = true
                                                       targetPort = targetPort
                                                       transport =
                                                        match transport with
                                                        | Some HTTP1 -> "http"
                                                        | Some HTTP2 -> "http2"
                                                        | Some Auto -> "auto"
                                                        | None -> null
                                                    |}
                                            | None ->
                                                null
                                       |}

                               template =
                                   {| containers = [|
                                         for container in this.Containers do
                                             {|
                                                image = container.DockerImage.ImageTag
                                                name = container.Name
                                                env = [|
                                                  for env in this.EnvironmentVariables do
                                                      match env.Value with
                                                      | EnvValue value -> {| name = env.Key; value = value; secretref = null |}
                                                      | SecureEnvExpression armExpr -> {| name = env.Key; value = null; secretref = armExpr.Eval() |}
                                                      | SecureEnvValue _ -> {| name = env.Key; value = null; secretref = env.Key |}
                                                 |]
                                                resources =
                                                   {| cpu = container.Resources.CPU
                                                      memory = container.Resources.Memory |> sprintf "%.2fGi" |}
                                                   :> obj
                                          |}
                                      |]
                                      scale =
                                          {| minReplicas = this.Replicas |> Option.map (fun c -> c.Min) |> Option.toNullable
                                             maxReplicas = this.Replicas |> Option.map (fun c -> c.Max) |> Option.toNullable
                                             rules = [|
                                                 for rule in this.ScaleRules do
                                                     match rule.Value with
                                                     | ScaleRule.Custom customRule ->
                                                        {| name = rule.Key
                                                           custom = customRule |}
                                                        :> obj
                                                     | ScaleRule.EventHub settings ->
                                                        {| name = rule.Key
                                                           custom =
                                                               {| // https://keda.sh/docs/scalers/azure-event-hub/
                                                                  ``type`` = "azure-eventhub"
                                                                  metadata =
                                                                      {| consumerGroup = settings.ConsumerGroup
                                                                         unprocessedEventThreshold = string settings.UnprocessedEventThreshold
                                                                         blobContainer = settings.CheckpointBlobContainerName
                                                                         checkpointStrategy = "blobMetadata" |}
                                                                  auth = [|
                                                                      {| secretRef = settings.EventHubConnectionSecretRef
                                                                         triggerParameter = "connection" |}
                                                                      {| secretRef = settings.StorageConnectionSecretRef
                                                                         triggerParameter = "storageConnection" |}
                                                                  |]
                                                               |}
                                                        |}
                                                        :> obj
                                                     | ScaleRule.ServiceBus settings ->
                                                        {| name = rule.Key
                                                           custom =
                                                               {| // https://keda.sh/docs/scalers/azure-service-bus/
                                                                  ``type`` = "azure-servicebus"
                                                                  metadata =
                                                                      {| queueName = settings.QueueName
                                                                         messageCount = string settings.MessageCount |}
                                                                  auth = [|
                                                                      {| secretRef = settings.SecretRef
                                                                         triggerParameter = "connection" |}
                                                                  |]
                                                               |}
                                                        |}
                                                        :> obj
                                                     | ScaleRule.Http settings ->
                                                        {| name = rule.Key
                                                           http =
                                                               {| metadata =
                                                                   {| concurrentRequests = string settings.ConcurrentRequests |}
                                                               |}
                                                        |}
                                                        :> obj
                                                     | ScaleRule.CPU settings ->
                                                       {| name = rule.Key
                                                          custom =
                                                              {| ``type`` = "cpu"
                                                                 metadata =
                                                                   {| ``type`` = match settings with Utilisation _ -> "Utilisation" | AverageValue _ -> "AverageValue"
                                                                      value = match settings with Utilisation v -> v.Utilisation |> string | AverageValue v -> v.AverageValue |> string
                                                                   |}
                                                              |}
                                                       |}
                                                       :> obj
                                                     | ScaleRule.Memory settings ->
                                                       {| name = rule.Key
                                                          custom =
                                                              {| ``type`` = "memory"
                                                                 metadata =
                                                                   {| ``type`` = match settings with Utilisation _ -> "Utilisation" | AverageValue _ -> "AverageValue"
                                                                      value = match settings with Utilisation v -> v.Utilisation |> string | AverageValue v -> v.AverageValue |> string
                                                                   |}
                                                              |}
                                                       |}
                                                       :> obj
                                                     | ScaleRule.StorageQueue settings ->
                                                       {| name = rule.Key
                                                          custom =
                                                              {| ``type`` = "azure-queue"
                                                                 metadata =
                                                                   {| queueName = settings.QueueName
                                                                      queueLength = string settings.QueueLength
                                                                      connectionFromEnv = settings.StorageConnectionSecretRef
                                                                      accountName = settings.AccountName
                                                                   |}
                                                              |}
                                                       |}
                                             |]
                                          |}
                                      dapr =
                                          match this.DaprConfig with
                                          | Some settings ->
                                              {| enabled = true
                                                 appId = settings.AppId |}
                                              :> obj
                                          | None ->
                                              {| enabled = false |}
                                              :> obj
                                   |}
                       |}
                |}

    type KubeEnvironment =
        { Name : ResourceName
          Location : Location
          InternalLoadBalancerState : FeatureFlag
          LogAnalytics : ResourceId
          Dependencies: Set<ResourceId>
          Tags: Map<string,string> }
        interface IArmResource with
            member this.ResourceId = kubeEnvironments.resourceId this.Name
            member this.JsonModel =
                {| kubeEnvironments.Create(this.Name, this.Location, this.Dependencies, this.Tags) with
                    kind = "containerenvironment"
                    properties =
                        {| ``type`` = "managed"
                           internalLoadBalancerEnabled = this.InternalLoadBalancerState.AsBoolean
                           appLogsConfiguration =
                            {| destination = "log-analytics"
                               logAnalyticsConfiguration =
                               {| customerId = LogAnalytics.getCustomerId(this.LogAnalytics).Eval()
                                  sharedKey = LogAnalytics.getPrimarySharedKey(this.LogAnalytics).Eval() |}
                            |}
                        |}
                |}<|MERGE_RESOLUTION|>--- conflicted
+++ resolved
@@ -8,13 +8,8 @@
 open System
 
 let serverFarms = ResourceType ("Microsoft.Web/serverfarms", "2018-02-01")
-<<<<<<< HEAD
 let sites = ResourceType ("Microsoft.Web/sites", "2021-03-01")
 let config = ResourceType ("Microsoft.Web/sites/config", "2016-08-01")
-=======
-let sites = ResourceType ("Microsoft.Web/sites", "2020-06-01")
-let config = ResourceType ("Microsoft.Web/sites/config", "2020-06-01")
->>>>>>> 4b00451c
 let sourceControls = ResourceType ("Microsoft.Web/sites/sourcecontrols", "2019-08-01")
 let staticSites = ResourceType ("Microsoft.Web/staticSites", "2019-12-01-preview")
 let siteExtensions = ResourceType ("Microsoft.Web/sites/siteextensions", "2020-06-01")
@@ -207,12 +202,8 @@
       AutoSwapSlotName: string option
       ZipDeployPath : (string * ZipDeploy.ZipDeployTarget * ZipDeploy.ZipDeploySlot) option
       HealthCheckPath : string option
-<<<<<<< HEAD
       IpSecurityRestrictions : IpSecurityRestriction list 
       LinkToSubnet : SubnetReference option }
-=======
-      IpSecurityRestrictions : IpSecurityRestriction list }
->>>>>>> 4b00451c
     /// Shorthand for SiteType.ResourceType
     member this.ResourceType = this.SiteType.ResourceType
     /// Shorthand for SiteType.ResourceName
@@ -406,15 +397,6 @@
             this.SiteId.Name
         member this.ResourceName =
             this.SiteResourceId / this.DomainName
-<<<<<<< HEAD
-        member this.Dependencies =
-            [ match this.SiteId with
-              | Managed resid -> resid
-              | _ -> ()
-
-              yield! this.DependsOn ]
-=======
->>>>>>> 4b00451c
         member this.ResourceId =
             hostNameBindings.resourceId (this.SiteResourceId, ResourceName this.DomainName)
         interface IArmResource with
