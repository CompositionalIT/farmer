[<AutoOpen>]
module Farmer.Arm.Web

open Farmer
open Farmer.CoreTypes
open Farmer.WebApp
open System

type ServerFarm =
    { Name : ResourceName
      Location : Location
      Sku: Sku
      WorkerSize : WorkerSize
      WorkerCount : int
      OperatingSystem : OS }
    member this.IsDynamic =
        match this.Sku, this.WorkerSize with
        | Isolated "Y1", Serverless -> true
        | _ -> false
    member this.Reserved =
        match this.OperatingSystem with
        | Linux -> true
        | Windows -> false
    member this.Kind =
        match this.OperatingSystem with
        | Linux -> Some "linux"
        | _ -> None
    member this.Tier =
        match this.Sku with
        | Free -> "Free"
        | Shared -> "Shared"
        | Basic _ -> "Basic"
        | Standard _ -> "Standard"
        | Premium _ -> "Premium"
        | PremiumV2 _ -> "PremiumV2"
        | Dynamic -> "Dynamic"
        | Isolated _ -> "Isolated"
    interface IArmResource with
        member this.ResourceName = this.Name
        member this.JsonModel =
            {| ``type`` = "Microsoft.Web/serverfarms"
               sku =
                   {| name =
                        match this.Sku with
                        | Free ->
                            "F1"
                        | Shared ->
                            "D1"
                        | Basic sku
                        | Standard sku
                        | Premium sku
                        | PremiumV2 sku
                        | Isolated sku ->
                            sku
                        | Dynamic ->
                            "Y1"
                      tier = this.Tier
                      size =
                        match this.WorkerSize with
                        | Small -> "0"
                        | Medium -> "1"
                        | Large -> "2"
                        | Serverless -> "Y1"
                      family = if this.IsDynamic then "Y" else null
                      capacity = if this.IsDynamic then 0 else this.WorkerCount |}
               name = this.Name.Value
               apiVersion = "2018-02-01"
               location = this.Location.ArmValue
               properties =
                    {| name = this.Name.Value
                       computeMode = if this.IsDynamic then "Dynamic" else null
                       perSiteScaling = if this.IsDynamic then Nullable() else Nullable false
                       reserved = this.Reserved |}
               kind = this.Kind |> Option.toObj
            |} :> _

module ZipDeploy =
    open System.IO
    open System.IO.Compression

    type ZipDeployKind =
        | DeployFolder of string
        | DeployZip of string
        member this.Value = match this with DeployFolder s | DeployZip s -> s
        /// Tries to create a ZipDeployKind from a string path.
        static member TryParse path =
            if (File.GetAttributes path).HasFlag FileAttributes.Directory then
                Some(DeployFolder path)
            else if Path.GetExtension path = ".zip" then
                Some(DeployZip path)
            else
                None
        /// Processes a ZipDeployKind and returns the filename of the zip file.
        /// If the ZipDeployKind is a DeployFolder, the folder will be zipped first and the generated zip file returned.
        member this.GetZipPath targetFolder =
            match this with
            | DeployFolder appFolder ->
                let packageFilename = Path.Combine(targetFolder, (Path.GetFileName appFolder) + ".zip")
                File.Delete packageFilename
                ZipFile.CreateFromDirectory(appFolder, packageFilename)
                packageFilename
            | DeployZip zipFilePath ->
                zipFilePath

type Site =
    { Name : ResourceName
      Location : Location
      ServicePlan : ResourceName
      AppSettings : List<string * Setting>
      AlwaysOn : bool
      HTTPSOnly : bool
      HTTP20Enabled : bool option
      ClientAffinityEnabled : bool option
      WebSocketsEnabled : bool option
      Cors : Cors option
      Dependencies : ResourceName list
      Kind : string
      Identity : FeatureFlag option
      LinuxFxVersion : string option
      AppCommandLine : string option
      NetFrameworkVersion : string option
      JavaVersion : string option
      JavaContainer : string option
      JavaContainerVersion : string option
      PhpVersion : string option
      PythonVersion : string option
      Metadata : List<string * string>
      ZipDeployPath : string option }
    interface IParameters with
        member this.SecureParameters =
            this.AppSettings
            |> List.choose(snd >> function
                | ParameterSetting s -> Some s
                | LiteralSetting _ -> None)
    interface IPostDeploy with
        member this.Run resourceGroupName =
            match this with
            | { ZipDeployPath = Some path; Name = name } ->
                let path =
                    ZipDeploy.ZipDeployKind.TryParse path
                    |> Option.defaultWith (fun () ->
                        failwithf "Path '%s' must either be a folder to be zipped, or an existing zip." path)
                printfn "Running ZIP deploy for %s" path.Value
                Some(Deploy.Az.zipDeploy name.Value path.GetZipPath resourceGroupName)
            | _ ->
                None
    interface IArmResource with
        member this.ResourceName = this.Name
        member this.JsonModel =
            {| ``type`` = "Microsoft.Web/sites"
               name = this.Name.Value
               apiVersion = "2016-08-01"
               location = this.Location.ArmValue
               dependsOn = this.Dependencies |> List.map(fun p -> p.Value)
               kind = this.Kind
               identity =
                 match this.Identity with
                 | Some Enabled -> box {| ``type`` = "SystemAssigned" |}
                 | Some Disabled -> box {| ``type`` = "None" |}
                 | None -> null
               properties =
                   {| serverFarmId = this.ServicePlan.Value
                      httpsOnly = this.HTTPSOnly
                      clientAffinityEnabled = match this.ClientAffinityEnabled with Some v -> box v | None -> null
                      siteConfig =
<<<<<<< HEAD
                        {| alwaysOn = this.AlwaysOn
                           appSettings = this.AppSettings |> List.map(fun (k,v) -> {| name = k; value = v |})
                           linuxFxVersion = this.LinuxFxVersion |> Option.toObj
                           appCommandLine = this.AppCommandLine |> Option.toObj
                           netFrameworkVersion = this.NetFrameworkVersion |> Option.toObj
                           javaVersion = this.JavaVersion |> Option.toObj
                           javaContainer = this.JavaContainer |> Option.toObj
                           javaContainerVersion = this.JavaContainerVersion |> Option.toObj
                           phpVersion = this.PhpVersion |> Option.toObj
                           pythonVersion = this.PythonVersion |> Option.toObj
                           http20Enabled = this.HTTP20Enabled |> Option.toNullable
                           webSocketsEnabled = this.WebSocketsEnabled |> Option.toNullable
                           metadata = this.Metadata |> List.map(fun (k,v) -> {| name = k; value = v |})
                           cors =
                            match this.Cors with
                            | None -> null
                            | Some AllOrigins -> box {| allowedOrigins = [ "*" ] |}
                            | Some (SpecificOrigins origins) -> box {| allowedOrigins = origins |}
                        |}
=======
                           [ "alwaysOn", box this.AlwaysOn
                             "appSettings", this.AppSettings |> List.map(fun (k, v) -> {| name = k; value = v.Value |}) |> box
                             match this.LinuxFxVersion with Some v -> "linuxFxVersion", box v | None -> ()
                             match this.AppCommandLine with Some v -> "appCommandLine", box v | None -> ()
                             match this.NetFrameworkVersion with Some v -> "netFrameworkVersion", box v | None -> ()
                             match this.JavaVersion with Some v -> "javaVersion", box v | None -> ()
                             match this.JavaContainer with Some v -> "javaContainer", box v | None -> ()
                             match this.JavaContainerVersion with Some v -> "javaContainerVersion", box v | None -> ()
                             match this.PhpVersion with Some v -> "phpVersion", box v | None -> ()
                             match this.PythonVersion with Some v -> "pythonVersion", box v | None -> ()
                             match this.HTTP20Enabled with Some v -> "http20Enabled", box v | None -> ()
                             match this.WebSocketsEnabled with Some v -> "webSocketsEnabled", box v | None -> ()
                             "metadata", this.Metadata |> List.map(fun (k,v) -> {| name = k; value = v |}) |> box ]
                           |> Map.ofList
>>>>>>> fe306c2b
                    |}
            |} :> _<|MERGE_RESOLUTION|>--- conflicted
+++ resolved
@@ -163,7 +163,6 @@
                       httpsOnly = this.HTTPSOnly
                       clientAffinityEnabled = match this.ClientAffinityEnabled with Some v -> box v | None -> null
                       siteConfig =
-<<<<<<< HEAD
                         {| alwaysOn = this.AlwaysOn
                            appSettings = this.AppSettings |> List.map(fun (k,v) -> {| name = k; value = v |})
                            linuxFxVersion = this.LinuxFxVersion |> Option.toObj
@@ -183,21 +182,5 @@
                             | Some AllOrigins -> box {| allowedOrigins = [ "*" ] |}
                             | Some (SpecificOrigins origins) -> box {| allowedOrigins = origins |}
                         |}
-=======
-                           [ "alwaysOn", box this.AlwaysOn
-                             "appSettings", this.AppSettings |> List.map(fun (k, v) -> {| name = k; value = v.Value |}) |> box
-                             match this.LinuxFxVersion with Some v -> "linuxFxVersion", box v | None -> ()
-                             match this.AppCommandLine with Some v -> "appCommandLine", box v | None -> ()
-                             match this.NetFrameworkVersion with Some v -> "netFrameworkVersion", box v | None -> ()
-                             match this.JavaVersion with Some v -> "javaVersion", box v | None -> ()
-                             match this.JavaContainer with Some v -> "javaContainer", box v | None -> ()
-                             match this.JavaContainerVersion with Some v -> "javaContainerVersion", box v | None -> ()
-                             match this.PhpVersion with Some v -> "phpVersion", box v | None -> ()
-                             match this.PythonVersion with Some v -> "pythonVersion", box v | None -> ()
-                             match this.HTTP20Enabled with Some v -> "http20Enabled", box v | None -> ()
-                             match this.WebSocketsEnabled with Some v -> "webSocketsEnabled", box v | None -> ()
-                             "metadata", this.Metadata |> List.map(fun (k,v) -> {| name = k; value = v |}) |> box ]
-                           |> Map.ofList
->>>>>>> fe306c2b
                     |}
             |} :> _