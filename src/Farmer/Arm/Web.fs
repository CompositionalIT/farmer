[<AutoOpen>]
module Farmer.Arm.Web

open Farmer
open Farmer.Identity
open Farmer.WebApp
open System

let serverFarms = ResourceType ("Microsoft.Web/serverfarms", "2018-02-01")
let sites = ResourceType ("Microsoft.Web/sites", "2021-03-01")
<<<<<<< HEAD
let config = ResourceType ("Microsoft.Web/sites/config", "2020-06-01")
=======
let config = ResourceType ("Microsoft.Web/sites/config", "2016-08-01")
>>>>>>> c30e4f1f
let sourceControls = ResourceType ("Microsoft.Web/sites/sourcecontrols", "2019-08-01")
let staticSites = ResourceType ("Microsoft.Web/staticSites", "2019-12-01-preview")
let staticSitesConfig = ResourceType ("Microsoft.Web/staticSites/config", "2020-09-01")
let siteExtensions = ResourceType ("Microsoft.Web/sites/siteextensions", "2020-06-01")
let slots = ResourceType ("Microsoft.Web/sites/slots", "2020-09-01")
let certificates = ResourceType ("Microsoft.Web/certificates", "2019-08-01")
let hostNameBindings = ResourceType ("Microsoft.Web/sites/hostNameBindings", "2020-12-01")
<<<<<<< HEAD
let containerApps = ResourceType ("Microsoft.Web/containerApps", "2021-03-01")
let kubeEnvironments = ResourceType ("Microsoft.Web/kubeEnvironments", "2021-02-01")
=======
>>>>>>> c30e4f1f
let virtualNetworkConnections = ResourceType ("Microsoft.Web/sites/virtualNetworkConnections", "2021-03-01")
let slotsVirtualNetworkConnections = ResourceType ("Microsoft.Web/sites/slots/virtualNetworkConnections", "2021-03-01")

let private mapOrNull f = Option.map (Map.toList >> List.map f) >> Option.defaultValue Unchecked.defaultof<_>

type ServerFarm =
    { Name : ResourceName
      Location : Location
      Sku: Sku
      WorkerSize : WorkerSize
      WorkerCount : int
      MaximumElasticWorkerCount : int option
      OperatingSystem : OS
      ZoneRedundant : FeatureFlag option
      Tags: Map<string,string> }
    member this.IsDynamic =
        match this.Sku, this.WorkerSize with
        | Isolated "Y1", Serverless -> true
        | _ -> false
    member this.Reserved =
        match this.OperatingSystem with
        | Linux -> true
        | Windows -> false
    member this.Kind =
        [
            match this.Sku with
            | Shared
            | Free
            | Basic _
            | Standard _
            | Premium _
            | PremiumV2 _
            | PremiumV3 _
            | Isolated _
            | Dynamic -> ()
            | ElasticPremium _ -> "elastic"

            match this.OperatingSystem with
            | Linux -> "linux"
            | Windows -> ()
        ]
        |> function
            | [] -> None
            | kinds -> kinds |> String.concat "," |> Some
    member this.Tier =
        match this.Sku with
        | Free -> "Free"
        | Shared -> "Shared"
        | Basic _ -> "Basic"
        | Standard _ -> "Standard"
        | Premium _ -> "Premium"
        | PremiumV2 _ -> "PremiumV2"
        | PremiumV3 _ -> "PremiumV3"
        | ElasticPremium _ -> "ElasticPremium"
        | Dynamic -> "Dynamic"
        | Isolated _ -> "Isolated"
    interface IArmResource with
        member this.ResourceId = serverFarms.resourceId this.Name
        member this.JsonModel =
            {| serverFarms.Create(this.Name, this.Location, tags = this.Tags) with
                 sku =
                   {| name =
                        match this.Sku with
                        | Free ->
                            "F1"
                        | Shared ->
                            "D1"
                        | Basic sku
                        | Standard sku
                        | Premium sku
                        | PremiumV2 sku
                        | PremiumV3 sku
                        | ElasticPremium sku
                        | Isolated sku ->
                            sku
                        | Dynamic ->
                            "Y1"
                      tier = this.Tier
                      size =
                        match this.WorkerSize with
                        | Small -> "0"
                        | Medium -> "1"
                        | Large -> "2"
                        | Serverless -> "Y1"
                      family = if this.IsDynamic then "Y" else null
                      capacity = if this.IsDynamic then 0 else this.WorkerCount |}
                 properties =
                      {| name = this.Name.Value
                         computeMode = if this.IsDynamic then "Dynamic" else null
                         perSiteScaling = if this.IsDynamic then Nullable() else Nullable false
                         reserved = this.Reserved
                         maximumElasticWorkerCount = this.MaximumElasticWorkerCount |> Option.toNullable
                         zoneRedundant = this.ZoneRedundant |> Option.map(fun f -> f.AsBoolean) |> Option.toNullable |}
                 kind = this.Kind |> Option.toObj
            |}

module ZipDeploy =
    open System.IO
    open System.IO.Compression

    type ZipDeploySlot =
        | ProductionSlot
        | NamedSlot of name: string
        member this.ToOption =
            match this with
            | ProductionSlot -> None
            | NamedSlot n -> Some n

    type ZipDeployTarget =
        | WebApp
        | FunctionApp

    type ZipDeployKind =
        | DeployFolder of string
        | DeployZip of string
        member this.Value = match this with DeployFolder s | DeployZip s -> s
        /// Tries to create a ZipDeployKind from a string path.
        static member TryParse path =
            if (File.GetAttributes path).HasFlag FileAttributes.Directory then
                Some(DeployFolder path)
            else if Path.GetExtension path = ".zip" then
                Some(DeployZip path)
            else
                None
        /// Processes a ZipDeployKind and returns the filename of the zip file.
        /// If the ZipDeployKind is a DeployFolder, the folder will be zipped first and the generated zip file returned.
        member this.GetZipPath targetFolder =
            match this with
            | DeployFolder appFolder ->
                let packageFilename = Path.Combine(targetFolder, (Path.GetFileName appFolder) + ".zip")
                File.Delete packageFilename
                ZipFile.CreateFromDirectory(appFolder, packageFilename)
                packageFilename
            | DeployZip zipFilePath ->
                zipFilePath
type SiteType =
    | Slot of ResourceName
    | Site of WebAppName
    member this.ResourceName =
        match this with
        | Slot r -> r
        | Site r -> r.ResourceName
    member this.ResourceType =
        match this with
        | Slot _ -> slots
        | Site _ -> sites
<<<<<<< HEAD
        
=======

>>>>>>> c30e4f1f
[<RequireQualifiedAccess>]
type FTPState =
    | AllAllowed
    | FtpsOnly
    | Disabled

type Site =
    { SiteType : SiteType
      Location : Location
      ServicePlan : ResourceId
      AppSettings : Map<string, Setting> option
      ConnectionStrings : Map<string, (Setting * ConnectionStringKind)> option
      AlwaysOn : bool
      WorkerProcess : Bitness option
      HTTPSOnly : bool
      FTPState : FTPState option
      HTTP20Enabled : bool option
      ClientAffinityEnabled : bool option
      WebSocketsEnabled : bool option
      Cors : Cors option
      Dependencies : ResourceId Set
      Kind : string
      Identity : Identity.ManagedIdentity
      KeyVaultReferenceIdentity : UserAssignedIdentity option
      LinuxFxVersion : string option
      AppCommandLine : string option
      NetFrameworkVersion : string option
      JavaVersion : string option
      JavaContainer : string option
      JavaContainerVersion : string option
      PhpVersion : string option
      PythonVersion : string option
      Tags : Map<string, string>
      Metadata : List<string * string>
      AutoSwapSlotName: string option
      ZipDeployPath : (string * ZipDeploy.ZipDeployTarget * ZipDeploy.ZipDeploySlot) option
      HealthCheckPath : string option
<<<<<<< HEAD
      IpSecurityRestrictions : IpSecurityRestriction list 
      LinkToSubnet : SubnetReference option }
=======
      IpSecurityRestrictions : IpSecurityRestriction list
      LinkToSubnet : SubnetReference option
      VirtualApplications : Map<string, VirtualApplication> }
>>>>>>> c30e4f1f
    /// Shorthand for SiteType.ResourceType
    member this.ResourceType = this.SiteType.ResourceType
    /// Shorthand for SiteType.ResourceName
    member this.Name = this.SiteType.ResourceName
    interface IParameters with
        member this.SecureParameters =
            let optMapToList map =
                map
                |> Option.defaultValue Map.empty
                |> Map.toList
            optMapToList this.AppSettings
            @ (optMapToList this.ConnectionStrings |> List.map(fun (k, (v,_)) -> k, v))
            |> List.choose(snd >> function
                | ParameterSetting s -> Some s
                | ExpressionSetting _ | LiteralSetting _ -> None)

    interface IPostDeploy with
        member this.Run resourceGroupName =
            match this with
            | { ZipDeployPath = Some (path, target, slot); SiteType = siteType } ->
                let path =
                    ZipDeploy.ZipDeployKind.TryParse path
                    |> Option.defaultWith (fun () ->
                        raiseFarmer $"Path '{path}' must either be a folder to be zipped, or an existing zip.")
                let slotName = slot.ToOption
                printfn "Running ZIP deploy to %s for %s" (slotName |> Option.defaultValue "WebApp") path.Value
                Some (match target with
                      | ZipDeploy.WebApp -> Deploy.Az.zipDeployWebApp siteType.ResourceName.Value path.GetZipPath resourceGroupName slotName
                      | ZipDeploy.FunctionApp -> Deploy.Az.zipDeployFunctionApp siteType.ResourceName.Value path.GetZipPath resourceGroupName slotName)
            | _ ->
                None
    interface IArmResource with
        member this.ResourceId = sites.resourceId this.Name
        member this.JsonModel =
            let dependencies = this.Dependencies + (Set this.Identity.Dependencies) + (this.LinkToSubnet |> Option.bind (fun x -> x.Dependency) |> Option.toList |> Set.ofList)
            let keyvaultId =
                match (this.KeyVaultReferenceIdentity, this.Identity) with
                | Some x, _
                // If there is no managed identity and only one user-assigned identity, we should use that be default
                | None, {SystemAssigned = Disabled; UserAssigned = [x]} -> x.ResourceId.Eval()
                | _ -> null
            {| this.ResourceType.Create(this.Name, this.Location, dependencies, this.Tags) with
                 kind = this.Kind
                 identity =
                     if this.Identity = ManagedIdentity.Empty then Unchecked.defaultof<_>
                     else this.Identity.ToArmJson
                 properties =
                    {| serverFarmId = this.ServicePlan.Eval()
                       httpsOnly = this.HTTPSOnly
                       clientAffinityEnabled = match this.ClientAffinityEnabled with Some v -> box v | None -> null
                       keyVaultReferenceIdentity = keyvaultId
<<<<<<< HEAD
                       virtualNetworkSubnetId = 
=======
                       virtualNetworkSubnetId =
>>>>>>> c30e4f1f
                            match this.LinkToSubnet with
                            | None -> null
                            | Some id -> id.ResourceId.ArmExpression.Eval()
                       siteConfig =
                        {| alwaysOn = this.AlwaysOn
                           appSettings =
                                this.AppSettings
                                |> mapOrNull (fun (k,v) -> {| name = k; value = v.Value |})
                           connectionStrings =
                                this.ConnectionStrings
                                |> mapOrNull (fun (k,(v, t)) -> {| name = k; connectionString = v.Value; ``type`` = t.ToString() |})
                           ftpsState =
                               match this.FTPState with
                               | Some FTPState.AllAllowed -> "AllAllowed"
                               | Some FTPState.FtpsOnly -> "FtpsOnly"
                               | Some FTPState.Disabled -> "Disabled"
                               | None -> null
                           linuxFxVersion = this.LinuxFxVersion |> Option.toObj
                           appCommandLine = this.AppCommandLine |> Option.toObj
                           netFrameworkVersion = this.NetFrameworkVersion |> Option.toObj
                           use32BitWorkerProcess = this.WorkerProcess |> Option.map (function Bits32 -> true | Bits64 -> false) |> Option.toNullable
                           javaVersion = this.JavaVersion |> Option.toObj
                           javaContainer = this.JavaContainer |> Option.toObj
                           javaContainerVersion = this.JavaContainerVersion |> Option.toObj
                           phpVersion = this.PhpVersion |> Option.toObj
                           ipSecurityRestrictions =
                                match this.IpSecurityRestrictions with
                                | [] -> null
                                | restrictions ->
                                    restrictions
                                    |> List.mapi (fun index restriction ->
                                        {| ipAddress = IPAddressCidr.format restriction.IpAddressCidr
                                           name = restriction.Name
                                           action = restriction.Action.ToString()
                                           priority = index + 1 |}) |> box
                           pythonVersion = this.PythonVersion |> Option.toObj
                           http20Enabled = this.HTTP20Enabled |> Option.toNullable
                           webSocketsEnabled = this.WebSocketsEnabled |> Option.toNullable
                           metadata = [
                            for key, value in this.Metadata do
                                {| name = key; value = value |}
                           ]
                           cors =
                            this.Cors
                            |> Option.map (function
                                | AllOrigins ->
                                    box {| allowedOrigins = [ "*" ] |}
                                | SpecificOrigins (origins, credentials) ->
                                    box {| allowedOrigins = origins
                                           supportCredentials = credentials |> Option.toNullable |})
                            |> Option.toObj
                           healthCheckPath = this.HealthCheckPath |> Option.toObj
                           autoSwapSlotName = this.AutoSwapSlotName |> Option.toObj
                           vnetName = this.LinkToSubnet |> Option.map (fun x -> x.ResourceId.Segments[0].Value) |> Option.toObj
                           vnetRouteAllEnabled = this.LinkToSubnet |> function | Some _ -> Nullable true | None -> Nullable()
<<<<<<< HEAD
=======
                           virtualApplications =
                                if this.VirtualApplications.IsEmpty then
                                    null
                                else
                                    this.VirtualApplications
                                    |> Seq.map (fun virtualAppKvp ->
                                        {| virtualPath = virtualAppKvp.Key
                                           physicalPath = virtualAppKvp.Value.PhysicalPath
                                           preloadEnabled = virtualAppKvp.Value.PreloadEnabled |> Option.toNullable |})
                                    |> box
>>>>>>> c30e4f1f
                        |}
                    |}
            |}

module Sites =
    type SourceControl =
        { Website : ResourceName
          Location : Location
          Repository : Uri
          Branch : string
          ContinuousIntegration : FeatureFlag }
        member this.Name = this.Website.Map(sprintf "%s/web")
        interface IArmResource with
            member this.ResourceId = sourceControls.resourceId this.Name
            member this.JsonModel =
                {| sourceControls.Create(this.Name, this.Location, [ sites.resourceId this.Website ]) with
                    properties =
                        {| repoUrl = this.Repository.ToString()
                           branch = this.Branch
                           isManualIntegration = this.ContinuousIntegration.AsBoolean |> not |}
                |}

type VirtualNetworkConnection =
    { Site: Site
      Subnet: ResourceId
      Dependencies: ResourceId list}
    member this.Name = this.Site.Name / this.Subnet.Name
    member this.SiteId = this.Site.ResourceType.resourceId this.Site.Name
    interface IArmResource with
        member this.ResourceId = virtualNetworkConnections.resourceId this.Name
<<<<<<< HEAD
        member this.JsonModel = 
            let resourceType = 
=======
        member this.JsonModel =
            let resourceType =
>>>>>>> c30e4f1f
                match this.Site.SiteType with
                | Site _ -> virtualNetworkConnections
                | Slot _ -> slotsVirtualNetworkConnections
            {| resourceType.Create (this.Name, dependsOn=[this.SiteId; yield! this.Dependencies]) with
<<<<<<< HEAD
                properties = 
=======
                properties =
>>>>>>> c30e4f1f
                {| vnetResourceId = this.Subnet.ArmExpression.Eval()
                   isSwift = true
                |}
            |} :> _

type StaticSite =
    { Name : ResourceName
      Location : Location
      Repository : Uri
      Branch : string
      RepositoryToken : SecureParameter
      AppLocation : string
      ApiLocation : string option
      AppArtifactLocation : string option }
    interface IArmResource with
        member this.ResourceId = staticSites.resourceId this.Name
        member this.JsonModel =
            {| staticSites.Create(this.Name, this.Location) with
                properties =
                 {| repositoryUrl = this.Repository.ToString()
                    branch = this.Branch
                    repositoryToken = this.RepositoryToken.ArmExpression.Eval()
                    buildProperties =
                     {| appLocation = this.AppLocation
                        apiLocation = this.ApiLocation |> Option.toObj
                        appArtifactLocation = this.AppArtifactLocation |> Option.toObj |}
                 |}
                sku =
                 {| Tier = "Free"
                    Name = "Free" |}
            |}
    interface IParameters with
        member this.SecureParameters = [
            this.RepositoryToken
        ]

module StaticSites =
    type Config =
        { StaticSite : ResourceName
          Properties : Map<string, string> }
        member this.ResourceName =
            this.StaticSite / "appsettings"
        interface IArmResource with
            member this.ResourceId =
                staticSitesConfig.resourceId this.ResourceName
            member this.JsonModel: obj =
                {| staticSitesConfig.Create(this.ResourceName, dependsOn = [ ResourceId.create(staticSites, this.StaticSite) ]) with
                    properties = this.Properties
                |}

type SslState =
    | SslDisabled
    | SniBased of thumbprint: ArmExpression

type HostNameBinding =
    { Location: Location
      SiteId: LinkedResource
      DomainName: string
<<<<<<< HEAD
      SslState: SslState}
=======
      SslState: SslState }
>>>>>>> c30e4f1f
        member this.SiteResourceId =
            this.SiteId.Name
        member this.ResourceName =
            this.SiteResourceId / this.DomainName
        member this.ResourceId =
            hostNameBindings.resourceId (this.SiteResourceId, ResourceName this.DomainName)
        interface IArmResource with
            member this.ResourceId = hostNameBindings.resourceId this.ResourceName
            member this.JsonModel =
                {| hostNameBindings.Create(this.ResourceName, this.Location) with
                    properties =
                        match this.SslState with
                        | SniBased thumbprint ->
                            {| sslState = "SniEnabled"
                               thumbprint = thumbprint.Eval() |} :> obj
                        | SslDisabled -> {| |} :> obj
                |}

type Certificate =
    { Location: Location
      SiteId: LinkedResource
      ServicePlanId: LinkedResource
      DomainName: string }
        member this.ResourceName = ResourceName this.DomainName
        member this.Thumbprint = this.GetThumbprintReference None
        member this.GetThumbprintReference certificateResourceGroup =
            ArmExpression.reference({certificates.resourceId this.ResourceName with ResourceGroup = certificateResourceGroup}).Map(sprintf "%s.Thumbprint")
        interface IArmResource with
            member this.ResourceId = certificates.resourceId this.ResourceName
            member this.JsonModel =
                let dependencies =
                  match this.SiteId with
                  | Managed r -> [ r ; {hostNameBindings.resourceId(r.Name,ResourceName this.DomainName) with ResourceGroup = r.ResourceGroup }]
                  | _ -> []
                {| certificates.Create(
                        this.ResourceName,
                        this.Location,
                        dependencies ) with
                    properties =
                        {| serverFarmId = this.ServicePlanId.ResourceId.Eval()
                           canonicalName = this.DomainName |}
                |}

type SlotConfigName = 
    { SiteName : ResourceName
      SlotSettingNames: string Set }
    interface IArmResource with
        member this.ResourceId = config.resourceId(this.SiteName/"slotconfignames")
        member this.JsonModel =
            {| config.Create(this.SiteName/"slotconfignames", dependsOn = [ sites.resourceId  this.SiteName]) with
                kind = "string"
                properties = {| appSettingNames = this.SlotSettingNames |}
            |} :> _

[<AutoOpen>]
module SiteExtensions =
    type SiteExtension =
        { Name : ResourceName
          SiteName : ResourceName
          Location : Location }
        interface IArmResource with
            member this.ResourceId = siteExtensions.resourceId(this.SiteName/this.Name)
            member this.JsonModel =
                siteExtensions.Create(this.SiteName/this.Name, this.Location, [ sites.resourceId this.SiteName ])<|MERGE_RESOLUTION|>--- conflicted
+++ resolved
@@ -8,11 +8,7 @@
 
 let serverFarms = ResourceType ("Microsoft.Web/serverfarms", "2018-02-01")
 let sites = ResourceType ("Microsoft.Web/sites", "2021-03-01")
-<<<<<<< HEAD
 let config = ResourceType ("Microsoft.Web/sites/config", "2020-06-01")
-=======
-let config = ResourceType ("Microsoft.Web/sites/config", "2016-08-01")
->>>>>>> c30e4f1f
 let sourceControls = ResourceType ("Microsoft.Web/sites/sourcecontrols", "2019-08-01")
 let staticSites = ResourceType ("Microsoft.Web/staticSites", "2019-12-01-preview")
 let staticSitesConfig = ResourceType ("Microsoft.Web/staticSites/config", "2020-09-01")
@@ -20,11 +16,6 @@
 let slots = ResourceType ("Microsoft.Web/sites/slots", "2020-09-01")
 let certificates = ResourceType ("Microsoft.Web/certificates", "2019-08-01")
 let hostNameBindings = ResourceType ("Microsoft.Web/sites/hostNameBindings", "2020-12-01")
-<<<<<<< HEAD
-let containerApps = ResourceType ("Microsoft.Web/containerApps", "2021-03-01")
-let kubeEnvironments = ResourceType ("Microsoft.Web/kubeEnvironments", "2021-02-01")
-=======
->>>>>>> c30e4f1f
 let virtualNetworkConnections = ResourceType ("Microsoft.Web/sites/virtualNetworkConnections", "2021-03-01")
 let slotsVirtualNetworkConnections = ResourceType ("Microsoft.Web/sites/slots/virtualNetworkConnections", "2021-03-01")
 
@@ -171,11 +162,7 @@
         match this with
         | Slot _ -> slots
         | Site _ -> sites
-<<<<<<< HEAD
-        
-=======
-
->>>>>>> c30e4f1f
+
 [<RequireQualifiedAccess>]
 type FTPState =
     | AllAllowed
@@ -213,14 +200,9 @@
       AutoSwapSlotName: string option
       ZipDeployPath : (string * ZipDeploy.ZipDeployTarget * ZipDeploy.ZipDeploySlot) option
       HealthCheckPath : string option
-<<<<<<< HEAD
-      IpSecurityRestrictions : IpSecurityRestriction list 
-      LinkToSubnet : SubnetReference option }
-=======
       IpSecurityRestrictions : IpSecurityRestriction list
       LinkToSubnet : SubnetReference option
       VirtualApplications : Map<string, VirtualApplication> }
->>>>>>> c30e4f1f
     /// Shorthand for SiteType.ResourceType
     member this.ResourceType = this.SiteType.ResourceType
     /// Shorthand for SiteType.ResourceName
@@ -272,11 +254,7 @@
                        httpsOnly = this.HTTPSOnly
                        clientAffinityEnabled = match this.ClientAffinityEnabled with Some v -> box v | None -> null
                        keyVaultReferenceIdentity = keyvaultId
-<<<<<<< HEAD
-                       virtualNetworkSubnetId = 
-=======
                        virtualNetworkSubnetId =
->>>>>>> c30e4f1f
                             match this.LinkToSubnet with
                             | None -> null
                             | Some id -> id.ResourceId.ArmExpression.Eval()
@@ -332,8 +310,6 @@
                            autoSwapSlotName = this.AutoSwapSlotName |> Option.toObj
                            vnetName = this.LinkToSubnet |> Option.map (fun x -> x.ResourceId.Segments[0].Value) |> Option.toObj
                            vnetRouteAllEnabled = this.LinkToSubnet |> function | Some _ -> Nullable true | None -> Nullable()
-<<<<<<< HEAD
-=======
                            virtualApplications =
                                 if this.VirtualApplications.IsEmpty then
                                     null
@@ -344,7 +320,6 @@
                                            physicalPath = virtualAppKvp.Value.PhysicalPath
                                            preloadEnabled = virtualAppKvp.Value.PreloadEnabled |> Option.toNullable |})
                                     |> box
->>>>>>> c30e4f1f
                         |}
                     |}
             |}
@@ -375,22 +350,13 @@
     member this.SiteId = this.Site.ResourceType.resourceId this.Site.Name
     interface IArmResource with
         member this.ResourceId = virtualNetworkConnections.resourceId this.Name
-<<<<<<< HEAD
-        member this.JsonModel = 
-            let resourceType = 
-=======
         member this.JsonModel =
             let resourceType =
->>>>>>> c30e4f1f
                 match this.Site.SiteType with
                 | Site _ -> virtualNetworkConnections
                 | Slot _ -> slotsVirtualNetworkConnections
             {| resourceType.Create (this.Name, dependsOn=[this.SiteId; yield! this.Dependencies]) with
-<<<<<<< HEAD
-                properties = 
-=======
                 properties =
->>>>>>> c30e4f1f
                 {| vnetResourceId = this.Subnet.ArmExpression.Eval()
                    isSwift = true
                 |}
@@ -449,11 +415,7 @@
     { Location: Location
       SiteId: LinkedResource
       DomainName: string
-<<<<<<< HEAD
-      SslState: SslState}
-=======
       SslState: SslState }
->>>>>>> c30e4f1f
         member this.SiteResourceId =
             this.SiteId.Name
         member this.ResourceName =
