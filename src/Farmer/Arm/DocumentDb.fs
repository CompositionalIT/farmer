--- conflicted
+++ resolved
@@ -82,18 +82,13 @@
                 {| resource.Create(this.Account/this.Name, dependsOn = [ databaseAccounts.resourceId this.Account ]) with
                        properties =
                            {| resource = {| id = this.Name.Value |}
-<<<<<<< HEAD
                               options =
                                   {| throughput =
                                       match this.Throughput with
-                                      | ProvisionedThroughput t ->  t |> string
+                                      | Provisioned t -> string t
                                       | Serverless -> null |} 
                            |}
-                |} :> _
-=======
-                              options = {| throughput = string this.Throughput |} |}
                 |}
->>>>>>> 4754c29d
 
 type DatabaseAccount =
     { Name : ResourceName
