--- conflicted
+++ resolved
@@ -47,117 +47,7 @@
         interface IArmResource with
             member this.ResourceName = this.Name
             member this.JsonModel =
-<<<<<<< HEAD
                 {| this.Type.ResourceType.Create(this.Zone + this.Name, dependsOn = [ ResourceId.create this.Zone ]) with
-                    properties =
-                        {| TTL = this.TTL
-                           targetResource =
-                               match this.TargetResource with
-                               | Some targetResource -> box {| id = targetResource.Value |}
-                               | None -> null
-                           CNAMERecord = {| cname = this.CNameRecord |> Option.toObj |} |}
-                |} :> _
-
-    type MxDnsRecord =
-        { Name : ResourceName
-          Zone : ResourceName
-          Type : DnsRecordType
-          TTL : int
-          MxRecords : {| Preference : int; Exchange : string |} list }
-        interface IArmResource with
-            member this.ResourceName = this.Name
-            member this.JsonModel =
-                {| this.Type.ResourceType.Create(this.Zone + this.Name, dependsOn = [ ResourceId.create this.Zone ]) with
-                    properties =
-                        {| TTL = this.TTL;
-                           MXRecords = this.MxRecords |> List.map (fun mx -> {| preference = mx.Preference; exchange = mx.Exchange |}) |}
-                |} :> _
-
-    type NsDnsRecord =
-        { Name : ResourceName
-          Zone : ResourceName
-          Type : DnsRecordType
-          TTL : int
-          NsRecords : string list }
-        interface IArmResource with
-            member this.ResourceName = this.Name
-            member this.JsonModel =
-                {| this.Type.ResourceType.Create(this.Zone + this.Name, dependsOn = [ ResourceId.create this.Zone ]) with
-                    properties =
-                        {| TTL = this.TTL
-                           NSRecords = this.NsRecords |> List.map (fun ns -> {| nsdname = ns |}) |}
-                |} :> _
-
-    type TxtDnsRecord =
-        { Name : ResourceName
-          Zone : ResourceName
-          Type : DnsRecordType
-          TTL : int
-          TxtRecords : string list }
-        interface IArmResource with
-            member this.ResourceName = this.Name
-            member this.JsonModel =
-                {| this.Type.ResourceType.Create(this.Zone + this.Name, dependsOn = [ ResourceId.create this.Zone ]) with
-                    properties =
-                        {| TTL = this.TTL;
-                           TXTRecords = this.TxtRecords |> List.map (fun txt -> {| value = [ txt ] |}) |}
-                |} :> _
-
-    type PtrDnsRecord =
-        { Name : ResourceName
-          Zone : ResourceName
-          Type : DnsRecordType
-          TTL : int
-          PtrRecords : string list }
-        interface IArmResource with
-            member this.ResourceName = this.Name
-            member this.JsonModel =
-                {| this.Type.ResourceType.Create(this.Zone + this.Name, dependsOn = [ ResourceId.create this.Zone ]) with
-                    properties =
-                        {| TTL = this.TTL;
-                           PTRRecords = this.PtrRecords |> List.map (fun ptr -> {| ptrdname = ptr |}) |}
-                |} :> _
-
-    type ADnsRecord =
-        { Name : ResourceName
-          Zone : ResourceName
-          Type : DnsRecordType
-          TTL : int
-          TargetResource : ResourceName option
-          ARecords : string list }
-        interface IArmResource with
-            member this.ResourceName = this.Name
-            member this.JsonModel =
-                {| this.Type.ResourceType.Create(this.Zone + this.Name, dependsOn = [ ResourceId.create this.Zone ]) with
-                    properties =
-                        {| TTL = this.TTL;
-                           targetResource =
-                               match this.TargetResource with
-                               | Some targetResource -> box {| id = targetResource.Value |}
-                               | None -> null
-                           ARecords = this.ARecords |> List.map (fun a -> {| ipv4Address = a |}) |}
-                |} :> _
-
-    type AaaaDnsRecord =
-        { Name : ResourceName
-          Zone : ResourceName
-          Type : DnsRecordType
-          TTL : int
-          TargetResource : ResourceName option
-          AaaaRecords : string list }
-        interface IArmResource with
-            member this.ResourceName = this.Name
-            member this.JsonModel =
-                {| this.Type.ResourceType.Create(this.Zone + this.Name, dependsOn = [ ResourceId.create this.Zone ]) with
-                    properties =
-                        {| TTL = this.TTL;
-                           targetResource =
-                               match this.TargetResource with
-                               | Some targetResource -> box {| id = targetResource.Value |}
-                               | None -> null
-                           AAAARecords = this.AaaaRecords |> List.map (fun aaaa -> {| ipv6Address = aaaa |}) |}
-=======
-                {| this.Type.ResourceType.Create(this.Zone + this.Name, dependsOn = [ this.Zone ]) with
                     properties = [
                         "TTL", box this.TTL
 
@@ -179,5 +69,4 @@
                         | AAAA (_, records) -> "AAAARecords", records |> List.map (fun aaaa -> {| ipv6Address = aaaa |}) |> box
                         | CName (_, None) -> ()
                     ] |> Map
->>>>>>> c4b0fa97
                 |} :> _