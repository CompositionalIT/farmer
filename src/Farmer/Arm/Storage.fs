[<AutoOpen>]
module Farmer.Arm.Storage

open System
open Farmer
open Farmer.Storage

let storageAccounts = ResourceType ("Microsoft.Storage/storageAccounts", "2019-06-01")
let containers = ResourceType ("Microsoft.Storage/storageAccounts/blobServices/containers", "2018-03-01-preview")
let fileShares = ResourceType ("Microsoft.Storage/storageAccounts/fileServices/shares", "2019-06-01")
let queues = ResourceType ("Microsoft.Storage/storageAccounts/queueServices/queues", "2019-06-01")
let managementPolicies = ResourceType ("Microsoft.Storage/storageAccounts/managementPolicies", "2019-06-01")
let roleAssignments = ResourceType ("Microsoft.Storage/storageAccounts/providers/roleAssignments", "2018-09-01-preview")

<<<<<<< HEAD
module Providers =
    type RoleAssignment =
        { StorageAccount : StorageAccountName
          RoleDefinitionId : RoleId
          PrincipalId : PrincipalId }
        interface IArmResource with
            member this.ResourceId =
                sprintf "%s/%s/%O"
                    this.StorageAccount.ResourceName.Value
                    "Microsoft.Authorization"
                    (DeterministicGuid.create(this.StorageAccount.ResourceName.Value + this.PrincipalId.ArmExpression.Value + this.RoleDefinitionId.ToString()))
                |> roleAssignments.resourceId
            member this.JsonModel =
                let iar = this :> IArmResource
                let dependencies =
                    [ storageAccounts.resourceId this.StorageAccount.ResourceName ]
                    @ (this.PrincipalId.ArmExpression.Owner |> Option.toList)

                {| roleAssignments.Create(iar.ResourceId.Name, dependsOn = dependencies) with
                    tags =
                        {| displayName =
                            match this.PrincipalId.ArmExpression.Owner with
                            | None -> this.RoleDefinitionId.Name
                            | Some owner -> sprintf "%s (%s)" this.RoleDefinitionId.Name owner.Name.Value
                        |}
                    properties =
                        {| roleDefinitionId = this.RoleDefinitionId.ArmValue.Eval()
                           principalId = this.PrincipalId.ArmExpression.Eval() |}
                |} :> _

=======
>>>>>>> e6777dd6
type StorageAccount =
    { Name : StorageAccountName
      Location : Location
      Sku : Sku
      Dependencies : ResourceId list
      EnableHierarchicalNamespace : bool option
      StaticWebsite : {| IndexPage : string; ErrorPage : string option; ContentPath : string |} option
      Tags: Map<string,string>}
    interface IArmResource with
        member this.ResourceId = storageAccounts.resourceId this.Name.ResourceName
        member this.JsonModel =
            {| storageAccounts.Create(this.Name.ResourceName, this.Location, this.Dependencies, this.Tags) with
                sku =
                    {| name =
                        let performanceTier =
                            match this.Sku with
                            | GeneralPurpose (V1 (V1Replication.LRS performanceTier))
                            | GeneralPurpose (V2 (V2Replication.LRS performanceTier)) ->
                                performanceTier.ToString()
                            | Files _
                            | BlockBlobs _ ->
                                "Premium"
                            | GeneralPurpose _
                            | Blobs _ ->
                                "Standard"
                        let replicationModel =
                            match this.Sku with
                            | GeneralPurpose (V1 (V1Replication.LRS _)) -> "LRS"
                            | GeneralPurpose (V2 (V2Replication.LRS _)) -> "LRS"
                            | GeneralPurpose (V1 replication) -> replication.ToString()
                            | GeneralPurpose (V2 replication) -> replication.ToString()
                            | Blobs (replication, _) -> replication.ToString()
                            | Files replication -> replication.ToString()
                            | BlockBlobs replication -> replication.ToString()
                        sprintf "%s_%s" performanceTier replicationModel
                    |}
                kind =
                    match this.Sku with
                    | GeneralPurpose (V1 _) -> "Storage"
                    | GeneralPurpose (V2 _) -> "StorageV2"
                    | Blobs _ -> "BlobStorage"
                    | Files _ -> "FileStorage"
                    | BlockBlobs _ -> "BlockBlobStorage"
                properties =
                    {| isHnsEnabled = this.EnableHierarchicalNamespace |> Option.toNullable
                       accessTier =
                           match this.Sku with
                           | Blobs (_, accessTier) -> accessTier.ToString()
                           | _ -> null
                    |}
            |} :> _
    interface IPostDeploy with
        member this.Run _ =
            this.StaticWebsite
            |> Option.map(fun staticWebsite -> result {
                let! enableStaticResponse = Deploy.Az.enableStaticWebsite this.Name.ResourceName.Value staticWebsite.IndexPage staticWebsite.ErrorPage
                printfn "Deploying content of %s folder to $web container for storage account %s" staticWebsite.ContentPath this.Name.ResourceName.Value
                let! uploadResponse = Deploy.Az.batchUploadStaticWebsite this.Name.ResourceName.Value staticWebsite.ContentPath
                return enableStaticResponse + ", " + uploadResponse
            })

module BlobServices =
    type Container =
        { Name : StorageResourceName
          StorageAccount : ResourceName
          Accessibility : StorageContainerAccess }
        interface IArmResource with
            member this.ResourceId = containers.resourceId (this.StorageAccount/"default"/this.Name.ResourceName)
            member this.JsonModel =
                {| containers.Create(this.StorageAccount/"default"/this.Name.ResourceName, dependsOn = [ storageAccounts.resourceId this.StorageAccount ]) with
                    properties =
                     {| publicAccess =
                         match this.Accessibility with
                         | Private -> "None"
                         | Container -> "Container"
                         | Blob -> "Blob" |}
                |} :> _

module FileShares =
    type FileShare =
        { Name: StorageResourceName
          ShareQuota: int<Gb> option
          StorageAccount: ResourceName }
        interface IArmResource with
            member this.ResourceId = fileShares.resourceId (this.StorageAccount/"default"/this.Name.ResourceName)
            member this.JsonModel =
                {| fileShares.Create(this.StorageAccount/"default"/this.Name.ResourceName, dependsOn = [ storageAccounts.resourceId this.StorageAccount ]) with
                    properties = {| shareQuota = this.ShareQuota |> Option.defaultValue 5120<Gb> |}
                |} :> _

module Queues =
    type Queue =
        { Name : StorageResourceName
          StorageAccount : ResourceName }
        interface IArmResource with
            member this.ResourceId = queues.resourceId (this.StorageAccount/"default"/this.Name.ResourceName)
            member this.JsonModel =
                queues.Create(this.StorageAccount/"default"/this.Name.ResourceName, dependsOn = [ storageAccounts.resourceId this.StorageAccount ]) :> _

module ManagementPolicies =
    type ManagementPolicy =
        { Rules :
            {| Name : ResourceName
               CoolBlobAfter : int<Days> option
               ArchiveBlobAfter : int<Days> option
               DeleteBlobAfter : int<Days> option
               DeleteSnapshotAfter : int<Days> option
               Filters : string list |} list
          StorageAccount : ResourceName }
        member this.ResourceName = this.StorageAccount/"default"
        interface IArmResource with
            member this.ResourceId = managementPolicies.resourceId this.ResourceName
            member this.JsonModel =
                {| managementPolicies.Create(this.ResourceName, dependsOn = [ storageAccounts.resourceId this.StorageAccount ]) with
                    properties =
                     {| policy =
                         {| rules = [
                             for rule in this.Rules do
                                 {| enabled = true
                                    name = rule.Name.Value
                                    ``type`` = "Lifecycle"
                                    definition =
                                     {| actions =
                                         {| baseBlob =
                                             {| tierToCool = rule.CoolBlobAfter |> Option.map (fun days -> {| daysAfterModificationGreaterThan = days |} |> box) |> Option.toObj
                                                tierToArchive = rule.ArchiveBlobAfter |> Option.map (fun days -> {| daysAfterModificationGreaterThan = days |} |> box) |> Option.toObj
                                                delete = rule.DeleteBlobAfter |> Option.map (fun days -> {| daysAfterModificationGreaterThan = days |} |> box) |> Option.toObj |}
                                            snapshot =
                                             rule.DeleteSnapshotAfter
                                             |> Option.map (fun days -> {| delete = {| daysAfterCreationGreaterThan = days |} |} |> box)
                                             |> Option.toObj
                                         |}
                                        filters =
                                         {| blobTypes = [ "blockBlob" ]
                                            prefixMatch = rule.Filters |}
                                     |}
                                 |}
                             ]
                         |}
                     |}
                |} :> _<|MERGE_RESOLUTION|>--- conflicted
+++ resolved
@@ -12,39 +12,6 @@
 let managementPolicies = ResourceType ("Microsoft.Storage/storageAccounts/managementPolicies", "2019-06-01")
 let roleAssignments = ResourceType ("Microsoft.Storage/storageAccounts/providers/roleAssignments", "2018-09-01-preview")
 
-<<<<<<< HEAD
-module Providers =
-    type RoleAssignment =
-        { StorageAccount : StorageAccountName
-          RoleDefinitionId : RoleId
-          PrincipalId : PrincipalId }
-        interface IArmResource with
-            member this.ResourceId =
-                sprintf "%s/%s/%O"
-                    this.StorageAccount.ResourceName.Value
-                    "Microsoft.Authorization"
-                    (DeterministicGuid.create(this.StorageAccount.ResourceName.Value + this.PrincipalId.ArmExpression.Value + this.RoleDefinitionId.ToString()))
-                |> roleAssignments.resourceId
-            member this.JsonModel =
-                let iar = this :> IArmResource
-                let dependencies =
-                    [ storageAccounts.resourceId this.StorageAccount.ResourceName ]
-                    @ (this.PrincipalId.ArmExpression.Owner |> Option.toList)
-
-                {| roleAssignments.Create(iar.ResourceId.Name, dependsOn = dependencies) with
-                    tags =
-                        {| displayName =
-                            match this.PrincipalId.ArmExpression.Owner with
-                            | None -> this.RoleDefinitionId.Name
-                            | Some owner -> sprintf "%s (%s)" this.RoleDefinitionId.Name owner.Name.Value
-                        |}
-                    properties =
-                        {| roleDefinitionId = this.RoleDefinitionId.ArmValue.Eval()
-                           principalId = this.PrincipalId.ArmExpression.Eval() |}
-                |} :> _
-
-=======
->>>>>>> e6777dd6
 type StorageAccount =
     { Name : StorageAccountName
       Location : Location
