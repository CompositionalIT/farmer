[<AutoOpen>]
module Farmer.Arm.Storage

open Farmer
open Farmer.Storage
open Farmer.CoreTypes

let storageAccounts = ResourceType ("Microsoft.Storage/storageAccounts", "2019-04-01")
let containers = ResourceType ("Microsoft.Storage/storageAccounts/blobServices/containers", "2018-03-01-preview")
let fileShares = ResourceType ("Microsoft.Storage/storageAccounts/fileServices/shares", "2019-06-01")
let queues = ResourceType ("Microsoft.Storage/storageAccounts/queueServices/queues", "2019-06-01")
let managementPolicies = ResourceType ("Microsoft.Storage/storageAccounts/managementPolicies", "2019-06-01")
let roleAssignments = ResourceType ("Microsoft.Storage/storageAccounts/providers/roleAssignments", "2018-09-01-preview")

module Providers =
    type RoleAssignment =
        { StorageAccount : StorageAccountName
          RoleDefinitionId : RoleId
          PrincipalId : PrincipalId }
        interface IArmResource with
            member this.ResourceName =
                sprintf "%s/%s/%O"
                    this.StorageAccount.ResourceName.Value
                    "Microsoft.Authorization"
                    (DeterministicGuid.create(this.StorageAccount.ResourceName.Value + this.PrincipalId.ArmExpression.Value + this.RoleDefinitionId.ToString()))
                |> ResourceName
            member this.JsonModel =
                let iar = this :> IArmResource
                let dependencies =
                    [ ResourceId.create(storageAccounts, this.StorageAccount.ResourceName) ]
                    @ (this.PrincipalId.ArmExpression.Owner |> Option.toList)

                {| roleAssignments.Create(iar.ResourceName, dependsOn = dependencies) with
                    tags =
                        {| displayName =
                            match this.PrincipalId.ArmExpression.Owner with
                            | None -> this.RoleDefinitionId.Name
                            | Some owner -> sprintf "%s (%s)" this.RoleDefinitionId.Name owner.Name.Value
                        |}
                    properties =
                        {| roleDefinitionId = this.RoleDefinitionId.ArmValue.Eval()
                           principalId = this.PrincipalId.ArmExpression.Eval() |}
                |} :> _

[<RequireQualifiedAccess>]
type StorageAccountKind =
    V1 | V2 | BlobOnly | FilesOnly | BlockBlobOnly
    member this.ArmValue = match this with | V1 -> "Storage" | V2 -> "StorageV2" | BlobOnly -> "BlobStorage" | FilesOnly -> "FileStorage" | BlockBlobOnly -> "BlockBlobStorage"

type StorageAccount =
    { Name : StorageAccountName
      Location : Location
      Sku : Sku
<<<<<<< HEAD
      Kind : StorageAccountKind
      EnableHierarchicalNamespace : bool
=======
      Dependencies : ResourceId list
      EnableHierarchicalNamespace : bool option
>>>>>>> fa56bb12
      StaticWebsite : {| IndexPage : string; ErrorPage : string option; ContentPath : string |} option
      Tags: Map<string,string>}
    interface IArmResource with
        member this.ResourceName = this.Name.ResourceName
        member this.JsonModel =
<<<<<<< HEAD
            {| ``type`` = storageAccounts.ArmValue
               sku = {| name = this.Sku.ArmValue |}
               kind = this.Kind.ArmValue
               name = this.Name.ResourceName.Value
               apiVersion = "2018-07-01"
               location = this.Location.ArmValue
               properties = {| isHnsEnabled = this.EnableHierarchicalNamespace |}
               tags = this.Tags
=======
            {| storageAccounts.Create(this.Name.ResourceName, this.Location, this.Dependencies, this.Tags) with
                sku = {| name = this.Sku.ArmValue |}
                kind = "StorageV2"
                properties =
                 match this.EnableHierarchicalNamespace with
                 | Some hnsEnabled -> {| isHnsEnabled = hnsEnabled |} :> obj
                 | _ -> {||} :> obj
>>>>>>> fa56bb12
            |} :> _
    interface IPostDeploy with
        member this.Run _ =
            this.StaticWebsite
            |> Option.map(fun staticWebsite -> result {
                let! enableStaticResponse = Deploy.Az.enableStaticWebsite this.Name.ResourceName.Value staticWebsite.IndexPage staticWebsite.ErrorPage
                printfn "Deploying content of %s folder to $web container for storage account %s" staticWebsite.ContentPath this.Name.ResourceName.Value
                let! uploadResponse = Deploy.Az.batchUploadStaticWebsite this.Name.ResourceName.Value staticWebsite.ContentPath
                return enableStaticResponse + ", " + uploadResponse
            })

module BlobServices =
    type Container =
        { Name : StorageResourceName
          StorageAccount : ResourceName
          Accessibility : StorageContainerAccess }
        interface IArmResource with
            member this.ResourceName = this.Name.ResourceName
            member this.JsonModel =
                {| containers.Create(this.StorageAccount/"default"/this.Name.ResourceName, dependsOn = [ ResourceId.create this.StorageAccount ]) with
                    properties =
                     {| publicAccess =
                         match this.Accessibility with
                         | Private -> "None"
                         | Container -> "Container"
                         | Blob -> "Blob" |}
                |} :> _

module FileShares =
    type FileShare =
        { Name: StorageResourceName
          ShareQuota: int<Gb> option
          StorageAccount: ResourceName }
        interface IArmResource with
            member this.ResourceName = this.Name.ResourceName
            member this.JsonModel =
                {| fileShares.Create(this.StorageAccount/"default"/this.Name.ResourceName, dependsOn = [ ResourceId.create this.StorageAccount ]) with
                    properties = {| shareQuota = this.ShareQuota |> Option.defaultValue 5120<Gb> |}
                |} :> _

module Queues =
    type Queue =
        { Name : StorageResourceName
          StorageAccount : ResourceName }
        interface IArmResource with
            member this.ResourceName = this.Name.ResourceName
            member this.JsonModel =
                queues.Create(this.StorageAccount/"default"/this.Name.ResourceName, dependsOn = [ ResourceId.create this.StorageAccount ]) :> _

module ManagementPolicies =
    type ManagementPolicy =
        { Rules :
            {| Name : ResourceName
               CoolBlobAfter : int<Days> option
               ArchiveBlobAfter : int<Days> option
               DeleteBlobAfter : int<Days> option
               DeleteSnapshotAfter : int<Days> option
               Filters : string list |} list
          StorageAccount : ResourceName }
        member this.ResourceName = this.StorageAccount/"default"
        interface IArmResource with
            member this.ResourceName = this.ResourceName
            member this.JsonModel =
                {| managementPolicies.Create(this.ResourceName, dependsOn = [ ResourceId.create this.StorageAccount ]) with
                    properties =
                     {| policy =
                         {| rules = [
                             for rule in this.Rules do
                                 {| enabled = true
                                    name = rule.Name.Value
                                    ``type`` = "Lifecycle"
                                    definition =
                                     {| actions =
                                         {| baseBlob =
                                             {| tierToCool = rule.CoolBlobAfter |> Option.map (fun days -> {| daysAfterModificationGreaterThan = days |} |> box) |> Option.toObj
                                                tierToArchive = rule.ArchiveBlobAfter |> Option.map (fun days -> {| daysAfterModificationGreaterThan = days |} |> box) |> Option.toObj
                                                delete = rule.DeleteBlobAfter |> Option.map (fun days -> {| daysAfterModificationGreaterThan = days |} |> box) |> Option.toObj |}
                                            snapshot =
                                             rule.DeleteSnapshotAfter
                                             |> Option.map (fun days -> {| delete = {| daysAfterCreationGreaterThan = days |} |} |> box)
                                             |> Option.toObj
                                         |}
                                        filters =
                                         {| blobTypes = [ "blockBlob" ]
                                            prefixMatch = rule.Filters |}
                                     |}
                                 |}
                             ]
                         |}
                     |}
                |} :> _<|MERGE_RESOLUTION|>--- conflicted
+++ resolved
@@ -51,36 +51,21 @@
     { Name : StorageAccountName
       Location : Location
       Sku : Sku
-<<<<<<< HEAD
       Kind : StorageAccountKind
-      EnableHierarchicalNamespace : bool
-=======
       Dependencies : ResourceId list
       EnableHierarchicalNamespace : bool option
->>>>>>> fa56bb12
       StaticWebsite : {| IndexPage : string; ErrorPage : string option; ContentPath : string |} option
       Tags: Map<string,string>}
     interface IArmResource with
         member this.ResourceName = this.Name.ResourceName
         member this.JsonModel =
-<<<<<<< HEAD
-            {| ``type`` = storageAccounts.ArmValue
-               sku = {| name = this.Sku.ArmValue |}
-               kind = this.Kind.ArmValue
-               name = this.Name.ResourceName.Value
-               apiVersion = "2018-07-01"
-               location = this.Location.ArmValue
-               properties = {| isHnsEnabled = this.EnableHierarchicalNamespace |}
-               tags = this.Tags
-=======
             {| storageAccounts.Create(this.Name.ResourceName, this.Location, this.Dependencies, this.Tags) with
                 sku = {| name = this.Sku.ArmValue |}
-                kind = "StorageV2"
+                kind = this.Kind.ArmValue
                 properties =
                  match this.EnableHierarchicalNamespace with
                  | Some hnsEnabled -> {| isHnsEnabled = hnsEnabled |} :> obj
                  | _ -> {||} :> obj
->>>>>>> fa56bb12
             |} :> _
     interface IPostDeploy with
         member this.Run _ =
