[<AutoOpen>]
module Farmer.Arm.App

open Farmer.ContainerApp
open Farmer.Identity
open Farmer

let containerApps = ResourceType ("Microsoft.App/containerApps", "2022-01-01-preview")
let managedEnvironments = ResourceType ("Microsoft.App/managedEnvironments", "2022-01-01-preview")

open Farmer.ContainerAppValidation
open Farmer.Identity

type Container =
    { Name : string
      DockerImage : Containers.DockerImage
      Resources : {| CPU : float<VCores>; Memory : float<Gb> |} }
type ContainerApp =
    { Name : ResourceName
      Environment : ResourceId
      ActiveRevisionsMode : ActiveRevisionsMode
      IngressMode : IngressMode option
      ScaleRules : Map<string, ScaleRule>
      Identity: ManagedIdentity
      Replicas : {| Min : int; Max : int |} option
      DaprConfig : {| AppId : string |} option
      Secrets : Map<ContainerAppSettingKey, SecretValue>
      EnvironmentVariables : Map<string, EnvVar>
      ImageRegistryCredentials : ImageRegistryAuthentication list
      Containers : Container list
      Location : Location
      Dependencies : Set<ResourceId> }
    member private this.dependencies = [
        yield this.Environment
        yield! this.Dependencies
        yield! this.Identity.Dependencies
    ]

    member private this.ResourceId = containerApps.resourceId this.Name
    member this.SystemIdentity = SystemIdentity this.ResourceId

    interface IParameters with
        member this.SecureParameters = [
            for secret in this.Secrets do
                match secret.Value with
                | ParameterSecret sp -> sp
                | ExpressionSecret _ -> ()
            for credential in this.ImageRegistryCredentials do
                match credential with
                | ImageRegistryAuthentication.Credential credential ->
                    credential.Password
                | ImageRegistryAuthentication.ListCredentials _ -> ()
        ]

    interface IArmResource with
        member this.ResourceId = containerApps.resourceId this.Name
        member this.JsonModel =
            let usernameSecretName (resourceId:ResourceId) = $"{resourceId.Name.Value}-username"
            {| containerApps.Create(this.Name, this.Location, this.dependencies) with
<<<<<<< HEAD
                kind = "containerapp"
                identity =
                    if this.Identity = ManagedIdentity.Empty then Unchecked.defaultof<_>
                    else this.Identity.ToArmJson
                properties =
                    {|
                        managedEnvironmentId = this.Environment.Eval()
                        configuration =
                            {|
                                secrets = [|
                                    for cred in this.ImageRegistryCredentials do
                                        match cred with
                                        | ImageRegistryAuthentication.Credential cred ->
                                            {| name = cred.Username
                                               value = cred.Password.ArmExpression.Eval() |}
                                        | ImageRegistryAuthentication.ListCredentials resourceId ->
                                            {| name = ArmExpression.create($"listCredentials({resourceId.ArmExpression.Value}, '2019-05-01').username").Eval()
                                               value = ArmExpression.create($"listCredentials({resourceId.ArmExpression.Value}, '2019-05-01').passwords[0].value").Eval() |}
                                    for setting in this.Secrets do
                                        {| name = setting.Key.Value
                                           value = setting.Value.Value |}
                                |]
                                activeRevisionsMode =
                                    match this.ActiveRevisionsMode with
                                    | Single -> "Single"
                                    | Multiple -> "Multiple"
                                registries = [|
                                    for cred in this.ImageRegistryCredentials do
                                        match cred with
                                        | ImageRegistryAuthentication.Credential cred ->
                                            {| server = cred.Server
                                               username = cred.Username
                                               passwordSecretRef = cred.Username |}
                                        | ImageRegistryAuthentication.ListCredentials resourceId ->
                                            {| server = ArmExpression.create($"reference({resourceId.ArmExpression.Value}, '2019-05-01').loginServer").Eval()
                                               username = ArmExpression.create($"listCredentials({resourceId.ArmExpression.Value}, '2019-05-01').username").Eval()
                                               passwordSecretRef = ArmExpression.create($"listCredentials({resourceId.ArmExpression.Value}, '2019-05-01').username").Eval() |}
                                |]
                                ingress =
                                    match this.IngressMode with
                                    | Some InternalOnly ->
                                        box {| external = false |}
                                    | Some (External (targetPort, transport)) ->
                                        box
                                            {| external = true
                                               targetPort = targetPort
                                               transport =
                                                match transport with
                                                | Some HTTP1 -> "http"
                                                | Some HTTP2 -> "http2"
                                                | Some Auto -> "auto"
                                                | None -> null
                                            |}
                                    | None ->
                                        null
                                dapr =
                                    match this.DaprConfig with
                                    | Some settings ->
                                        {| enabled = true
                                           appId = settings.AppId |}
                                        :> obj
                                    | None ->
                                        {| enabled = false |}
                                |}
                        template =
                            {| containers = [|
                                for container in this.Containers do
                                    {| image = container.DockerImage.ImageTag
                                       name = container.Name
                                       env = [|
                                        for env in this.EnvironmentVariables do
                                            match env.Value with
                                            | EnvValue value -> {| name = env.Key; value = value; secretref = null |}
                                            | SecureEnvExpression armExpr -> {| name = env.Key; value = armExpr.Eval(); secretref = null |}
                                            | SecureEnvValue _ -> {| name = env.Key; value = null; secretref = env.Key |}
                                       |]
                                       resources =
                                        {| cpu = container.Resources.CPU
                                           memory = container.Resources.Memory |> sprintf "%.2fGi" |}
                                        :> obj
                                |}
                               |]
                               scale =
                                {| minReplicas = this.Replicas |> Option.map (fun c -> c.Min) |> Option.toNullable
                                   maxReplicas = this.Replicas |> Option.map (fun c -> c.Max) |> Option.toNullable
                                   rules = [|
                                    for rule in this.ScaleRules do
                                        match rule.Value with
                                        | ScaleRule.Custom customRule ->
                                            {| name = rule.Key
                                               custom = customRule |}
                                            :> obj
                                        | ScaleRule.EventHub settings ->
                                            {| name = rule.Key
                                               custom =
                                                   // https://keda.sh/docs/scalers/azure-event-hub/
                                                   {| ``type`` = "azure-eventhub"
                                                      metadata =
                                                        {| consumerGroup = settings.ConsumerGroup
                                                           unprocessedEventThreshold = string settings.UnprocessedEventThreshold
                                                           blobContainer = settings.CheckpointBlobContainerName
                                                           checkpointStrategy = "blobMetadata" |}
                                                      auth = [|
                                                        {| secretRef = settings.EventHubConnectionSecretRef
                                                           triggerParameter = "connection" |}
                                                        {| secretRef = settings.StorageConnectionSecretRef
                                                           triggerParameter = "storageConnection" |}
                                                      |]
                                                   |}
                                            |}
                                        | ScaleRule.ServiceBus settings ->
                                            {| name = rule.Key
                                               custom =
                                                // https://keda.sh/docs/scalers/azure-service-bus/
                                                {| ``type`` = "azure-servicebus"
                                                   metadata =
                                                    {| queueName = settings.QueueName
                                                       messageCount = string settings.MessageCount |}
                                                   auth = [|
                                                    {| secretRef = settings.SecretRef
                                                       triggerParameter = "connection" |}
                                                   |]
=======
                   kind = "containerapp"
                   identity =
                       if this.Identity = ManagedIdentity.Empty then Unchecked.defaultof<_>
                       else this.Identity.ToArmJson
                   properties =
                       {|
                           managedEnvironmentId = this.Environment.Eval()
                           configuration =
                               {|
                                   secrets = [|
                                       for cred in this.ImageRegistryCredentials do
                                           match cred with
                                           | ImageRegistryAuthentication.Credential cred ->
                                               {| name = cred.Username
                                                  value = cred.Password.ArmExpression.Eval() |}
                                           | ImageRegistryAuthentication.ListCredentials resourceId ->
                                               {| name = usernameSecretName resourceId
                                                  value = ArmExpression.create($"listCredentials({resourceId.ArmExpression.Value}, '2019-05-01').passwords[0].value").Eval() |}
                                       for setting in this.Secrets do
                                           {| name = setting.Key.Value
                                              value = setting.Value.Value |}
                                   |]
                                   activeRevisionsMode =
                                       match this.ActiveRevisionsMode with
                                       | Single -> "Single"
                                       | Multiple -> "Multiple"
                                   registries = [|
                                       for cred in this.ImageRegistryCredentials do
                                           match cred with
                                           | ImageRegistryAuthentication.Credential cred ->
                                               {| server = cred.Server
                                                  username = cred.Username
                                                  passwordSecretRef = cred.Username |}
                                           | ImageRegistryAuthentication.ListCredentials resourceId ->
                                               {| server = $"{resourceId.Name.Value}.azurecr.io"
                                                  username = ArmExpression.create($"listCredentials({resourceId.ArmExpression.Value}, '2019-05-01').username").Eval()
                                                  passwordSecretRef = usernameSecretName resourceId |}
                                   |]
                                   ingress =
                                        match this.IngressMode with
                                        | Some InternalOnly ->
                                            box {| external = false |}
                                        | Some (External (targetPort, transport)) ->
                                            box
                                                {| external = true
                                                   targetPort = targetPort
                                                   transport =
                                                    match transport with
                                                    | Some HTTP1 -> "http"
                                                    | Some HTTP2 -> "http2"
                                                    | Some Auto -> "auto"
                                                    | None -> null
>>>>>>> 9e2e4b33
                                                |}
                                            |}
                                        | ScaleRule.Http settings ->
                                            {| name = rule.Key
                                               http =
                                                {| metadata =
                                                    {| concurrentRequests = string settings.ConcurrentRequests |}
                                                |}
                                            |}
                                        | ScaleRule.CPU settings ->
                                            {| name = rule.Key
                                               custom =
                                                {| ``type`` = "cpu"
                                                   metadata =
                                                    {| ``type`` = match settings with Utilisation _ -> "Utilisation" | AverageValue _ -> "AverageValue"
                                                       value = match settings with Utilisation v -> v.Utilisation |> string | AverageValue v -> v.AverageValue |> string
                                                    |}
                                                |}
                                            |}
                                        | ScaleRule.Memory settings ->
                                            {| name = rule.Key
                                               custom =
                                                {| ``type`` = "memory"
                                                   metadata =
                                                    {| ``type`` = match settings with Utilisation _ -> "Utilisation" | AverageValue _ -> "AverageValue"
                                                       value = match settings with Utilisation v -> v.Utilisation |> string | AverageValue v -> v.AverageValue |> string
                                                    |}
                                                |}
                                            |}
                                        | ScaleRule.StorageQueue settings ->
                                            {| name = rule.Key
                                               custom =
                                                {| ``type`` = "azure-queue"
                                                   metadata =
                                                    {| queueName = settings.QueueName
                                                       queueLength = string settings.QueueLength
                                                       connectionFromEnv = settings.StorageConnectionSecretRef
                                                       accountName = settings.AccountName
                                                    |}
                                                |}
                                            |}
                                   |]
                                |}
                            |}
                |}
            |}

type ManagedEnvironment =
    { Name : ResourceName
      Location : Location
      InternalLoadBalancerState : FeatureFlag
      LogAnalytics : ResourceId
      Dependencies: Set<ResourceId>
      Tags: Map<string,string> }
    interface IArmResource with
        member this.ResourceId = managedEnvironments.resourceId this.Name
        member this.JsonModel =
            {| managedEnvironments.Create(this.Name, this.Location, this.Dependencies, this.Tags) with
                kind = "containerenvironment"
                properties =
                    {| ``type`` = "managed"
                       internalLoadBalancerEnabled = this.InternalLoadBalancerState.AsBoolean
                       appLogsConfiguration =
                        {| destination = "log-analytics"
                           logAnalyticsConfiguration =
                           {| customerId = LogAnalytics.getCustomerId(this.LogAnalytics).Eval()
                              sharedKey = LogAnalytics.getPrimarySharedKey(this.LogAnalytics).Eval() |}
                        |}
                    |}
            |}<|MERGE_RESOLUTION|>--- conflicted
+++ resolved
@@ -57,7 +57,6 @@
         member this.JsonModel =
             let usernameSecretName (resourceId:ResourceId) = $"{resourceId.Name.Value}-username"
             {| containerApps.Create(this.Name, this.Location, this.dependencies) with
-<<<<<<< HEAD
                 kind = "containerapp"
                 identity =
                     if this.Identity = ManagedIdentity.Empty then Unchecked.defaultof<_>
@@ -74,7 +73,7 @@
                                             {| name = cred.Username
                                                value = cred.Password.ArmExpression.Eval() |}
                                         | ImageRegistryAuthentication.ListCredentials resourceId ->
-                                            {| name = ArmExpression.create($"listCredentials({resourceId.ArmExpression.Value}, '2019-05-01').username").Eval()
+                                            {| name = usernameSecretName resourceId
                                                value = ArmExpression.create($"listCredentials({resourceId.ArmExpression.Value}, '2019-05-01').passwords[0].value").Eval() |}
                                     for setting in this.Secrets do
                                         {| name = setting.Key.Value
@@ -92,9 +91,9 @@
                                                username = cred.Username
                                                passwordSecretRef = cred.Username |}
                                         | ImageRegistryAuthentication.ListCredentials resourceId ->
-                                            {| server = ArmExpression.create($"reference({resourceId.ArmExpression.Value}, '2019-05-01').loginServer").Eval()
+                                            {| server = $"{resourceId.Name.Value}.azurecr.io"
                                                username = ArmExpression.create($"listCredentials({resourceId.ArmExpression.Value}, '2019-05-01').username").Eval()
-                                               passwordSecretRef = ArmExpression.create($"listCredentials({resourceId.ArmExpression.Value}, '2019-05-01').username").Eval() |}
+                                               passwordSecretRef = usernameSecretName resourceId |}
                                 |]
                                 ingress =
                                     match this.IngressMode with
@@ -180,60 +179,6 @@
                                                     {| secretRef = settings.SecretRef
                                                        triggerParameter = "connection" |}
                                                    |]
-=======
-                   kind = "containerapp"
-                   identity =
-                       if this.Identity = ManagedIdentity.Empty then Unchecked.defaultof<_>
-                       else this.Identity.ToArmJson
-                   properties =
-                       {|
-                           managedEnvironmentId = this.Environment.Eval()
-                           configuration =
-                               {|
-                                   secrets = [|
-                                       for cred in this.ImageRegistryCredentials do
-                                           match cred with
-                                           | ImageRegistryAuthentication.Credential cred ->
-                                               {| name = cred.Username
-                                                  value = cred.Password.ArmExpression.Eval() |}
-                                           | ImageRegistryAuthentication.ListCredentials resourceId ->
-                                               {| name = usernameSecretName resourceId
-                                                  value = ArmExpression.create($"listCredentials({resourceId.ArmExpression.Value}, '2019-05-01').passwords[0].value").Eval() |}
-                                       for setting in this.Secrets do
-                                           {| name = setting.Key.Value
-                                              value = setting.Value.Value |}
-                                   |]
-                                   activeRevisionsMode =
-                                       match this.ActiveRevisionsMode with
-                                       | Single -> "Single"
-                                       | Multiple -> "Multiple"
-                                   registries = [|
-                                       for cred in this.ImageRegistryCredentials do
-                                           match cred with
-                                           | ImageRegistryAuthentication.Credential cred ->
-                                               {| server = cred.Server
-                                                  username = cred.Username
-                                                  passwordSecretRef = cred.Username |}
-                                           | ImageRegistryAuthentication.ListCredentials resourceId ->
-                                               {| server = $"{resourceId.Name.Value}.azurecr.io"
-                                                  username = ArmExpression.create($"listCredentials({resourceId.ArmExpression.Value}, '2019-05-01').username").Eval()
-                                                  passwordSecretRef = usernameSecretName resourceId |}
-                                   |]
-                                   ingress =
-                                        match this.IngressMode with
-                                        | Some InternalOnly ->
-                                            box {| external = false |}
-                                        | Some (External (targetPort, transport)) ->
-                                            box
-                                                {| external = true
-                                                   targetPort = targetPort
-                                                   transport =
-                                                    match transport with
-                                                    | Some HTTP1 -> "http"
-                                                    | Some HTTP2 -> "http2"
-                                                    | Some Auto -> "auto"
-                                                    | None -> null
->>>>>>> 9e2e4b33
                                                 |}
                                             |}
                                         | ScaleRule.Http settings ->
