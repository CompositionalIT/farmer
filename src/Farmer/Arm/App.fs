[<AutoOpen>]
module Farmer.Arm.App

open System
open Farmer.ContainerApp
open Farmer

let containerApps = ResourceType("Microsoft.App/containerApps", "2022-03-01")

let managedEnvironments =
    ResourceType("Microsoft.App/managedEnvironments", "2022-03-01")

let storages =
    ResourceType("Microsoft.App/managedEnvironments/storages", "2022-03-01")

open Farmer.ContainerAppValidation
open Farmer.Identity

type Container =
    {
        Name: string
        DockerImage: Containers.DockerImage
        VolumeMounts: Map<string, string>
        Resources: {| CPU: float<VCores>
                      Memory: float<Gb>
                      EphemeralStorage: float<Gb> option |}
    }

type ManagedEnvironmentStorage =
    {
        Name: ResourceName
        Environment: ResourceId
        AzureFile: {| ShareName: ResourceName
                      AccountName: Storage.StorageAccountName
                      AccountKey: string
                      AccessMode: StorageAccessMode |}
        Dependencies: Set<ResourceId>
    }

    interface IArmResource with
        member this.ResourceId = storages.resourceId this.Name

        member this.JsonModel =
            {| storages.Create(
                   ResourceName $"{this.Environment.Name.Value}/{this.Name.Value}",
                   dependsOn = this.Dependencies
               ) with
                properties =
                    {|
                        azureFile =
                            {|
                                shareName = this.AzureFile.ShareName.Value
                                accountName = this.AzureFile.AccountName.ResourceName.Value
                                accountKey = this.AzureFile.AccountKey
                                accessMode = this.AzureFile.AccessMode.ArmValue
                            |}
                    |}
            |}

    static member from(env: ResourceId) =
        function
        | KeyValue (name, Volume.AzureFileShare (share, accountName, accessMode)) ->
            Some
                {
                    Name = ResourceName name
                    Environment = env
                    Dependencies = Set.ofList [ env; Storage.storageAccounts.resourceId accountName.ResourceName ]
                    AzureFile =
                        {|
                            ShareName = share
                            AccountName = accountName
                            AccountKey =
                                $"[listKeys('Microsoft.Storage/storageAccounts/{accountName.ResourceName.Value}', '2018-07-01').keys[0].value]"
                            AccessMode = accessMode
                        |}
                }
        | _ -> None

type ContainerApp =
    {
        Name: ResourceName
        Environment: ResourceId
        ActiveRevisionsMode: ActiveRevisionsMode
        IngressMode: IngressMode option
        ScaleRules: Map<string, ScaleRule>
        Identity: ManagedIdentity
        Replicas: {| Min: int; Max: int |} option
        DaprConfig: {| AppId: string |} option
        Secrets: Map<ContainerAppSettingKey, SecretValue>
        EnvironmentVariables: Map<string, EnvVar>
        ImageRegistryCredentials: ImageRegistryAuthentication list
        Containers: Container list
        Location: Location
        Dependencies: Set<ResourceId>
        Volumes: Map<string, Volume>
    }

    member private this.dependencies =
        [
            this.Environment
            yield! this.Dependencies
            yield!
                this.Volumes
                |> Seq.choose (function
                    | KeyValue (name, Volume.AzureFileShare (_)) ->
                        storages.resourceId (this.Environment.Name, ResourceName name) |> Some
                    | _ -> None)
            yield! this.Identity.Dependencies
        ]

    member private this.ResourceId = containerApps.resourceId this.Name

    member this.SystemIdentity = SystemIdentity this.ResourceId

    interface IParameters with
        member this.SecureParameters =
            [
                for secret in this.Secrets do
                    match secret.Value with
                    | ParameterSecret sp -> sp
                    | ExpressionSecret _ -> ()
                for credential in this.ImageRegistryCredentials do
                    match credential with
                    | ImageRegistryAuthentication.Credential credential -> credential.Password
                    | ImageRegistryAuthentication.ListCredentials _ -> ()
                    | ImageRegistryAuthentication.ManagedIdentityCredential _ -> ()

            ]

    interface IArmResource with
        member this.ResourceId = containerApps.resourceId this.Name

        member this.JsonModel =
            {| containerApps.Create(this.Name, this.Location, this.dependencies) with
                kind = "containerapp"
                identity =
                    if this.Identity = ManagedIdentity.Empty then
                        Unchecked.defaultof<_>
                    else
                        this.Identity.ToArmJson
                properties =
                    {|
                        managedEnvironmentId = this.Environment.Eval()
                        configuration =
                            {|
                                secrets =
                                    [|
                                        for cred in this.ImageRegistryCredentials do
                                            match cred with
                                            | ImageRegistryAuthentication.Credential cred ->
                                                {|
                                                    name = cred.Username
                                                    value = cred.Password.ArmExpression.Eval()
                                                |}
                                            | ImageRegistryAuthentication.ListCredentials resourceId ->
                                                {|
                                                    name =
                                                        ArmExpression
                                                            .create(
                                                                $"listCredentials({resourceId.ArmExpression.Value}, '2019-05-01').username"
                                                            )
                                                            .Eval()
                                                    value =
                                                        ArmExpression
                                                            .create(
                                                                $"listCredentials({resourceId.ArmExpression.Value}, '2019-05-01').passwords[0].value"
                                                            )
                                                            .Eval()
                                                |}
                                            | ImageRegistryAuthentication.ManagedIdentityCredential cred ->
                                                {|
                                                    name = cred.Server
                                                    value =
                                                        if cred.Identity.Dependencies.Length > 0 then
                                                            cred.Identity.Dependencies.Head.ArmExpression.Eval()
                                                        else
                                                            String.Empty
                                                |}
                                        for setting in this.Secrets do
                                            {|
                                                name = setting.Key.Value
                                                value = setting.Value.Value
                                            |}
                                    |]
                                activeRevisionsMode =
                                    match this.ActiveRevisionsMode with
                                    | Single -> "Single"
                                    | Multiple -> "Multiple"
                                registries =
                                    [|
                                        for cred in this.ImageRegistryCredentials do
                                            match cred with
                                            | ImageRegistryAuthentication.Credential cred ->
                                                {|
                                                    server = cred.Server
                                                    username = cred.Username
                                                    passwordSecretRef = cred.Username
                                                    identity = null
                                                |}
                                            | ImageRegistryAuthentication.ListCredentials resourceId ->
                                                {|
                                                    server =
                                                        ArmExpression
                                                            .create(
                                                                $"reference({resourceId.ArmExpression.Value}, '2019-05-01').loginServer"
                                                            )
                                                            .Eval()
                                                    username =
                                                        ArmExpression
                                                            .create(
                                                                $"listCredentials({resourceId.ArmExpression.Value}, '2019-05-01').username"
                                                            )
                                                            .Eval()
<<<<<<< HEAD
                                                    passwordSecretRef =
                                                        ArmExpression
                                                            .create(
                                                                $"listCredentials({resourceId.ArmExpression.Value}, '2019-05-01').username"
                                                            )
                                                            .Eval()
=======
                                                    passwordSecretRef = usernameSecretName resourceId
                                                    identity = null
                                                |}
                                            | ImageRegistryAuthentication.ManagedIdentityCredential cred ->
                                                {|
                                                    server = cred.Server
                                                    username = String.Empty
                                                    passwordSecretRef = null
                                                    identity =
                                                        if cred.Identity.Dependencies.Length > 0 then
                                                            cred.Identity.Dependencies.Head.ArmExpression.Eval()
                                                        else
                                                            String.Empty
>>>>>>> 9d931327
                                                |}
                                    |]
                                ingress =
                                    match this.IngressMode with
                                    | Some InternalOnly -> box {| external = false |}
                                    | Some (External (targetPort, transport)) ->
                                        box
                                            {|
                                                external = true
                                                targetPort = targetPort
                                                transport =
                                                    match transport with
                                                    | Some HTTP1 -> "http"
                                                    | Some HTTP2 -> "http2"
                                                    | Some Auto -> "auto"
                                                    | None -> null
                                            |}
                                    | None -> null
                            |}

                        template =
                            {|
                                containers =
                                    [|
                                        for container in this.Containers do
                                            {|
                                                image = container.DockerImage.ImageTag
                                                name = container.Name
                                                env =
                                                    [|
                                                        for env in this.EnvironmentVariables do
                                                            match env.Value with
                                                            | EnvValue value ->
                                                                {|
                                                                    name = env.Key
                                                                    value = value
                                                                    secretref = null
                                                                |}
                                                            | SecureEnvExpression armExpr ->
                                                                {|
                                                                    name = env.Key
                                                                    value = armExpr.Eval()
                                                                    secretref = null
                                                                |}
                                                            | SecureEnvValue _ ->
                                                                {|
                                                                    name = env.Key
                                                                    value = null
                                                                    secretref = env.Key
                                                                |}
                                                    |]
                                                resources =
                                                    {|
                                                        cpu = container.Resources.CPU
                                                        ephemeralStorage =
                                                            container.Resources.EphemeralStorage
                                                            |> Option.map (sprintf "%.2fGi")
                                                            |> Option.toObj
                                                        memory = container.Resources.Memory |> sprintf "%.2fGi"
                                                    |}
                                                    :> obj
                                                volumeMounts =
                                                    container.VolumeMounts
                                                    |> Seq.map (fun kvp ->
                                                        {|
                                                            volumeName = kvp.Key
                                                            mountPath = kvp.Value
                                                        |})
                                                    |> List.ofSeq
                                                    |> function
                                                        | [] -> Unchecked.defaultof<_>
                                                        | vms -> vms
                                            |}
                                    |]
                                scale =
                                    {|
                                        minReplicas = this.Replicas |> Option.map (fun c -> c.Min) |> Option.toNullable
                                        maxReplicas = this.Replicas |> Option.map (fun c -> c.Max) |> Option.toNullable
                                        rules =
                                            [|
                                                for rule in this.ScaleRules do
                                                    match rule.Value with
                                                    | ScaleRule.Custom customRule ->
                                                        {|
                                                            name = rule.Key
                                                            custom = customRule
                                                        |}
                                                        :> obj
                                                    | ScaleRule.EventHub settings ->
                                                        {|
                                                            name = rule.Key
                                                            custom =
                                                                {|
                                                                    ``type`` = "azure-eventhub"
                                                                    metadata =
                                                                        {|
                                                                            consumerGroup = settings.ConsumerGroup
                                                                            unprocessedEventThreshold =
                                                                                string
                                                                                    settings.UnprocessedEventThreshold
                                                                            blobContainer =
                                                                                settings.CheckpointBlobContainerName
                                                                            checkpointStrategy = "blobMetadata"
                                                                        |}
                                                                    auth =
                                                                        [|
                                                                            {|
                                                                                secretRef =
                                                                                    settings.EventHubConnectionSecretRef
                                                                                triggerParameter = "connection"
                                                                            |}
                                                                            {|
                                                                                secretRef =
                                                                                    settings.StorageConnectionSecretRef
                                                                                triggerParameter = "storageConnection"
                                                                            |}
                                                                        |]
                                                                |}
                                                        |}
                                                        :> obj
                                                    | ScaleRule.ServiceBus settings ->
                                                        {|
                                                            name = rule.Key
                                                            custom =
                                                                {|
                                                                    ``type`` = "azure-servicebus"
                                                                    metadata =
                                                                        {|
                                                                            queueName = settings.QueueName
                                                                            messageCount = string settings.MessageCount
                                                                        |}
                                                                    auth =
                                                                        [|
                                                                            {|
                                                                                secretRef = settings.SecretRef
                                                                                triggerParameter = "connection"
                                                                            |}
                                                                        |]
                                                                |}
                                                        |}
                                                        :> obj
                                                    | ScaleRule.Http settings ->
                                                        {|
                                                            name = rule.Key
                                                            http =
                                                                {|
                                                                    metadata =
                                                                        {|
                                                                            concurrentRequests =
                                                                                string settings.ConcurrentRequests
                                                                        |}
                                                                |}
                                                        |}
                                                        :> obj
                                                    | ScaleRule.CPU settings ->
                                                        {|
                                                            name = rule.Key
                                                            custom =
                                                                {|
                                                                    ``type`` = "cpu"
                                                                    metadata =
                                                                        {|
                                                                            ``type`` =
                                                                                match settings with
                                                                                | Utilisation _ -> "Utilisation"
                                                                                | AverageValue _ -> "AverageValue"
                                                                            value =
                                                                                match settings with
                                                                                | Utilisation v ->
                                                                                    v.Utilisation |> string
                                                                                | AverageValue v ->
                                                                                    v.AverageValue |> string
                                                                        |}
                                                                |}
                                                        |}
                                                        :> obj
                                                    | ScaleRule.Memory settings ->
                                                        {|
                                                            name = rule.Key
                                                            custom =
                                                                {|
                                                                    ``type`` = "memory"
                                                                    metadata =
                                                                        {|
                                                                            ``type`` =
                                                                                match settings with
                                                                                | Utilisation _ -> "Utilisation"
                                                                                | AverageValue _ -> "AverageValue"
                                                                            value =
                                                                                match settings with
                                                                                | Utilisation v ->
                                                                                    v.Utilisation |> string
                                                                                | AverageValue v ->
                                                                                    v.AverageValue |> string
                                                                        |}
                                                                |}
                                                        |}
                                                        :> obj
                                                    | ScaleRule.StorageQueue settings ->
                                                        {|
                                                            name = rule.Key
                                                            custom =
                                                                {|
                                                                    ``type`` = "azure-queue"
                                                                    metadata =
                                                                        {|
                                                                            queueName = settings.QueueName
                                                                            queueLength = string settings.QueueLength
                                                                            connectionFromEnv =
                                                                                settings.StorageConnectionSecretRef
                                                                            accountName = settings.AccountName
                                                                        |}
                                                                |}
                                                        |}
                                            |]
                                    |}
                                dapr =
                                    match this.DaprConfig with
                                    | Some settings ->
                                        {|
                                            enabled = true
                                            appId = settings.AppId
                                        |}
                                        :> obj
                                    | None -> {| enabled = false |}
                                volumes =
                                    [
                                        for key, value in Map.toSeq this.Volumes do
                                            match key, value with
                                            | volumeName, Volume.AzureFileShare (shareName, accountName, _) ->
                                                {|
                                                    name = volumeName
                                                    storageType = "AzureFile"
                                                    storageName = volumeName
                                                |}
                                            | volumeName, Volume.EmptyDirectory ->
                                                {|
                                                    name = volumeName
                                                    storageType = "EmptyDir"
                                                    storageName = null
                                                |}
                                    ]
                                    |> function
                                        | [] -> Unchecked.defaultof<_>
                                        | vs -> vs
                            |}
                    |}
            |}

type ManagedEnvironment =
    {
        Name: ResourceName
        Location: Location
        InternalLoadBalancerState: FeatureFlag
        LogAnalytics: ResourceId
        AppInsightsInstrumentationKey: ArmExpression option
        Dependencies: Set<ResourceId>
        Tags: Map<string, string>
    }

    interface IArmResource with
        member this.ResourceId = managedEnvironments.resourceId this.Name

        member this.JsonModel =
            {| managedEnvironments.Create(this.Name, this.Location, this.Dependencies, this.Tags) with
                kind = "containerenvironment"
                properties =
                    {|
                        ``type`` = "managed"
                        internalLoadBalancerEnabled = this.InternalLoadBalancerState.AsBoolean
                        daprAIInstrumentationKey =
                            this.AppInsightsInstrumentationKey
                            |> Option.map (fun key -> key.Eval())
                            |> Option.toObj
                        appLogsConfiguration =
                            {|
                                destination = "log-analytics"
                                logAnalyticsConfiguration =
                                    {|
                                        customerId = LogAnalytics.getCustomerId(this.LogAnalytics).Eval()
                                        sharedKey = LogAnalytics.getPrimarySharedKey(this.LogAnalytics).Eval()
                                    |}
                            |}
                    |}
            |}<|MERGE_RESOLUTION|>--- conflicted
+++ resolved
@@ -211,15 +211,12 @@
                                                                 $"listCredentials({resourceId.ArmExpression.Value}, '2019-05-01').username"
                                                             )
                                                             .Eval()
-<<<<<<< HEAD
                                                     passwordSecretRef =
                                                         ArmExpression
                                                             .create(
                                                                 $"listCredentials({resourceId.ArmExpression.Value}, '2019-05-01').username"
                                                             )
                                                             .Eval()
-=======
-                                                    passwordSecretRef = usernameSecretName resourceId
                                                     identity = null
                                                 |}
                                             | ImageRegistryAuthentication.ManagedIdentityCredential cred ->
@@ -232,7 +229,6 @@
                                                             cred.Identity.Dependencies.Head.ArmExpression.Eval()
                                                         else
                                                             String.Empty
->>>>>>> 9d931327
                                                 |}
                                     |]
                                 ingress =
