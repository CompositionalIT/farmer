[<AutoOpen>]
module Farmer.Arm.App

open Farmer.ContainerApp
open Farmer.Identity
open Farmer

let containerApps = ResourceType ("Microsoft.App/containerApps", "2022-01-01-preview")
let managedEnvironments = ResourceType ("Microsoft.App/managedEnvironments", "2022-01-01-preview")

open Farmer.ContainerAppValidation
open Farmer.Identity

type Container =
    { Name : string
      DockerImage : Containers.DockerImage
      Resources : {| CPU : float<VCores>; Memory : float<Gb> |} }
type ContainerApp =
    { Name : ResourceName
      Environment : ResourceId
      ActiveRevisionsMode : ActiveRevisionsMode
      IngressMode : IngressMode option
      ScaleRules : Map<string, ScaleRule>
      Identity: ManagedIdentity
      Replicas : {| Min : int; Max : int |} option
      DaprConfig : {| AppId : string |} option
      Secrets : Map<ContainerAppSettingKey, SecretValue>
      EnvironmentVariables : Map<string, EnvVar>
      ImageRegistryCredentials : ImageRegistryAuthentication list
      Containers : Container list
      Location : Location
      Identity : ManagedIdentity
      Dependencies : Set<ResourceId> }
    member private this.dependencies = [
        yield this.Environment
        yield! this.Dependencies
        yield! this.Identity.Dependencies
    ]

    member private this.ResourceId = containerApps.resourceId this.Name
    member this.SystemIdentity = SystemIdentity this.ResourceId

    interface IParameters with
        member this.SecureParameters = [
            for secret in this.Secrets do
                match secret.Value with
                | ParameterSecret sp -> sp
                | ExpressionSecret _ -> ()
            for credential in this.ImageRegistryCredentials do
                match credential with
                | ImageRegistryAuthentication.Credential credential ->
                    credential.Password
                | ImageRegistryAuthentication.ListCredentials _ -> ()
        ]

    interface IArmResource with
        member this.ResourceId = containerApps.resourceId this.Name
        member this.JsonModel =
            {| containerApps.Create(this.Name, this.Location, this.dependencies) with
                   kind = "containerapp"
<<<<<<< HEAD
                   identity =
                       if this.Identity = ManagedIdentity.Empty then Unchecked.defaultof<_>
                       else this.Identity.ToArmJson
=======
                   identity = this.Identity.ToArmJson
>>>>>>> 60af6ca9
                   properties =
                       {|
                           managedEnvironmentId = this.Environment.Eval()
                           configuration =
                               {|
                                   secrets = [|
                                       for cred in this.ImageRegistryCredentials do
                                           match cred with
                                           | ImageRegistryAuthentication.Credential cred ->
                                               {| name = cred.Username
                                                  value = cred.Password.ArmExpression.Eval() |}
                                           | ImageRegistryAuthentication.ListCredentials resourceId ->
                                               {| name = ArmExpression.create($"listCredentials({resourceId.ArmExpression.Value}, '2019-05-01').username").Eval()
                                                  value = ArmExpression.create($"listCredentials({resourceId.ArmExpression.Value}, '2019-05-01').passwords[0].value").Eval() |}
                                       for setting in this.Secrets do
                                           {| name = setting.Key.Value
                                              value = setting.Value.Value |}
                                   |]
                                   activeRevisionsMode =
                                       match this.ActiveRevisionsMode with
                                       | Single -> "Single"
                                       | Multiple -> "Multiple"
                                   registries = [|
                                       for cred in this.ImageRegistryCredentials do
                                           match cred with
                                           | ImageRegistryAuthentication.Credential cred ->
                                               {| server = cred.Server
                                                  username = cred.Username
                                                  passwordSecretRef = cred.Username |}
                                           | ImageRegistryAuthentication.ListCredentials resourceId ->
                                               {| server = ArmExpression.create($"reference({resourceId.ArmExpression.Value}, '2019-05-01').loginServer").Eval()
                                                  username = ArmExpression.create($"listCredentials({resourceId.ArmExpression.Value}, '2019-05-01').username").Eval()
                                                  passwordSecretRef = ArmExpression.create($"listCredentials({resourceId.ArmExpression.Value}, '2019-05-01').username").Eval() |}
                                   |]
                                   ingress =
                                        match this.IngressMode with
                                        | Some InternalOnly ->
                                            box {| external = false |}
                                        | Some (External (targetPort, transport)) ->
                                            box
                                                {| external = true
                                                   targetPort = targetPort
                                                   transport =
                                                    match transport with
                                                    | Some HTTP1 -> "http"
                                                    | Some HTTP2 -> "http2"
                                                    | Some Auto -> "auto"
                                                    | None -> null
                                                |}
                                        | None ->
                                            null
                                   |}

                           template =
                               {| containers = [|
                                     for container in this.Containers do
                                         {|
                                            image = container.DockerImage.ImageTag
                                            name = container.Name
                                            env = [|
                                              for env in this.EnvironmentVariables do
                                                  match env.Value with
                                                  | EnvValue value -> {| name = env.Key; value = value; secretref = null |}
                                                  | SecureEnvExpression armExpr -> {| name = env.Key; value = null; secretref = armExpr.Eval() |}
                                                  | SecureEnvValue _ -> {| name = env.Key; value = null; secretref = env.Key |}
                                             |]
                                            resources =
                                               {| cpu = container.Resources.CPU
                                                  memory = container.Resources.Memory |> sprintf "%.2fGi" |}
                                               :> obj
                                      |}
                                  |]
                                  scale =
                                      {| minReplicas = this.Replicas |> Option.map (fun c -> c.Min) |> Option.toNullable
                                         maxReplicas = this.Replicas |> Option.map (fun c -> c.Max) |> Option.toNullable
                                         rules = [|
                                             for rule in this.ScaleRules do
                                                 match rule.Value with
                                                 | ScaleRule.Custom customRule ->
                                                    {| name = rule.Key
                                                       custom = customRule |}
                                                    :> obj
                                                 | ScaleRule.EventHub settings ->
                                                    {| name = rule.Key
                                                       custom =
                                                           {| // https://keda.sh/docs/scalers/azure-event-hub/
                                                              ``type`` = "azure-eventhub"
                                                              metadata =
                                                                  {| consumerGroup = settings.ConsumerGroup
                                                                     unprocessedEventThreshold = string settings.UnprocessedEventThreshold
                                                                     blobContainer = settings.CheckpointBlobContainerName
                                                                     checkpointStrategy = "blobMetadata" |}
                                                              auth = [|
                                                                  {| secretRef = settings.EventHubConnectionSecretRef
                                                                     triggerParameter = "connection" |}
                                                                  {| secretRef = settings.StorageConnectionSecretRef
                                                                     triggerParameter = "storageConnection" |}
                                                              |]
                                                           |}
                                                    |}
                                                    :> obj
                                                 | ScaleRule.ServiceBus settings ->
                                                    {| name = rule.Key
                                                       custom =
                                                           {| // https://keda.sh/docs/scalers/azure-service-bus/
                                                              ``type`` = "azure-servicebus"
                                                              metadata =
                                                                  {| queueName = settings.QueueName
                                                                     messageCount = string settings.MessageCount |}
                                                              auth = [|
                                                                  {| secretRef = settings.SecretRef
                                                                     triggerParameter = "connection" |}
                                                              |]
                                                           |}
                                                    |}
                                                    :> obj
                                                 | ScaleRule.Http settings ->
                                                    {| name = rule.Key
                                                       http =
                                                           {| metadata =
                                                               {| concurrentRequests = string settings.ConcurrentRequests |}
                                                           |}
                                                    |}
                                                    :> obj
                                                 | ScaleRule.CPU settings ->
                                                   {| name = rule.Key
                                                      custom =
                                                          {| ``type`` = "cpu"
                                                             metadata =
                                                               {| ``type`` = match settings with Utilisation _ -> "Utilisation" | AverageValue _ -> "AverageValue"
                                                                  value = match settings with Utilisation v -> v.Utilisation |> string | AverageValue v -> v.AverageValue |> string
                                                               |}
                                                          |}
                                                   |}
                                                   :> obj
                                                 | ScaleRule.Memory settings ->
                                                   {| name = rule.Key
                                                      custom =
                                                          {| ``type`` = "memory"
                                                             metadata =
                                                               {| ``type`` = match settings with Utilisation _ -> "Utilisation" | AverageValue _ -> "AverageValue"
                                                                  value = match settings with Utilisation v -> v.Utilisation |> string | AverageValue v -> v.AverageValue |> string
                                                               |}
                                                          |}
                                                   |}
                                                   :> obj
                                                 | ScaleRule.StorageQueue settings ->
                                                   {| name = rule.Key
                                                      custom =
                                                          {| ``type`` = "azure-queue"
                                                             metadata =
                                                               {| queueName = settings.QueueName
                                                                  queueLength = string settings.QueueLength
                                                                  connectionFromEnv = settings.StorageConnectionSecretRef
                                                                  accountName = settings.AccountName
                                                               |}
                                                          |}
                                                   |}
                                         |]
                                      |}
                                  dapr =
                                      match this.DaprConfig with
                                      | Some settings ->
                                          {| enabled = true
                                             appId = settings.AppId |}
                                          :> obj
                                      | None ->
                                          {| enabled = false |}
                                          :> obj
                               |}
                   |}
            |}

type ManagedEnvironment =
    { Name : ResourceName
      Location : Location
      InternalLoadBalancerState : FeatureFlag
      LogAnalytics : ResourceId
      Dependencies: Set<ResourceId>
      Tags: Map<string,string> }
    interface IArmResource with
        member this.ResourceId = managedEnvironments.resourceId this.Name
        member this.JsonModel =
            {| managedEnvironments.Create(this.Name, this.Location, this.Dependencies, this.Tags) with
                kind = "containerenvironment"
                properties =
                    {| ``type`` = "managed"
                       internalLoadBalancerEnabled = this.InternalLoadBalancerState.AsBoolean
                       appLogsConfiguration =
                        {| destination = "log-analytics"
                           logAnalyticsConfiguration =
                           {| customerId = LogAnalytics.getCustomerId(this.LogAnalytics).Eval()
                              sharedKey = LogAnalytics.getPrimarySharedKey(this.LogAnalytics).Eval() |}
                        |}
                    |}
            |}<|MERGE_RESOLUTION|>--- conflicted
+++ resolved
@@ -58,13 +58,9 @@
         member this.JsonModel =
             {| containerApps.Create(this.Name, this.Location, this.dependencies) with
                    kind = "containerapp"
-<<<<<<< HEAD
                    identity =
                        if this.Identity = ManagedIdentity.Empty then Unchecked.defaultof<_>
                        else this.Identity.ToArmJson
-=======
-                   identity = this.Identity.ToArmJson
->>>>>>> 60af6ca9
                    properties =
                        {|
                            managedEnvironmentId = this.Environment.Eval()
