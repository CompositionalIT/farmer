--- conflicted
+++ resolved
@@ -58,13 +58,8 @@
           Sku : string
           AppInsightsName : ResourceName option
           RunFromPackage : bool
-<<<<<<< HEAD
-          WebsiteNodeDefaultVersion : Value option
-          Settings : Map<string, Value>
-=======
           WebsiteNodeDefaultVersion : string option
           Settings : Map<string, string>
->>>>>>> 00f47b54
           Dependencies : ResourceName list }
         member this.PublishingPassword = publishingPassword this.Name
     type WebAppBuilder() =
@@ -145,7 +140,6 @@
     type WebAppBuilder with
         member this.DependsOn(state:WebAppConfig, storageAccountConfig:StorageAccountConfig) =
             this.DependsOn(state, storageAccountConfig.Name)
-<<<<<<< HEAD
 
 [<AutoOpen>]
 module CosmosDb =
@@ -160,12 +154,12 @@
           ServerName : ResourceName          
           ConsistencyPolicy : ConsistencyPolicy
           FailoverPolicy : FailoverPolicy
-          Throughput : Value
+          Throughput : string
           Containers : CosmosDbContainerConfig list }    
 
     type CosmosDbContainer() =
         member __.Yield _ =
-            { Name = ResourceName (Literal "")
+            { Name = ResourceName ""
               PartitionKey = [], Hash
               Indexes = []
               ExcludedPaths = [] }
@@ -173,7 +167,7 @@
 
         [<CustomOperation "name">]
         member __.Name (state:CosmosDbContainerConfig, name) =
-            { state with Name = ResourceName(Literal name) }
+            { state with Name = ResourceName name }
 
         [<CustomOperation "partition_key">]
         member __.PartitionKey (state:CosmosDbContainerConfig, partitions, indexKind) =
@@ -189,20 +183,20 @@
 
     type CosmosDbBuilder() =
         member __.Yield _ =
-            { Name = ResourceName (Literal "CosmosDatabase")
-              ServerName = ResourceName (Literal "CosmosServer")              
+            { Name = ResourceName "CosmosDatabase"
+              ServerName = ResourceName "CosmosServer"            
               ConsistencyPolicy = Eventual
               FailoverPolicy = NoFailover
-              Throughput = Literal "400"
+              Throughput = "400"
               Containers = [] }
         /// Sets the name of cosmos db server; use the `server_name` keyword.
         [<CustomOperation "server_name">]
-        member __.ServerName(state:CosmosDbConfig, serverName) = { state with ServerName = ResourceName serverName }
-        member this.ServerName(state:CosmosDbConfig, serverName:string) = this.ServerName(state, Literal serverName)
+        member __.ServerName(state:CosmosDbConfig, serverName) = { state with ServerName = serverName }
+        member this.ServerName(state:CosmosDbConfig, serverName:string) = this.ServerName(state, ResourceName serverName)
         /// Sets the name of the web app; use the `name` keyword.
         [<CustomOperation "name">]
-        member __.Name(state:CosmosDbConfig, name:Value) = { state with Name = ResourceName name }
-        member this.Name(state:CosmosDbConfig, name:string) = this.Name(state, Literal name)
+        member __.Name(state:CosmosDbConfig, name) = { state with Name = name }
+        member this.Name(state:CosmosDbConfig, name:string) = this.Name(state, ResourceName name)
         /// Sets the sku of the web app; use the `sku` keyword.
         [<CustomOperation "consistency_policy">]
         member __.ConsistencyPolicy(state:CosmosDbConfig, consistency:ConsistencyPolicy) = { state with ConsistencyPolicy = consistency }
@@ -210,7 +204,7 @@
         member __.FailoverPolicy(state:CosmosDbConfig, failoverPolicy:FailoverPolicy) = { state with FailoverPolicy = failoverPolicy }
         [<CustomOperation "throughput">]
         member __.Throughput(state:CosmosDbConfig, throughput) = { state with Throughput = throughput }
-        member this.Throughput(state:CosmosDbConfig, throughput:int) = this.Throughput(state, Literal(string throughput))
+        member this.Throughput(state:CosmosDbConfig, throughput:int) = this.Throughput(state, string throughput)
         [<CustomOperation "add_containers">]
         member __.AddContainers(state:CosmosDbConfig, containers) =
             { state with Containers = state.Containers @ containers }
@@ -222,8 +216,6 @@
 
     let cosmosDb = CosmosDbBuilder()
     let container = CosmosDbContainer()
-=======
->>>>>>> 00f47b54
 
 type ArmConfig =
     { Parameters : string Set
@@ -285,11 +277,7 @@
                           Dependencies = [
                             yield! wac.Dependencies
                             match wac.AppInsightsName with
-<<<<<<< HEAD
                             | Some appInsightsame -> yield appInsightsame
-=======
-                            | Some v -> yield v
->>>>>>> 00f47b54
                             | None -> ()
                           ]
                         }
@@ -314,7 +302,7 @@
                           WriteModel = cosmos.FailoverPolicy
                           Databases =
                             [ { Name = cosmos.Name
-                                Dependencies = [ ResourcePath.makeCosmosDb cosmos.ServerName ]
+                                Dependencies = [ cosmos.ServerName ]
                                 Throughput = cosmos.Throughput
                                 Containers =
                                     cosmos.Containers
