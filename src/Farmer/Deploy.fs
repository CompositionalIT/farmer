﻿module Farmer.Deploy

open Newtonsoft.Json
open System
open System.Diagnostics
open System.IO

let private deployFolder = ".farmer"
let private prepareDeploymentFolder() =
    if Directory.Exists deployFolder then Directory.Delete(deployFolder, true)
    Directory.CreateDirectory deployFolder |> ignore
let private generateDeployNumber =
    let r = Random()
    fun () -> r.Next 10000

/// Provides strongly-typed access to the Azure CLI
module Az =
    open System.Runtime.InteropServices
    open System.Text

    let MinimumVersion = Version "2.5.0"

    type AzureCLIToolsNotFound (message:string, innerException : exn) =
        inherit System.Exception (message, innerException)

    [<AutoOpen>]
    module AzHelpers =
        let (|OperatingSystem|_|) platform () =
            if RuntimeInformation.IsOSPlatform platform then Some() else None
        let azCliPath =
            lazy
                match () with
                | OperatingSystem OSPlatform.Windows ->
                    Environment.GetEnvironmentVariable("PATH").Split Path.PathSeparator
                    |> Seq.map (fun s -> Path.Combine(s, "az.cmd"))
                    |> Seq.tryFind File.Exists
                    |> Option.defaultWith (fun () -> invalidOp "Can't find Azure CLI")
                | OperatingSystem OSPlatform.Linux
                | OperatingSystem OSPlatform.OSX ->
                    "az"
                | _ ->
                    failwith $"OSPlatform: {RuntimeInformation.OSDescription} not supported"
        let executeAz arguments =
            try
                let azProcess =
                    ProcessStartInfo(
                        FileName = azCliPath.Value,
                        Arguments = arguments,
                        UseShellExecute = false,
                        RedirectStandardOutput = true,
                        RedirectStandardError = true)
                    |> Process.Start
                let sb = StringBuilder()
                let flushContents() =
                    let flushStream (stream:StreamReader) =
                        while not stream.EndOfStream do sb.AppendLine(stream.ReadLine()) |> ignore
                    [ azProcess.StandardOutput; azProcess.StandardError ] |> List.iter flushStream

                flushContents() // For some reason if we don't try flushing before waiting for exit, sometimes stdout crashes.
                azProcess.WaitForExit()
                flushContents()
                azProcess, sb.ToString()
            with
            | :? System.ComponentModel.Win32Exception as e when e.Message.Contains("No such file or directory") ->
                let message = $"Could not find Azure CLI tools on {azCliPath.Value}. Make sure you've setup the Azure CLI tools.  Go to https://compositionalit.github.io/farmer/quickstarts/quickstart-3/#install-the-azure-cli for more information."
                AzureCLIToolsNotFound(message, e) |> raise
            | _ ->
                reraise()


        let processToResult (p:Process, response) =
            match p.ExitCode with
            | 0 -> Ok response
            | _ -> Error response

    /// Executes a generic AZ CLI command.
    let az = AzHelpers.executeAz >> processToResult
    /// Tests if the Az CLI has logged in credentials.
    let showAccount() = az "account show"
    /// Logs you into Az CLI interactively.
    let login() = az "login" |> Result.ignore
    /// Logs you into the Az CLI using the supplied service principal credentials.
    let loginWithCredentials appId secret tenantId = az $"login --service-principal --username {appId} --password {secret} --tenant {tenantId}"
    let version() = az "--version"
    /// Lists all subscriptions
    let listSubscriptions() = az "account list"
    let setSubscription subscriptionId = az $"account set --subscription {subscriptionId}"
    /// Creates a resource group.
    let createResourceGroup location resourceGroup = az $"group create -l {location} -n {resourceGroup}" |> Result.ignore
    /// Searches for users in AD using the supplied filter.
    let searchUsers filter = az ("ad user list --filter " + filter)
    /// Searches for groups in AD using the supplied filter.
    let searchGroups filter = az ("ad group list --filter " + filter)


    type DeploymentCommand =
    | Create
    | WhatIf
    | Validate
        member this.Description =
            match this with
            | Create -> "create"
            | WhatIf -> "what-if"
            | Validate -> "validate"

    let private deployOrValidate (deploymentCommand:DeploymentCommand) resourceGroup deploymentName templateFilename parameters =
        let parametersArgument =
            match parameters with
            | [] -> ""
            | parameters -> sprintf "--parameters %s" (parameters |> List.map(fun (a,b) -> sprintf "%s=%s" a b) |> String.concat " ")
        let cmd = $"deployment group {deploymentCommand.Description} -g {resourceGroup} -n {deploymentName} --template-file {templateFilename} {parametersArgument}"
        az cmd
    /// Deploys an ARM template to an existing resource group.
    let deploy resourceGroup deploymentName templateFilename parameters = deployOrValidate Create resourceGroup deploymentName templateFilename parameters
    /// Validates whether the specified template is syntactically correct and will be accepted by Azure Resource Manager.
    let validate resourceGroup deploymentName templateFilename parameters = deployOrValidate Validate resourceGroup deploymentName templateFilename parameters |> Result.ignore
    // The what-if operation doesn't make any changes to existing resources. Instead, it predicts the changes if the specified template is deployed.
    let whatIf resourceGroup deploymentName templateFilename parameters = deployOrValidate WhatIf resourceGroup deploymentName templateFilename parameters
    /// Generic function for ZipDeploy using custom command (based on application type)
    let private zipDeploy command appName getZipPath resourceGroup =
        let packageFilename = getZipPath deployFolder
        az $"""%s{command} deployment source config-zip --resource-group "%s{resourceGroup}" --name "%s{appName}" --src %s{packageFilename}"""
    /// Deploys a zip file to a web app using the Zip Deploy mechanism.
    let zipDeployWebApp = zipDeploy "webapp"
    /// Deploys a zip file to a function app using the Zip Deploy mechanism.
    let zipDeployFunctionApp = zipDeploy "functionapp"
    let delete resourceGroup =
        az $"group delete --name {resourceGroup} --yes --no-wait"
    let enableStaticWebsite name indexDoc errorDoc =
<<<<<<< HEAD
        [ $"storage blob service-properties update --account-name {name} --static-website --index-document {indexDoc}"
          match errorDoc with
          | Some errorDoc -> $"--404-document {errorDoc}"
          | None -> () ]
=======
        [ sprintf "storage blob service-properties update --account-name %s --static-website --index-document %s" name indexDoc
          yield! errorDoc |> Option.mapList (sprintf "--404-document %s") ]
>>>>>>> 8a6d182d
        |> String.concat " "
        |> az
    let batchUploadStaticWebsite name path =
        az $"storage blob upload-batch --account-name %s{name} --destination $web --source %s{path}"

/// Represents an Azure subscription
type Subscription = { ID : Guid; Name : string; IsDefault : bool }

/// Authenticates the Az CLI using the supplied ApplicationId, Client Secret and Tenant Id.
/// Returns the list of subscriptions, including which one the default is.
let authenticate appId secret tenantId =
    Az.loginWithCredentials appId secret tenantId
    |> Result.map (JsonConvert.DeserializeObject<Subscription []>)

/// Lists all subscriptions that the logged in identity has access to.
let listSubscriptions() = result {
    let! response = Az.listSubscriptions()
    return response |> JsonConvert.DeserializeObject<Subscription array>
}


/// Checks that the version of the Azure CLI meets minimum version.
let checkVersion minimum = result {
    let! versionOutput = Az.version()
    let! version =
        versionOutput.Replace("\r\n","\n").Replace("\r","\n").Split([| "\n" |], StringSplitOptions.RemoveEmptyEntries)
        |> Array.tryHead
        |> Option.bind(fun text ->
            match text.Split([| ' ' |], StringSplitOptions.RemoveEmptyEntries) with
            | [| _; version |]
            | [| _; version; _ |] ->
                Some version
            | _ ->
                None)
        |> Option.bind(fun versionText ->
            try Some(Version versionText)
            with _ -> None)
        |> Result.ofOption $"Unable to determine Azure CLI version. You need to have at least {minimum} installed. Output was: {versionOutput}"
    return!
        if version < minimum then Error $"You have {version} of the Azure CLI installed, but the minimum version is {minimum}. Please upgrade."
        else Ok version
}

/// Sets the currently active (default) subscription.
let setSubscription (subscriptionId:Guid) =
    Az.setSubscription (subscriptionId.ToString())

/// Validates that the parameters supplied meet the deployment requirements.
let validateParameters suppliedParameters deployment =
    let expected = deployment.Template.Parameters |> List.map(fun (SecureParameter p) -> p) |> Set
    let supplied = suppliedParameters |> List.map fst |> Set
    let missing = Set.toList (expected - supplied)
    let extra = Set.toList (supplied - expected)
    match missing, extra with
    | [], [] -> Ok ()
    | (_ :: _), _ -> Error $"""The following parameters are missing: {missing |> String.concat ", "}. Please add them."""
    | [], (_ :: _) -> Error $"""The following parameters are not required: {extra |> String.concat ", "}. Please remove them."""

let NoParameters : (string * string) list = []

let private prepareForDeployment parameters resourceGroupName deployment = result {
    do! deployment |> validateParameters parameters

    let! version = checkVersion Az.MinimumVersion
    printfn $"Compatible version of Azure CLI {version} detected"

    prepareDeploymentFolder()

    let! subscriptionDetails =
        printf "Checking Azure CLI logged in status... "
        match Az.showAccount() with
        | Ok response ->
            printfn "you are already logged in, nothing to do."
            Ok response
        | Error _ ->
            printfn "logging you in."
            Az.login()
            |> Result.bind(fun _ -> Az.showAccount())

    let subscriptionDetails = subscriptionDetails |> JsonConvert.DeserializeObject<{| id : Guid; name : string |}>
    printfn $"Using subscription '{subscriptionDetails.name}' ({subscriptionDetails.id})."

    printfn $"Creating resource group {resourceGroupName}..."
    do! Az.createResourceGroup deployment.Location.ArmValue resourceGroupName

    return
        {| DeploymentName = $"farmer-deploy-{generateDeployNumber()}"
           TemplateFilename = deployment.Template |> Writer.toJson |> Writer.toFile deployFolder "farmer-deploy" |}
}

/// Validates a deployment against a resource group. If the resource group does not exist, it will be created automatically.
let tryValidate resourceGroupName parameters deployment = result {
    let! deploymentParameters = deployment |> prepareForDeployment parameters resourceGroupName
    return! Az.validate resourceGroupName deploymentParameters.DeploymentName deploymentParameters.TemplateFilename parameters
}

/// Validates a deployment against a resource group. If the resource group does not exist, it will be created automatically.
let tryWhatIf resourceGroupName parameters deployment = result {
    let! deploymentParameters = deployment |> prepareForDeployment parameters resourceGroupName
    return! Az.whatIf resourceGroupName deploymentParameters.DeploymentName deploymentParameters.TemplateFilename parameters
}

/// Executes the supplied Deployment against a resource group using the Azure CLI.
/// If successful, returns a Map of the output keys and values.
let tryExecute resourceGroupName parameters deployment = result {
    let! deploymentParameters = deployment |> prepareForDeployment parameters resourceGroupName

    printfn "Deploying ARM template (please be patient, this can take a while)..."
    let! response = Az.deploy resourceGroupName deploymentParameters.DeploymentName deploymentParameters.TemplateFilename parameters

    do!
        [ for task in deployment.PostDeployTasks do task.Run resourceGroupName ]
        |> List.choose id
        |> Result.sequence
        |> Result.ignore

    printfn "All done, now parsing ARM response to get any outputs..."
    let! response =
        response
        |> Result.ofExn JsonConvert.DeserializeObject<{| properties : {| outputs : Map<string, {| value : string |}> |} |}>
        |> Result.mapError(fun _ -> response)
    return response.properties.outputs |> Map.map (fun _ value -> value.value)
}

/// Executes the supplied Deployment against a resource group using the Azure CLI.
/// If successful, returns a Map of the output keys and values, otherwise returns any error as an exception.
let execute resourceGroupName parameters deployment =
    match tryExecute resourceGroupName parameters deployment with
    | Ok output -> output
    | Error message -> failwith message

let whatIf resourceGroupName parameters deployment =
    match tryWhatIf resourceGroupName parameters deployment with
    | Ok output -> output
    | Error message -> failwith message

<|MERGE_RESOLUTION|>--- conflicted
+++ resolved
@@ -127,15 +127,8 @@
     let delete resourceGroup =
         az $"group delete --name {resourceGroup} --yes --no-wait"
     let enableStaticWebsite name indexDoc errorDoc =
-<<<<<<< HEAD
         [ $"storage blob service-properties update --account-name {name} --static-website --index-document {indexDoc}"
-          match errorDoc with
-          | Some errorDoc -> $"--404-document {errorDoc}"
-          | None -> () ]
-=======
-        [ sprintf "storage blob service-properties update --account-name %s --static-website --index-document %s" name indexDoc
           yield! errorDoc |> Option.mapList (sprintf "--404-document %s") ]
->>>>>>> 8a6d182d
         |> String.concat " "
         |> az
     let batchUploadStaticWebsite name path =
