﻿module Farmer.Deploy

open Farmer.ArmBuilder
open Newtonsoft.Json
open System
open System.Diagnostics
open System.IO

let private deployFolder = ".farmer"
let private prepareDeploymentFolder() =
    if Directory.Exists deployFolder then Directory.Delete(deployFolder, true)
    Directory.CreateDirectory deployFolder |> ignore
let private generateDeployNumber =
    let r = Random()
    fun () -> r.Next 10000

module ParameterFile =
    module Passwords =
        open System
        let lowerCaseLetters = String [|'a'..'z'|]
        let upperCaseLetters = String [|'A'..'Z'|]
        let digits = String [|'0' .. '9'|]
        let special = "!�$%^&*()_-+="
        let allCharacters = lowerCaseLetters + upperCaseLetters + digits + special

        let isValid (s:string) =
            let isInString (src:string) = s |> Seq.exists (string >> src.Contains)
            isInString lowerCaseLetters && isInString upperCaseLetters && isInString digits && isInString special

        let generatePassword randomNumber length =
            Seq.init length (fun _ -> allCharacters.[randomNumber allCharacters.Length])
            |> Seq.toArray
            |> String

        /// Creates a password that is known to conform to lower, upper and numeric constraints.
        let generateConformingPassword length template =
            let rnd = Random (template.GetHashCode())

            Seq.initInfinite (fun _ -> generatePassword rnd.Next length)
            |> Seq.take 100
            |> Seq.filter isValid
            |> Seq.tryHead
            |> function
            | None -> failwith "Unable to generate a valid password that meet the requested requirements!"
            | Some password -> password

    let toParameters parameters =
        {| ``$schema`` = "https://schema.management.azure.com/schemas/2015-01-01/deploymentParameters.json#"
           contentVersion = "1.0.0.0"
           parameters =
                parameters
                |> List.map(fun (name, value) -> name, {| value = value |})
                |> Map.ofList
        |}

    let generateParametersFile folder (armTemplate:ArmTemplate) =
        armTemplate.Parameters
        |> List.map(fun (SecureParameter p) -> p, Passwords.generateConformingPassword 24 armTemplate)
        |> toParameters
        |> Writer.TemplateGeneration.serialize
        |> Writer.toFile folder "farmer-deploy-parameters"

/// Provides strongly-typed access to the Azure CLI
module Az =
    open System.Runtime.InteropServices
    open System.Text

<<<<<<< HEAD
    let private executeAzWindows arguments =
        let outputFile = Path.Combine(deployFolder, "output.txt")
        let p =
            ProcessStartInfo(
                FileName = "az",
                Arguments = arguments + " 1> " + outputFile + " 2>&1",
                UseShellExecute = true,
                CreateNoWindow = true,
                WindowStyle = ProcessWindowStyle.Hidden)
            |> Process.Start
        p.WaitForExit()
        let response = File.ReadAllText outputFile
        File.Delete outputFile
        p, response
    let private executeAzLinux arguments =
        let p =
            ProcessStartInfo(
                FileName = "az",
                Arguments = arguments,
                UseShellExecute = false,
                CreateNoWindow = true,
                RedirectStandardOutput = true,
                WindowStyle = ProcessWindowStyle.Hidden)
            |> Process.Start
        let sb = Text.StringBuilder()
        while not p.StandardOutput.EndOfStream do
            sb.AppendLine(p.StandardOutput.ReadLine()) |> ignore
        p, sb.ToString()

    let private processToResult (p:Process, response) =
        match p.ExitCode with
        | 0 -> Ok response
        | _ -> Error response

=======
    [<AutoOpen>]
    module private AzHelpers =
        let outputFile = Path.Combine(deployFolder, "output.txt")
        let (|OperatingSystem|_|) platform () =
            if RuntimeInformation.IsOSPlatform platform then Some() else None

        let executeAzWindows arguments =
            let azProcess =
                ProcessStartInfo(
                    FileName = "az",
                    Arguments = arguments + " > " + outputFile,
                    UseShellExecute = true,
                    CreateNoWindow = true,
                    WindowStyle = ProcessWindowStyle.Hidden)
                |> Process.Start
            azProcess.WaitForExit()
            let response = File.ReadAllText outputFile
            File.Delete outputFile
            azProcess, response
        let executeAzLinux arguments =
            let azProcess =
                ProcessStartInfo(
                    FileName = "az",
                    Arguments = arguments,
                    UseShellExecute = false,
                    CreateNoWindow = true,
                    RedirectStandardOutput = true,
                    WindowStyle = ProcessWindowStyle.Hidden)
                |> Process.Start
            azProcess.WaitForExit()
            let sb = StringBuilder()
            while not azProcess.StandardOutput.EndOfStream do
                sb.AppendLine(azProcess.StandardOutput.ReadLine()) |> ignore
            azProcess, sb.ToString()

        let processToResult (p:Process, response) =
            match p.ExitCode with
            | 0 -> Ok response
            | _ -> Error response
>>>>>>> e0aae068

    /// Executes a generic AZ CLI command.
    let executeAz arguments =
        match () with
        | OperatingSystem OSPlatform.Windows ->
            executeAzWindows arguments
        | OperatingSystem OSPlatform.Linux
        | OperatingSystem OSPlatform.OSX ->
            executeAzLinux arguments
        | _ ->
            failwithf "OSPlatform: %s not supported" RuntimeInformation.OSDescription
        |> processToResult
    /// Tests if the Az CLI has logged in credentials.
    let isLoggedIn() = executeAz "account show" |> function Ok _ -> true | Error _ -> false
    /// Logs you into Az CLI interactively.
    let login() = executeAz "login" |> Result.ignore
<<<<<<< HEAD
    let loginWithCredentials appId secret tenantId = executeAz (sprintf "login --service-principal --username %s --password %s --tenant %s" appId secret tenantId)
    let createResourceGroup location resourceGroup = executeAz (sprintf "group create -l %s -n %s" location resourceGroup) |> Result.ignore
=======
    /// Creates a resource group.
    let createResourceGroup location resourceGroup =
        executeAz (sprintf "group create -l %s -n %s" location resourceGroup) |> Result.ignore
    /// Deploys an ARM template to an existing resource group.
>>>>>>> e0aae068
    let deploy resourceGroup deploymentName templateFilename parametersFilename =
        sprintf "group deployment create -g %s -n%s --template-file %s --parameters @%s"
            resourceGroup
            deploymentName
            templateFilename
            parametersFilename
        |> executeAz
    /// Deploys a zip file to a web app using the Zip Deploy mechanism.
    let zipDeploy webAppName (zipDeployKind:ZipDeployKind) resourceGroup =
        let packageFilename = zipDeployKind.GetZipPath deployFolder
        executeAz (sprintf """webapp deployment source config-zip --resource-group "%s" --name "%s" --src %s""" resourceGroup webAppName packageFilename)

type OutputKey = string
type OutputValue = string
type OutputMap = Map<OutputKey, OutputValue>
<<<<<<< HEAD
type Subscription = { ID : Guid; Name : string; IsDefault : bool }
/// Authenticates into Azure using the supplied ApplicationId, Client Secret and Tenant Id
let authenticate appId secret tenantId =
    Az.loginWithCredentials appId secret tenantId
    |> Result.map (JsonConvert.DeserializeObject<Subscription []>)
=======
>>>>>>> e0aae068

/// Executes the supplied Deployment against a resource group using the Azure CLI.
/// If successful, returns a Map of the output keys and values.
let execute resourceGroupName deployment : Result<OutputMap, _> = result {
    prepareDeploymentFolder()
    do!
        printf "Checking Azure CLI logged in status... "
        if Az.isLoggedIn() then printfn "you are already logged in, nothing to do."; Ok()
        else printfn "logging you in."; Az.login()

    printfn "Creating resource group %s..." resourceGroupName
    do! Az.createResourceGroup deployment.Location.Value resourceGroupName

    printfn "Deploying ARM template (please be patient, this can take a while)..."
    let templateFilename = deployment.Template |> Writer.toJson |> Writer.toFile deployFolder "farmer-deploy"
    let parameterFilename = ParameterFile.generateParametersFile deployFolder deployment.Template
    let deploymentName = sprintf "farmer-deploy-%d" (generateDeployNumber())
    let! response = Az.deploy resourceGroupName deploymentName templateFilename parameterFilename

    do!
        [ for (RunFromZip wd) in deployment.PostDeployTasks do
            printfn "Running ZIP deploy for %s" wd.Path.Value
            Az.zipDeploy wd.WebApp.Value wd.Path resourceGroupName ]
        |> Result.sequence
        |> Result.ignore

    printfn "All done, now parsing ARM response to get any outputs..."
    let response = response |> JsonConvert.DeserializeObject<{| properties : {| outputs : Map<string, {| value : string |}> |} |}>
    return response.properties.outputs |> Map.map (fun _ value -> value.value)
}<|MERGE_RESOLUTION|>--- conflicted
+++ resolved
@@ -65,42 +65,6 @@
     open System.Runtime.InteropServices
     open System.Text
 
-<<<<<<< HEAD
-    let private executeAzWindows arguments =
-        let outputFile = Path.Combine(deployFolder, "output.txt")
-        let p =
-            ProcessStartInfo(
-                FileName = "az",
-                Arguments = arguments + " 1> " + outputFile + " 2>&1",
-                UseShellExecute = true,
-                CreateNoWindow = true,
-                WindowStyle = ProcessWindowStyle.Hidden)
-            |> Process.Start
-        p.WaitForExit()
-        let response = File.ReadAllText outputFile
-        File.Delete outputFile
-        p, response
-    let private executeAzLinux arguments =
-        let p =
-            ProcessStartInfo(
-                FileName = "az",
-                Arguments = arguments,
-                UseShellExecute = false,
-                CreateNoWindow = true,
-                RedirectStandardOutput = true,
-                WindowStyle = ProcessWindowStyle.Hidden)
-            |> Process.Start
-        let sb = Text.StringBuilder()
-        while not p.StandardOutput.EndOfStream do
-            sb.AppendLine(p.StandardOutput.ReadLine()) |> ignore
-        p, sb.ToString()
-
-    let private processToResult (p:Process, response) =
-        match p.ExitCode with
-        | 0 -> Ok response
-        | _ -> Error response
-
-=======
     [<AutoOpen>]
     module private AzHelpers =
         let outputFile = Path.Combine(deployFolder, "output.txt")
@@ -111,7 +75,7 @@
             let azProcess =
                 ProcessStartInfo(
                     FileName = "az",
-                    Arguments = arguments + " > " + outputFile,
+                    Arguments = arguments + " 1> " + outputFile + " 2>&1",
                     UseShellExecute = true,
                     CreateNoWindow = true,
                     WindowStyle = ProcessWindowStyle.Hidden)
@@ -140,7 +104,6 @@
             match p.ExitCode with
             | 0 -> Ok response
             | _ -> Error response
->>>>>>> e0aae068
 
     /// Executes a generic AZ CLI command.
     let executeAz arguments =
@@ -157,15 +120,12 @@
     let isLoggedIn() = executeAz "account show" |> function Ok _ -> true | Error _ -> false
     /// Logs you into Az CLI interactively.
     let login() = executeAz "login" |> Result.ignore
-<<<<<<< HEAD
+    /// Logs you into the Az CLI using the supplied service principal credentials.
     let loginWithCredentials appId secret tenantId = executeAz (sprintf "login --service-principal --username %s --password %s --tenant %s" appId secret tenantId)
-    let createResourceGroup location resourceGroup = executeAz (sprintf "group create -l %s -n %s" location resourceGroup) |> Result.ignore
-=======
     /// Creates a resource group.
     let createResourceGroup location resourceGroup =
         executeAz (sprintf "group create -l %s -n %s" location resourceGroup) |> Result.ignore
     /// Deploys an ARM template to an existing resource group.
->>>>>>> e0aae068
     let deploy resourceGroup deploymentName templateFilename parametersFilename =
         sprintf "group deployment create -g %s -n%s --template-file %s --parameters @%s"
             resourceGroup
@@ -181,14 +141,13 @@
 type OutputKey = string
 type OutputValue = string
 type OutputMap = Map<OutputKey, OutputValue>
-<<<<<<< HEAD
 type Subscription = { ID : Guid; Name : string; IsDefault : bool }
-/// Authenticates into Azure using the supplied ApplicationId, Client Secret and Tenant Id
+
+/// Authenticates the Az CLI using the supplied ApplicationId, Client Secret and Tenant Id.
+/// Returns the list of subscriptions, including which one the default is.
 let authenticate appId secret tenantId =
     Az.loginWithCredentials appId secret tenantId
     |> Result.map (JsonConvert.DeserializeObject<Subscription []>)
-=======
->>>>>>> e0aae068
 
 /// Executes the supplied Deployment against a resource group using the Azure CLI.
 /// If successful, returns a Map of the output keys and values.
