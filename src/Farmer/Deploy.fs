﻿module Farmer.Deploy

open Newtonsoft.Json
open System
open System.Diagnostics
open System.IO

let private deployFolder = ".farmer"
let private prepareDeploymentFolder() =
    if Directory.Exists deployFolder then Directory.Delete(deployFolder, true)
    Directory.CreateDirectory deployFolder |> ignore
let private generateDeployNumber =
    let r = Random()
    fun () -> r.Next 10000

/// Provides strongly-typed access to the Azure CLI
module Az =
    open System.Runtime.InteropServices
    open System.Text

    let MinimumVersion = Version "2.5.0"

    type AzureCLIToolsNotFound (message:string, innerException : exn) =
        inherit System.Exception (message, innerException)

    [<AutoOpen>]
    module AzHelpers =
        let (|OperatingSystem|_|) platform () =
            if RuntimeInformation.IsOSPlatform platform then Some() else None
        let azCliPath =
            lazy
                match () with
                | OperatingSystem OSPlatform.Windows ->
                    Environment.GetEnvironmentVariable("PATH").Split Path.PathSeparator
                    |> Seq.map (fun s -> Path.Combine(s, "az.cmd"))
                    |> Seq.tryFind File.Exists
                    |> Option.defaultWith (fun () -> invalidOp "Can't find Azure CLI")
                | OperatingSystem OSPlatform.Linux
                | OperatingSystem OSPlatform.OSX ->
                    "az"
                | _ ->
                    failwith $"OSPlatform: {RuntimeInformation.OSDescription} not supported"
        let executeAz arguments =
            try
                let azProcess =
                    ProcessStartInfo(
                        FileName = azCliPath.Value,
                        Arguments = $"%s{arguments} --output json",
                        UseShellExecute = false,
                        RedirectStandardOutput = true,
                        RedirectStandardError = true)
                    |> Process.Start
                let sb = StringBuilder()
                let flushContents() =
                    let flushStream (stream:StreamReader) =
                        while not stream.EndOfStream do sb.AppendLine(stream.ReadLine()) |> ignore
                    [ azProcess.StandardOutput; azProcess.StandardError ] |> List.iter flushStream

                flushContents() // For some reason if we don't try flushing before waiting for exit, sometimes stdout crashes.
                azProcess.WaitForExit()
                flushContents()
                azProcess, sb.ToString()
            with
            | :? System.ComponentModel.Win32Exception as e when e.Message.Contains("No such file or directory") ->
                let message = $"Could not find Azure CLI tools on {azCliPath.Value}. Make sure you've setup the Azure CLI tools. Go to https://compositionalit.github.io/farmer/quickstarts/quickstart-3/#install-the-azure-cli for more information."
                AzureCLIToolsNotFound(message, e) |> raise
            | _ ->
                reraise()
        let processToResult (p:Process, response) =
            match p.ExitCode with
            | 0 -> Ok response
            | _ -> Error response

    /// Executes a generic AZ CLI command.
    let az = AzHelpers.executeAz >> processToResult
    /// Tests if the Az CLI has logged in credentials.
    let showAccount() = az "account show"
    /// Logs you into Az CLI interactively.
    let login() = az "login" |> Result.ignore
    /// Logs you into the Az CLI using the supplied service principal credentials.
    let loginWithCredentials appId secret tenantId = az $"login --service-principal --username %s{appId} --password %s{secret} --tenant %s{tenantId}"
    let version() = az "--version"
    /// Lists all subscriptions
    let listSubscriptions() = az "account list --all"
    let setSubscription subscriptionId = az $"account set --subscription %s{subscriptionId}"
    /// Creates a resource group.
    let createResourceGroup location resourceGroup = az $"group create -l %s{location} -n %s{resourceGroup}" |> Result.ignore
    /// Searches for users in AD using the supplied filter.
    let searchUsers filter = az $"ad user list --filter %s{filter}"
    /// Searches for groups in AD using the supplied filter.
    let searchGroups filter = az $"ad group list --filter %s{filter}"

    type DeploymentCommand =
    | Create
    | WhatIf
    | Validate
        member this.Description =
            match this with
            | Create -> "create"
            | WhatIf -> "what-if"
            | Validate -> "validate"

    let private deployOrValidate (deploymentCommand:DeploymentCommand) (location:Location) deploymentName templateFilename parameters =
        let parametersArgument =
            match parameters with
            | [] -> ""
<<<<<<< HEAD
            | parameters -> sprintf "--parameters %s" (parameters |> List.map(fun (a,b) -> sprintf "%s=%s" a b) |> String.concat " ")
        let cmd = sprintf """deployment sub %s -l %s -n %s --template-file %s %s""" deploymentCommand.Description location.ArmValue deploymentName templateFilename parametersArgument
        az cmd
=======
            | parameters -> sprintf "--parameters %s" (parameters |> List.map(fun (a, b) -> $"%s{a}=%s{b}") |> String.concat " ")
        az $"""deployment group {deploymentCommand.Description} -g {resourceGroup} -n {deploymentName} --template-file {templateFilename} {parametersArgument}"""
>>>>>>> 6aacc9a2
    /// Deploys an ARM template to an existing resource group.
    let deploy location deploymentName templateFilename parameters = deployOrValidate Create location deploymentName templateFilename parameters
    /// Validates whether the specified template is syntactically correct and will be accepted by Azure Resource Manager.
    let validate location deploymentName templateFilename parameters = deployOrValidate Validate location deploymentName templateFilename parameters |> Result.ignore
    // The what-if operation doesn't make any changes to existing resources. Instead, it predicts the changes if the specified template is deployed.
    let whatIf location deploymentName templateFilename parameters = deployOrValidate WhatIf location deploymentName templateFilename parameters
    /// Generic function for ZipDeploy using custom command (based on application type)
    let private zipDeploy command appName getZipPath resourceGroup =
        let packageFilename = getZipPath deployFolder |> sprintf "\"%s\""
        az $"""%s{command} deployment source config-zip --resource-group "%s{resourceGroup}" --name "%s{appName}" --src %s{packageFilename}"""
    /// Deploys a zip file to a web app using the Zip Deploy mechanism.
    let zipDeployWebApp = zipDeploy "webapp"
    /// Deploys a zip file to a function app using the Zip Deploy mechanism.
    let zipDeployFunctionApp = zipDeploy "functionapp"
    let delete resourceGroup = az $"group delete --name %s{resourceGroup} --yes --no-wait"
    let enableStaticWebsite name indexDoc errorDoc =
        [ $"storage blob service-properties update --account-name %s{name} --static-website --index-document %s{indexDoc}"
          yield! errorDoc |> Option.mapList (sprintf "--404-document %s") ]
        |> String.concat " "
        |> az
    let batchUploadStaticWebsite name path =
        az $"storage blob upload-batch --account-name %s{name} --destination $web --source %s{path}"

    type AzureErrorCode = { Code : string; Message : string }
    type AzureError = { Error : AzureErrorCode }
    let tryGetError (error:string) =
        try
            let skip = "Deployment failed. Correlation ID: 3c51a527-c6e2-42a9-acee-7d9c796a626f. ".Length
            match JsonConvert.DeserializeObject<AzureError> error.[skip..] with
            | { Error = { Code = "RoleAssignmentExists"; Message = "The role assignment already exists." } } ->
                "A role assignment defined in this template already exists in Azure, but with a different GUID. If you have recently upgraded to Farmer 1.5, please be aware of a breaking change in the generation of role assignment GUIDs. To resolve this, locate the resource group in the Azure portal, remove the existing role assignment from IAM and then redeploy your Farmer template."
            | _ ->
                error
        with _ ->
            printfn "BAD"
            error

/// Represents an Azure subscription
type Subscription = { ID : Guid; Name : string; IsDefault : bool }

/// Authenticates the Az CLI using the supplied ApplicationId, Client Secret and Tenant Id.
/// Returns the list of subscriptions, including which one the default is.
let authenticate appId secret tenantId =
    Az.loginWithCredentials appId secret tenantId
    |> Result.map (JsonConvert.DeserializeObject<Subscription []>)

/// Lists all subscriptions that the logged in identity has access to.
let listSubscriptions() = result {
    let! response = Az.listSubscriptions()
    return response |> JsonConvert.DeserializeObject<Subscription array>
}


/// Checks that the version of the Azure CLI meets minimum version.
let checkVersion minimum = result {
    let! versionOutput = Az.version()
    let! version =
        versionOutput.Replace("\r\n","\n").Replace("\r","\n").Split([| "\n" |], StringSplitOptions.RemoveEmptyEntries)
        |> Array.tryHead
        |> Option.bind(fun text ->
            match text.Split([| ' ' |], StringSplitOptions.RemoveEmptyEntries) with
            | [| _; version |]
            | [| _; version; _ |] ->
                Some version
            | _ ->
                None)
        |> Option.bind(fun versionText ->
            try Some(Version versionText)
            with _ -> None)
        |> Result.ofOption $"Unable to determine Azure CLI version. You need to have at least {minimum} installed. Output was: %s{versionOutput}"
    return!
        if version < minimum then Error $"You have {version} of the Azure CLI installed, but the minimum version is {minimum}. Please upgrade."
        else Ok version
}

/// Sets the currently active (default) subscription.
let setSubscription (subscriptionId:Guid) =
    Az.setSubscription (subscriptionId.ToString())

/// Validates that the parameters supplied meet the deployment requirements.
let validateParameters suppliedParameters deployment =
    let expected = deployment.Template.Parameters |> List.map(fun (SecureParameter p) -> p) |> Set
    let supplied = suppliedParameters |> List.map fst |> Set
    let missing = Set.toList (expected - supplied)
    let extra = Set.toList (supplied - expected)
    match missing, extra with
    | [], [] -> Ok ()
    | (_ :: _), _ -> Error (sprintf "The following parameters are missing: %s. Please add them." (missing |> String.concat ", "))
    | [], (_ :: _) -> Error (sprintf "The following parameters are not required: %s. Please remove them." (extra |> String.concat ", "))

let NoParameters : (string * string) list = []

let private prepareForDeployment parameters deployment = result {
    do! deployment |> validateParameters parameters

    let! version = checkVersion Az.MinimumVersion
    printfn "Compatible version of Azure CLI %O detected" version

    prepareDeploymentFolder()

    let! subscriptionDetails =
        printf "Checking Azure CLI logged in status... "
        match Az.showAccount() with
        | Ok response ->
            printfn "you are already logged in, nothing to do."
            Ok response
        | Error _ ->
            printfn "logging you in."
            Az.login()
            |> Result.bind(fun _ -> Az.showAccount())

    let subscriptionDetails = subscriptionDetails |> JsonConvert.DeserializeObject<{| id : Guid; name : string |}>
    printfn "Using subscription '%s' (%O)." subscriptionDetails.name subscriptionDetails.id

    return
        {| DeploymentName = $"farmer-deploy-{generateDeployNumber()}"
           TemplateFilename = deployment.Template |> Writer.toJson |> Writer.toFile deployFolder "farmer-deploy" |}
}

/// Validates a deployment against a resource group.
let tryValidate resourceGroup parameters deploymentBuilder = result {
    let deployment = Deployment.build resourceGroup deploymentBuilder
    let! deploymentParameters = deployment |> prepareForDeployment parameters 
    return! Az.validate deployment.Location deploymentParameters.DeploymentName deploymentParameters.TemplateFilename parameters
}

/// Validates a deployment against a resource group. 
let tryWhatIf resourceGroup parameters deploymentBuilder = result {
    let deployment = Deployment.build resourceGroup deploymentBuilder
    let! deploymentParameters = deployment |> prepareForDeployment parameters    
    return! Az.whatIf deployment.Location deploymentParameters.DeploymentName deploymentParameters.TemplateFilename parameters
}

/// Executes the supplied Deployment against a resource group using the Azure CLI.
/// If successful, returns a Map of the output keys and values.
let tryExecute resourceGroup parameters deploymentBuilder = result {
    let deployment = Deployment.build resourceGroup deploymentBuilder
    let! deploymentParameters = deployment |> prepareForDeployment parameters 

    printfn "Deploying ARM template (please be patient, this can take a while)..."
    let! response = Az.deploy deployment.Location deploymentParameters.DeploymentName deploymentParameters.TemplateFilename parameters

    do!
        [ for task in deployment.PostDeployTasks do task () ]
        |> List.collect id
        |> Result.sequence
        |> Result.ignore

    printfn "All done, now parsing ARM response to get any outputs..."
    let! response =
        response
        |> Result.ofExn JsonConvert.DeserializeObject<{| properties : {| outputs : Map<string, {| value : string |}> |} |}>
        |> Result.mapError(fun _ -> response)
    return response.properties.outputs |> Map.map (fun _ value -> value.value)
}

/// Executes the supplied Deployment against a resource group using the Azure CLI.
/// If successful, returns a Map of the output keys and values, otherwise returns any error as an exception.
let execute resourceGroup parameters deployment =
    match tryExecute resourceGroup parameters deployment with
    | Ok output -> output
    | Error message -> failwith (Az.tryGetError message)

let whatIf resourceGroup parameters deployment =
    match tryWhatIf resourceGroup parameters deployment with
    | Ok output -> output
    | Error message -> failwith message<|MERGE_RESOLUTION|>--- conflicted
+++ resolved
@@ -104,14 +104,8 @@
         let parametersArgument =
             match parameters with
             | [] -> ""
-<<<<<<< HEAD
-            | parameters -> sprintf "--parameters %s" (parameters |> List.map(fun (a,b) -> sprintf "%s=%s" a b) |> String.concat " ")
-        let cmd = sprintf """deployment sub %s -l %s -n %s --template-file %s %s""" deploymentCommand.Description location.ArmValue deploymentName templateFilename parametersArgument
-        az cmd
-=======
             | parameters -> sprintf "--parameters %s" (parameters |> List.map(fun (a, b) -> $"%s{a}=%s{b}") |> String.concat " ")
-        az $"""deployment group {deploymentCommand.Description} -g {resourceGroup} -n {deploymentName} --template-file {templateFilename} {parametersArgument}"""
->>>>>>> 6aacc9a2
+        az $"""deployment sub {deploymentCommand.Description} -l {location.ArmValue} -n {deploymentName} --template-file {templateFilename} {parametersArgument}"""
     /// Deploys an ARM template to an existing resource group.
     let deploy location deploymentName templateFilename parameters = deployOrValidate Create location deploymentName templateFilename parameters
     /// Validates whether the specified template is syntactically correct and will be accepted by Azure Resource Manager.
@@ -234,14 +228,14 @@
 /// Validates a deployment against a resource group.
 let tryValidate resourceGroup parameters deploymentBuilder = result {
     let deployment = Deployment.build resourceGroup deploymentBuilder
-    let! deploymentParameters = deployment |> prepareForDeployment parameters 
+    let! deploymentParameters = deployment |> prepareForDeployment parameters
     return! Az.validate deployment.Location deploymentParameters.DeploymentName deploymentParameters.TemplateFilename parameters
 }
 
-/// Validates a deployment against a resource group. 
+/// Validates a deployment against a resource group.
 let tryWhatIf resourceGroup parameters deploymentBuilder = result {
     let deployment = Deployment.build resourceGroup deploymentBuilder
-    let! deploymentParameters = deployment |> prepareForDeployment parameters    
+    let! deploymentParameters = deployment |> prepareForDeployment parameters
     return! Az.whatIf deployment.Location deploymentParameters.DeploymentName deploymentParameters.TemplateFilename parameters
 }
 
@@ -249,7 +243,7 @@
 /// If successful, returns a Map of the output keys and values.
 let tryExecute resourceGroup parameters deploymentBuilder = result {
     let deployment = Deployment.build resourceGroup deploymentBuilder
-    let! deploymentParameters = deployment |> prepareForDeployment parameters 
+    let! deploymentParameters = deployment |> prepareForDeployment parameters
 
     printfn "Deploying ARM template (please be patient, this can take a while)..."
     let! response = Az.deploy deployment.Location deploymentParameters.DeploymentName deploymentParameters.TemplateFilename parameters
