--- conflicted
+++ resolved
@@ -118,13 +118,8 @@
     let whatIf resourceGroup deploymentName templateFilename parameters = deployOrValidate WhatIf resourceGroup deploymentName templateFilename parameters
     /// Generic function for ZipDeploy using custom command (based on application type)
     let private zipDeploy command appName getZipPath resourceGroup =
-<<<<<<< HEAD
-        let packageFilename = getZipPath deployFolder
+        let packageFilename = getZipPath deployFolder |> sprintf "\"%s\""
         az $"""%s{command} deployment source config-zip --resource-group "%s{resourceGroup}" --name "%s{appName}" --src %s{packageFilename}"""
-=======
-        let packageFilename = getZipPath deployFolder |> sprintf "\"%s\""
-        az (sprintf """%s deployment source config-zip --resource-group "%s" --name "%s" --src %s""" command resourceGroup appName packageFilename)
->>>>>>> aa75a7c9
     /// Deploys a zip file to a web app using the Zip Deploy mechanism.
     let zipDeployWebApp = zipDeploy "webapp"
     /// Deploys a zip file to a function app using the Zip Deploy mechanism.
