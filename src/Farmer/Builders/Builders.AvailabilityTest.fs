--- conflicted
+++ resolved
@@ -32,42 +32,23 @@
           Locations = List.empty
           WebTest = None }
     [<CustomOperation "name">]
-<<<<<<< HEAD
-    /// Sets the name of the App Insights instance.
+    /// Sets the name of this Webtest instance.
     member _.Name(state:AvailabilityTestProperties, name) = { state with Name = ResourceName name }
     [<CustomOperation "timeout">]
-    /// Sets the name of the App Insights instance.
+    /// Timeout if the test is not responding. Default: 120 seconds.
     member _.Timeout(state:AvailabilityTestProperties, seconds) = { state with Timeout = seconds }
     [<CustomOperation "frequency">]
-    /// Sets the name of the App Insights instance.
+    /// Frequency how often the test is run. Default: 900 seconds.
     member _.Frequency(state:AvailabilityTestProperties, frequency) = { state with VisitFrequency = frequency }
     [<CustomOperation "locations">]
-    /// Sets the name of the App Insights instance.
+    /// List of locations where the site is pinged. These are not format of Farmer.Location but AvailabilityTest.TestSiteLocation.
     member _.Locations(state:AvailabilityTestProperties, locations) = { state with Locations = locations }
     [<CustomOperation "web_test">]
-    /// Sets the name of the App Insights instance.
+    /// AvailabilityTest.WebsiteUrl Uri to website, or AvailabilityTest.CustomWebtestXml string
     member _.WebTest(state:AvailabilityTestProperties, webtest) = { state with WebTest = Some webtest }
     [<CustomOperation "link_to_app_insights">]
+    /// Name or resource of the App Insight instance.
     member this.LinkToAi (state:AvailabilityTestProperties, name) = { state with AppInsightsName = name }
-=======
-    /// Sets the name of this Webtest instance.
-    member __.Name(state:AvailabilityTestProperties, name) = { state with Name = ResourceName name }
-    [<CustomOperation "timeout">]
-    /// Timeout if the test is not responding. Default: 120 seconds.
-    member __.Timeout(state:AvailabilityTestProperties, seconds) = { state with Timeout = seconds }
-    [<CustomOperation "frequency">]
-    /// Frequency how often the test is run. Default: 900 seconds.
-    member __.Frequency(state:AvailabilityTestProperties, frequency) = { state with VisitFrequency = frequency }
-    [<CustomOperation "locations">]
-    /// List of locations where the site is pinged. These are not format of Farmer.Location but AvailabilityTest.TestSiteLocation.
-    member __.Locations(state:AvailabilityTestProperties, locations) = { state with Locations = locations }
-    [<CustomOperation "web_test">]
-    /// AvailabilityTest.WebsiteUrl Uri to website, or AvailabilityTest.CustomWebtestXml string
-    member __.WebTest(state:AvailabilityTestProperties, webtest) = { state with WebTest = Some webtest }
-    [<CustomOperation "link_to_app_insights">]
-    /// Name or resource of the App Insight instance.
-    member this.LinkToAi (state:AvailabilityTestProperties, name) = { state with AppInsightsName = name } 
->>>>>>> 14e7b19f
     member this.LinkToAi (state:AvailabilityTestProperties, name) = this.LinkToAi (state, ResourceName name)
     member this.LinkToAi (state:AvailabilityTestProperties, config:AppInsightsConfig) = this.LinkToAi (state, config.Name)
 
