[<AutoOpen>]
module Farmer.Builders.Storage

open Farmer
open Farmer.Storage
open Farmer.Arm.RoleAssignment
open Farmer.Arm.Storage
open BlobServices
open FileShares

type StorageAccount =
    /// Gets an ARM Expression connection string for any Storage Account.
    static member getConnectionString (storageAccount:ResourceId) =
        let expr =
            sprintf
                "concat('DefaultEndpointsProtocol=https;AccountName=%s;AccountKey=', listKeys(%s, '2017-10-01').keys[0].value)"
                storageAccount.Name.Value
                storageAccount.ArmExpression.Value
        ArmExpression.create(expr, storageAccount)
    /// Gets an ARM Expression connection string for any Storage Account.
    static member getConnectionString (storageAccountName:StorageAccountName, ?group) =
        StorageAccount.getConnectionString (ResourceId.create (storageAccounts, storageAccountName.ResourceName, ?group = group))

type StoragePolicy =
    { CoolBlobAfter : int<Days> option
      ArchiveBlobAfter : int<Days> option
      DeleteBlobAfter : int<Days> option
      DeleteSnapshotAfter : int<Days> option
      Filters : string list }

type StorageAccountConfig =
    { /// The name of the storage account.
      Name : StorageAccountName
      /// The sku of the storage account.
      Sku : Sku
      /// Whether to enable Data Lake Storage Gen2.
      EnableDataLake : bool option
      /// Containers for the storage account.
      Containers : (StorageResourceName * StorageContainerAccess) list
      /// File shares
      FileShares: (StorageResourceName * int<Gb> option) list
      /// Queues
      Queues : StorageResourceName Set
<<<<<<< HEAD
      NetworkAcls : NetworkRuleSet option
=======
      /// Tables
      Tables : StorageResourceName Set
>>>>>>> 870fda22
      /// Rules
      Rules : Map<ResourceName, StoragePolicy>
      RoleAssignments : Roles.RoleAssignment Set
      /// Static Website Settings
      StaticWebsite : {| IndexPage : string; ContentPath : string; ErrorPage : string option |} option
      /// Tags to apply to the storage account
      Tags: Map<string,string> }
    /// Gets the ARM expression path to the key of this storage account.
    member this.Key = StorageAccount.getConnectionString this.Name
    /// Gets the Primary endpoint for static website (if enabled)
    member this.WebsitePrimaryEndpoint =
        ArmExpression
            .reference(storageAccounts, this.ResourceId)
            .Map(sprintf "%s.primaryEndpoints.web")
    member this.WebsitePrimaryEndpointHost =
        this.WebsitePrimaryEndpoint
            .Map(fun uri -> sprintf "replace(replace(%s, 'https://', ''), '/', '')" uri)
    member this.Endpoint = sprintf "%s.blob.core.windows.net" this.Name.ResourceName.Value
    member this.ResourceId = storageAccounts.resourceId this.Name.ResourceName
    interface IBuilder with
        member this.ResourceId = this.ResourceId
        member this.BuildResources location = [
            { Name = this.Name
              Location = location
              Sku = this.Sku
              EnableHierarchicalNamespace = this.EnableDataLake
              Dependencies =
                this.RoleAssignments
                |> Seq.choose(fun roleAssignment -> roleAssignment.Principal.ArmExpression.Owner)
                |> Seq.append (
                    match this.NetworkAcls with
                        | Some acl ->
                            acl.VirtualNetworkRules
                            |> Seq.map (fun r -> r.VirtualNetwork)
                            |> Seq.distinct
                            |> Seq.map Arm.Network.virtualNetworks.resourceId
                        | None -> Seq.empty
                    )
                |> Seq.toList
              NetworkAcls = this.NetworkAcls
              StaticWebsite = this.StaticWebsite
              Tags = this.Tags }
            for name, access in this.Containers do
                { Name = name
                  StorageAccount = this.Name.ResourceName
                  Accessibility = access }
            for (name, shareQuota) in this.FileShares do
                { Name = name
                  ShareQuota = shareQuota
                  StorageAccount = this.Name.ResourceName }
            for queue in this.Queues do
                { Queues.Queue.Name = queue
                  Queues.Queue.StorageAccount = this.Name.ResourceName }
            for table in this.Tables do
                { Tables.Table.Name = table
                  Tables.Table.StorageAccount = this.Name.ResourceName }
            match this.Rules |> Map.toList with
            | [] ->
                ()
            | rules ->
                { ManagementPolicies.ManagementPolicy.StorageAccount = this.Name.ResourceName
                  ManagementPolicies.ManagementPolicy.Rules = [
                      for name, rule in rules do
                        {| rule with Name = name |}
                  ]
                }
            for roleAssignment in this.RoleAssignments do
                let uniqueName =
                    sprintf "%s%s%O"
                        this.Name.ResourceName.Value
                        roleAssignment.Principal.ArmExpression.Value
                        roleAssignment.Role.Id
                    |> DeterministicGuid.create
                    |> string
                    |> ResourceName
                { Name = uniqueName
                  RoleDefinitionId = roleAssignment.Role
                  PrincipalId = roleAssignment.Principal
                  PrincipalType = PrincipalType.ServicePrincipal
                  Scope = ResourceGroup
                  Dependencies = Set [
                      ResourceId.create(storageAccounts, this.Name.ResourceName)
                      yield! roleAssignment.Owner |> Option.toList
                  ] }
        ]

type StorageAccountBuilder() =
    member _.Yield _ = {
        Name = StorageAccountName.Create("default").OkValue
        Sku = Sku.Standard_LRS
        EnableDataLake = None
        Containers = []
        FileShares = []
        Rules = Map.empty
        Queues = Set.empty
<<<<<<< HEAD
        NetworkAcls = None
=======
        Tables = Set.empty
>>>>>>> 870fda22
        RoleAssignments = Set.empty
        StaticWebsite = None
        Tags = Map.empty
    }
    static member private AddContainer(state, access, name:string) = { state with Containers = state.Containers @ [ ((StorageResourceName.Create name).OkValue, access) ] }
    static member private AddFileShare(state:StorageAccountConfig, name:string, quota) = { state with FileShares = state.FileShares @ [ (StorageResourceName.Create(name).OkValue, quota) ] }

    /// Sets the name of the storage account.
    [<CustomOperation "name">]
    member _.Name(state:StorageAccountConfig, name:ResourceName) = { state with Name = StorageAccountName.Create(name).OkValue }
    member this.Name(state:StorageAccountConfig, name) = this.Name(state, ResourceName name)
    /// Sets the sku of the storage account.
    [<CustomOperation "sku">]
    member _.Sku(state:StorageAccountConfig, sku) = { state with Sku = sku }
    /// Adds private container.
    [<CustomOperation "add_private_container">]
    member _.AddPrivateContainer(state:StorageAccountConfig, name) = StorageAccountBuilder.AddContainer(state, Private, name)
    /// Adds container with anonymous read access for blobs and containers.
    [<CustomOperation "add_public_container">]
    member _.AddPublicContainer(state:StorageAccountConfig, name) =  StorageAccountBuilder.AddContainer(state, Container, name)
    /// Adds container with anonymous read access for blobs only.
    [<CustomOperation "add_blob_container">]
    member _.AddBlobContainer(state:StorageAccountConfig, name) = StorageAccountBuilder.AddContainer(state, Blob, name)
    /// Adds a file share with no quota.
    [<CustomOperation "add_file_share">]
    member _.AddFileShare(state:StorageAccountConfig, name) = StorageAccountBuilder.AddFileShare(state, name, None)
    /// Adds a file share with specified quota.
    [<CustomOperation "add_file_share_with_quota">]
    member _.AddFileShareWithQuota(state:StorageAccountConfig, name:string, quota) = StorageAccountBuilder.AddFileShare(state, name, Some quota)
    /// Adds a single queue to the storage account.
    [<CustomOperation "add_queue">]
    member _.AddQueue(state:StorageAccountConfig, name:string) = { state with Queues = state.Queues.Add (StorageResourceName.Create(name).OkValue) }
    /// Adds a set of queues to the storage account.
    [<CustomOperation "add_queues">]
    member this.AddQueues(state:StorageAccountConfig, names) =
        (state, names) ||> Seq.fold(fun state name -> this.AddQueue(state, name))
    /// Adds a single table to the storage account.
    [<CustomOperation "add_table">]
    member _.AddTable(state:StorageAccountConfig, name:string) = { state with Tables = state.Tables.Add (StorageResourceName.Create(name).OkValue) }
    /// Adds a set of tables to the storage account.
    [<CustomOperation "add_tables">]
    member this.AddTables(state:StorageAccountConfig, names) =
        (state, names) ||> Seq.fold(fun state name -> this.AddTable(state, name))
    /// Enable static website support, using the supplied local content path to the storage account's $web folder as a post-deployment task, and setting the index page as supplied.
    [<CustomOperation "use_static_website">]
    member _.StaticWebsite(state:StorageAccountConfig, contentPath, indexPage) =
        { state with StaticWebsite = Some {| IndexPage = indexPage; ErrorPage = None; ContentPath = contentPath |} }
    /// Sets the error page for the static website.
    [<CustomOperation "static_website_error_page">]
    member _.StaticWebsiteErrorPage(state:StorageAccountConfig, errorPage) =
        { state with StaticWebsite = state.StaticWebsite |> Option.map(fun staticWebsite -> {| staticWebsite with ErrorPage = Some errorPage |}) }
    /// Enables support for hierarchical namespace, also known as Data Lake Storage Gen2.
    [<CustomOperation "enable_data_lake">]
    member _.UseHns(state:StorageAccountConfig, value) = { state with EnableDataLake = Some value }
    /// Adds tags to the storage account
    /// Adds a lifecycle rule
    [<CustomOperation "add_lifecycle_rule">]
    member _.AddLifecycleRule(state:StorageAccountConfig, ruleName, actions, filters) =
        let rule =
            { Filters = filters
              CoolBlobAfter = actions |> List.tryPick(function CoolAfter days -> Some days | _ -> None)
              ArchiveBlobAfter = actions |> List.tryPick(function ArchiveAfter days -> Some days | _ -> None)
              DeleteBlobAfter = actions |> List.tryPick(function DeleteAfter days -> Some days | _ -> None)
              DeleteSnapshotAfter = actions |> List.tryPick(function DeleteSnapshotAfter days -> Some days | _ -> None) }
        { state with Rules = state.Rules.Add (ResourceName ruleName, rule) }
    static member private GrantAccess (state:StorageAccountConfig, assignment) = { state with RoleAssignments = state.RoleAssignments.Add assignment }
    [<CustomOperation "grant_access">]
    member _.GrantAccess (state:StorageAccountConfig, principalId:PrincipalId, role) =
        StorageAccountBuilder.GrantAccess (state, { Principal = principalId; Role = role; Owner = None })
    member _.GrantAccess(state:StorageAccountConfig, identity:UserAssignedIdentityConfig, role) =
        StorageAccountBuilder.GrantAccess (state, { Principal = identity.PrincipalId; Role = role; Owner = Some identity.ResourceId })
    member _.GrantAccess(state:StorageAccountConfig, identity:Identity.SystemIdentity, role) =
        StorageAccountBuilder.GrantAccess (state, { Principal = identity.PrincipalId; Role = role; Owner = Some identity.ResourceId })
    [<CustomOperation "default_blob_access_tier">]
    member _.SetDefaultAccessTier(state:StorageAccountConfig, tier) =
        { state with
            Sku =
                match state.Sku with
                | Blobs (replication, _) -> Blobs(replication, Some tier)
                | GeneralPurpose (V2 (replication, _)) -> GeneralPurpose (V2 (replication, Some tier))
                | other -> failwithf "You can only set the default access tier for Blobs or General Purpose V2 storage accounts. This account is %A" other
        }
    /// Specify network access control lists for this storage account.
    [<CustomOperation "set_network_acls">]
    member _.SetNetworkAcls(state:StorageAccountConfig, networkAcls) = { state with NetworkAcls = Some networkAcls }
    /// Restrict access to this storage account to a subnet on a virtual network.
    [<CustomOperation "restrict_to_subnet">]
    member _.RestrictToSubnet(state:StorageAccountConfig, vnet:string, subnet:string) =
        let allowVnet = { Subnet = ResourceName subnet; VirtualNetwork = ResourceName vnet; Action = RuleAction.Allow }
        match state.NetworkAcls with
        | None ->
            { state with
                NetworkAcls =
                    { Bypass = set [ NetworkRuleSetBypass.AzureServices ]
                      VirtualNetworkRules = [ allowVnet ]
                      IpRules = []
                      DefaultAction = RuleAction.Deny } |> Some
            }
        | Some existingAcl ->
            { state with
                NetworkAcls =
                    { existingAcl with
                        VirtualNetworkRules = allowVnet :: existingAcl.VirtualNetworkRules
                    } |> Some
            }
    /// Restrict access to this storage account to a IP address network prefix.
    [<CustomOperation "restrict_to_prefix">]
    member _.RestrictToPrefix(state:StorageAccountConfig, cidr:string) =
        let allowIp = { Value = IpRulePrefix (IPAddressCidr.parse cidr); Action = RuleAction.Allow }
        match state.NetworkAcls with
        | None ->
            { state with
                NetworkAcls =
                    { Bypass = set [ NetworkRuleSetBypass.AzureServices ]
                      VirtualNetworkRules = []
                      IpRules = [ allowIp ]
                      DefaultAction = RuleAction.Deny } |> Some
            }
        | Some existingAcl ->
            { state with
                NetworkAcls =
                    { existingAcl with
                        IpRules = allowIp :: existingAcl.IpRules
                    } |> Some
            }
    /// Restrict access to this storage account to an IP address.
    [<CustomOperation "restrict_to_ip">]
    member this.RestrictToIp(state:StorageAccountConfig, ip:string) =
        let allowIp = { Value = IpRuleAddress (System.Net.IPAddress.Parse ip); Action = RuleAction.Allow }
        match state.NetworkAcls with
        | None ->
            { state with
                NetworkAcls =
                    { Bypass = set [ NetworkRuleSetBypass.AzureServices ]
                      VirtualNetworkRules = []
                      IpRules = [ allowIp ]
                      DefaultAction = RuleAction.Deny } |> Some
            }
        | Some existingAcl ->
            { state with
                NetworkAcls =
                    { existingAcl with
                        IpRules = allowIp :: existingAcl.IpRules
                    } |> Some
            }
    interface ITaggable<StorageAccountConfig> with member _.Add state tags = { state with Tags = state.Tags |> Map.merge tags }

/// Allow adding storage accounts directly to CDNs
type EndpointBuilder with
    member this.Origin(state:EndpointConfig, storage:StorageAccountConfig) =
        let state = this.Origin(state, storage.Endpoint)
        this.DependsOn(state, storage.ResourceId)

let storageAccount = StorageAccountBuilder()<|MERGE_RESOLUTION|>--- conflicted
+++ resolved
@@ -41,12 +41,10 @@
       FileShares: (StorageResourceName * int<Gb> option) list
       /// Queues
       Queues : StorageResourceName Set
-<<<<<<< HEAD
+      /// Network Access Control Lists
       NetworkAcls : NetworkRuleSet option
-=======
       /// Tables
       Tables : StorageResourceName Set
->>>>>>> 870fda22
       /// Rules
       Rules : Map<ResourceName, StoragePolicy>
       RoleAssignments : Roles.RoleAssignment Set
@@ -142,11 +140,8 @@
         FileShares = []
         Rules = Map.empty
         Queues = Set.empty
-<<<<<<< HEAD
         NetworkAcls = None
-=======
         Tables = Set.empty
->>>>>>> 870fda22
         RoleAssignments = Set.empty
         StaticWebsite = None
         Tags = Map.empty
