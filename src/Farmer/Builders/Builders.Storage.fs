--- conflicted
+++ resolved
@@ -7,6 +7,8 @@
 open Farmer.Arm.Storage
 open BlobServices
 open FileShares
+open Queues
+open ManagementPolicies
 
 let internal buildKey (ResourceName name) =
     sprintf
@@ -34,13 +36,9 @@
       /// File shares
       FileShares: (ResourceName<FileShareName> * int<Gb> option) list
       /// Queues
-<<<<<<< HEAD
       Queues : ResourceName<QueueName> Set
-=======
-      Queues : StorageResourceName Set
       /// Rules
       Rules : Map<ResourceName, StoragePolicy>
->>>>>>> 384e8458
       /// Static Website Settings
       StaticWebsite : {| IndexPage : string; ContentPath : string; ErrorPage : string option |} option
       /// Tags to apply to the storage account
@@ -68,22 +66,18 @@
                   ShareQuota = shareQuota
                   StorageAccount = this.Name }
             for queue in this.Queues do
-                { Queues.Queue.Name = queue
-<<<<<<< HEAD
-                  Queues.Queue.StorageAccount = this.Name }
-=======
-                  Queues.Queue.StorageAccount = this.Name.ResourceName }
+                { Name = queue
+                  StorageAccount = this.Name }
             match this.Rules |> Map.toList with
             | [] ->
                 ()
             | rules ->
-                { ManagementPolicies.ManagementPolicy.StorageAccount = this.Name.ResourceName
-                  ManagementPolicies.ManagementPolicy.Rules = [
+                { StorageAccount = this.Name
+                  Rules = [
                       for name, rule in rules do
                         {| rule with Name = name |}
                   ]
                 }
->>>>>>> 384e8458
         ]
 
 type StorageAccountBuilder() =
