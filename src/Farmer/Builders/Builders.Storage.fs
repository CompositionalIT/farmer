--- conflicted
+++ resolved
@@ -190,13 +190,12 @@
         { state with Rules = state.Rules.Add (ResourceName ruleName, rule) }
     static member private GrantAccess (state:StorageAccountConfig, assignment) = { state with RoleAssignments = state.RoleAssignments.Add assignment }
     [<CustomOperation "grant_access">]
-<<<<<<< HEAD
-    member _.GrantAccess(state:StorageAccountConfig, principalId:PrincipalId, role) =
-        { state with RoleAssignments = state.RoleAssignments.Add { Principal = principalId; Role = role } }
-    member this.GrantAccess(state:StorageAccountConfig, identity:UserAssignedIdentityConfig, role) =
-        this.GrantAccess(state, identity.PrincipalId, role)
-    member this.GrantAccess(state:StorageAccountConfig, identity:Identity.SystemIdentity, role) =
-        this.GrantAccess(state, identity.PrincipalId, role)
+    member _.GrantAccess (state:StorageAccountConfig, principalId:PrincipalId, role) =
+        StorageAccountBuilder.GrantAccess (state, { Principal = principalId; Role = role; Owner = None })
+    member _.GrantAccess(state:StorageAccountConfig, identity:UserAssignedIdentityConfig, role) =
+        StorageAccountBuilder.GrantAccess (state, { Principal = identity.PrincipalId; Role = role; Owner = Some identity.ResourceId })
+    member _.GrantAccess(state:StorageAccountConfig, identity:Identity.SystemIdentity, role) =
+        StorageAccountBuilder.GrantAccess (state, { Principal = identity.PrincipalId; Role = role; Owner = Some identity.ResourceId })
     [<CustomOperation "default_blob_access_tier">]
     member _.SetDefaultAccessTier(state:StorageAccountConfig, tier) =
         { state with
@@ -206,14 +205,6 @@
                 | GeneralPurpose (V2 (replication, _)) -> GeneralPurpose (V2 (replication, Some tier))
                 | other -> failwithf "You can only set the default access tier for Blobs or General Purpose V2 storage accounts. This account is %A" other
         }
-=======
-    member _.GrantAccess (state:StorageAccountConfig, principalId:PrincipalId, role) =
-        StorageAccountBuilder.GrantAccess (state, { Principal = principalId; Role = role; Owner = None })
-    member _.GrantAccess(state:StorageAccountConfig, identity:UserAssignedIdentityConfig, role) =
-        StorageAccountBuilder.GrantAccess (state, { Principal = identity.PrincipalId; Role = role; Owner = Some identity.ResourceId })
-    member _.GrantAccess(state:StorageAccountConfig, identity:Identity.SystemIdentity, role) =
-        StorageAccountBuilder.GrantAccess (state, { Principal = identity.PrincipalId; Role = role; Owner = Some identity.ResourceId })
->>>>>>> 612c7fa8
 
 /// Allow adding storage accounts directly to CDNs
 type EndpointBuilder with
