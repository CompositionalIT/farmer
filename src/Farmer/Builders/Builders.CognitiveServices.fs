--- conflicted
+++ resolved
@@ -8,14 +8,8 @@
 type CognitiveServices =
     /// Gets an ARM Expression key for any Cognitives Services instance.
     static member getKey (resourceId:ResourceId) =
-<<<<<<< HEAD
-        let resourceId = resourceId.WithType (accounts)
         ArmExpression.create($"listKeys({resourceId.ArmExpression.Value}, '{accounts.ApiVersion}').key1", resourceId)
-    static member getKey (name:ResourceName) = CognitiveServices.getKey (ResourceId.create name)
-=======
-        ArmExpression.create(sprintf "listKeys(%s, '%s').key1" resourceId.ArmExpression.Value accounts.ApiVersion, resourceId)
     static member getKey (name:ResourceName) = CognitiveServices.getKey (accounts.resourceId name)
->>>>>>> 8a6d182d
 
 type CognitiveServicesConfig =
     { Name : ResourceName
