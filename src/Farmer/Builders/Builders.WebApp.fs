[<AutoOpen>]
module rec Farmer.Builders.WebApp

open Farmer
open Farmer.Arm
open Farmer.WebApp
open Farmer.Arm.KeyVault.Vaults
open Sites
open System
open Farmer.Identity

type JavaHost =
    | JavaSE | WildFly14 | Tomcat of string
    static member Tomcat85 = Tomcat "8.5"
    static member Tomcat90 = Tomcat "9.0"
type JavaRuntime =
    | Java8 | Java11
    member this.Version = match this with Java8 -> 8 | Java11 -> 11
    member this.Jre = match this with Java8 -> "jre8" | Java11 -> "java11"
type Runtime =
    | DotNetCore of string
    | DotNet of version:string
    | Node of string
    | Php of string
    | Ruby of string
    | AspNet of version:string
    | Java of JavaRuntime * JavaHost
    | Python of linuxVersion:string * windowsVersion:string
    static member Php73 = Php "7.3"
    static member Php72 = Php "7.2"
    static member Php71 = Php "7.1"
    static member Php70 = Php "7.0"
    static member Php56 = Php "5.6"
    static member DotNetCore21 = DotNetCore "2.1"
    static member DotNetCore31 = DotNetCore "3.1"
    static member DotNetCoreLts = DotNetCore "LTS"
    static member DotNetCoreLatest = DotNetCore "Latest"
    static member Node6 = Node "6-lts"
    static member Node8 = Node "8-lts"
    static member Node10 = Node "10-lts"
    static member Node12 = Node "12-lts"
    static member NodeLts = Node "lts"
    static member Ruby26 = Ruby "2.6"
    static member Ruby25 = Ruby "2.5"
    static member Ruby24 = Ruby "2.4"
    static member Ruby23 = Ruby "2.3"
    static member Java11 = Java (Java11, JavaSE)
    static member Java11Tomcat90 = Java (Java11, JavaHost.Tomcat90)
    static member Java11Tomcat85 = Java (Java11, JavaHost.Tomcat85)
    static member Java8 = Java (Java8, JavaSE)
    static member Java8WildFly14 = Java (Java8, WildFly14)
    static member Java8Tomcat90 = Java (Java8, JavaHost.Tomcat90)
    static member Java8Tomcat85 = Java (Java8, JavaHost.Tomcat85)
    static member DotNet50 = DotNet "5.0"
    static member AspNet47 = AspNet "4.0"
    static member AspNet35 = AspNet "2.0"
    static member Python27 = Python ("2.7", "2.7")
    static member Python36 = Python ("3.6", "3.4") // not typo, really version 3.4
    static member Python37 = Python ("3.7", "3.7")

module AppSettings =
    let WebsiteNodeDefaultVersion version = "WEBSITE_NODE_DEFAULT_VERSION", version
    let RunFromPackage = "WEBSITE_RUN_FROM_PACKAGE", "1"

let publishingPassword (name:ResourceName) =
    let resourceId = config.resourceId (name, ResourceName "publishingCredentials")
    let expr = $"list({resourceId.ArmExpression.Value}, '2014-06-01').properties.publishingPassword"
    ArmExpression.create(expr, resourceId)

type SecretStore =
    | AppService
    | KeyVault of ResourceRef<CommonWebConfig>

type SlotConfig =
    { Name: string
      AutoSwapSlotName: string option
      AppSettings: Map<string,Setting>
      ConnectionStrings: Map<string,(Setting * ConnectionStringKind)>
      Identity: ManagedIdentity
      KeyVaultReferenceIdentity: UserAssignedIdentity option
      Tags: Map<string,string>
      Dependencies: ResourceId Set}
    member this.ToSite (owner: Arm.Web.Site) =
        { owner with
            SiteType = SiteType.Slot (owner.Name/this.Name)
            Dependencies = owner.Dependencies |> Set.add (owner.ResourceType.resourceId owner.Name)
            AutoSwapSlotName = this.AutoSwapSlotName
<<<<<<< HEAD
            AppSettings = owner.AppSettings |> Map.merge ( this.AppSettings |> Map.toList)
            ConnectionStrings = owner.ConnectionStrings |> Map.merge (this.ConnectionStrings |> Map.toList)
=======
            AppSettings = owner.AppSettings |> Option.map (Map.merge ( this.AppSettings |> Map.toList))
            ConnectionStrings = owner.ConnectionStrings |> Option.map (Map.merge (this.ConnectionStrings |> Map.toList))
>>>>>>> 0cac6d6a
            Identity = this.Identity + owner.Identity
            KeyVaultReferenceIdentity = this.KeyVaultReferenceIdentity |> Option.orElse owner.KeyVaultReferenceIdentity}

type SlotBuilder() =
    member this.Yield _ =
        { Name = "staging"
          AutoSwapSlotName = None
          AppSettings = Map.empty
          ConnectionStrings = Map.empty
          Identity = ManagedIdentity.Empty
          KeyVaultReferenceIdentity =  None
          Tags = Map.empty
          Dependencies = Set.empty}

    [<CustomOperation "name">]
    member this.Name (state,name) : SlotConfig = {state with Name = name}

    [<CustomOperation "autoSlotSwapName">]
    member this.AutoSlotSwapName (state,autoSlotSwapName) : SlotConfig = {state with AutoSwapSlotName = Some autoSlotSwapName}

    /// Sets an app setting of the web app in the form "key" "value".
    [<CustomOperation "add_identity">]
    member this.AddIdentity (state: SlotConfig, identity:UserAssignedIdentity) =
        { state with
            Identity = (state.Identity + identity)
            AppSettings = state.AppSettings.Add("AZURE_CLIENT_ID", Setting.ExpressionSetting identity.ClientId) }
    member this.AddIdentity (state, identity:UserAssignedIdentityConfig) = this.AddIdentity(state, identity.UserAssignedIdentity)

    [<CustomOperation "system_identity">]
    member this.SystemIdentity (state: SlotConfig) =
        { state with Identity = {state.Identity with SystemAssigned = Enabled } }
<<<<<<< HEAD
        
=======

>>>>>>> 0cac6d6a
    [<CustomOperation "keyvault_identity">]
    member this.AddKeyVaultIdentity (state: SlotConfig, identity:UserAssignedIdentity) =
        { state with
            Identity = state.Identity + identity
            KeyVaultReferenceIdentity = Some identity
            AppSettings = state.AppSettings.Add("AZURE_CLIENT_ID", Setting.ExpressionSetting identity.ClientId) }
    member this.AddKeyVaultIdentity (state: SlotConfig, identity:UserAssignedIdentityConfig) = this.AddKeyVaultIdentity(state, identity.UserAssignedIdentity)

    [<CustomOperation "setting">]
    /// Adds an AppSetting to this deployment slot
    member this.AddSetting (state, key, value):SlotConfig =
        { state with AppSettings = state.AppSettings.Add(key, value) }
    member this.AddSetting (state, key, value) = this.AddSetting(state, key, LiteralSetting value)
    member this.AddSetting (state, key, resourceName:ResourceName) = this.AddSetting(state, key, resourceName.Value)
    member this.AddSetting (state, key, value:ArmExpression) = this.AddSetting(state, key, ExpressionSetting value)

    /// Sets a list of app setting of the web app in the form "key" "value".
    [<CustomOperation "settings">]
    member this.AddSettings(state, settings: (string*Setting) list):SlotConfig =
        {state with AppSettings = Map.merge settings state.AppSettings }
    member this.AddSettings(state, settings: (string*string) list) =
        this.AddSettings( state, List.map(fun (k,v) -> k,LiteralSetting v) settings)

    /// Creates a set of connection strings of the web app whose values will be supplied as secret parameters.
    [<CustomOperation "connection_string">]
    member _.AddConnectionString(state, key) :SlotConfig=
        { state with ConnectionStrings = state.ConnectionStrings.Add(key, (ParameterSetting (SecureParameter key), Custom)) }
    member _.AddConnectionString(state, (key, value:ArmExpression)) :SlotConfig =
        { state with ConnectionStrings = state.ConnectionStrings.Add(key, (ExpressionSetting value, Custom)) }

    /// Creates a set of connection strings of the web app whose values will be supplied as secret parameters.
    [<CustomOperation "connection_strings">]
    member this.AddConnectionStrings(state, connectionStrings:string list) :SlotConfig =
        connectionStrings
        |> List.fold (fun state key -> this.AddConnectionString(state, key)) state
    interface ITaggable<SlotConfig> with member _.Add state tags = { state with Tags = state.Tags |> Map.merge tags }
    interface IDependable<SlotConfig> with member _.Add state newDeps = { state with Dependencies = state.Dependencies + newDeps }

let appSlot = SlotBuilder()

/// Common fields between WebApp and Functions
type CommonWebConfig =
    { Name : WebAppName
      AlwaysOn : bool
      AppInsights : ResourceRef<ResourceName> option
      Cors : Cors option
      HTTPSOnly : bool
      Identity : Identity.ManagedIdentity
      KeyVaultReferenceIdentity: UserAssignedIdentity Option
      OperatingSystem : OS
      SecretStore : SecretStore
      ServicePlan : ResourceRef<ResourceName>
      Settings : Map<string, Setting>
      Slots : Map<string,SlotConfig>
<<<<<<< HEAD
      WorkerProcess : Bitness option 
=======
      WorkerProcess : Bitness option
>>>>>>> 0cac6d6a
      ZipDeployPath : (string*ZipDeploy.ZipDeploySlot) option
      HealthCheckPath: string option }

type WebAppConfig =
    { CommonWebConfig: CommonWebConfig
      HTTP20Enabled : bool option
      ClientAffinityEnabled : bool option
      WebSocketsEnabled: bool option
      ConnectionStrings : Map<string, (Setting * ConnectionStringKind)>
      Dependencies : ResourceId Set
      Tags : Map<string,string>
      Sku : Sku
      WorkerSize : WorkerSize
      WorkerCount : int
      MaximumElasticWorkerCount : int option
      RunFromPackage : bool
      WebsiteNodeDefaultVersion : string option
      Runtime : Runtime
      SourceControlSettings : {| Repository : Uri; Branch : string; ContinuousIntegration : FeatureFlag |} option
      DockerImage : (string * string) option
      DockerCi : bool
      DockerAcrCredentials : {| RegistryName : string; Password : SecureParameter |} option
      AutomaticLoggingExtension : bool
      SiteExtensions : ExtensionName Set
      PrivateEndpoints: (LinkedResource * string option) Set }
    member this.Name = this.CommonWebConfig.Name
    /// Gets this web app's Server Plan's full resource ID.
    member this.ServicePlanId = this.CommonWebConfig.ServicePlan.resourceId this.Name.ResourceName
    /// Gets the Service Plan name for this web app.
    member this.ServicePlanName = this.ServicePlanId.Name
    /// Gets the App Insights name for this web app, if it exists.
    member this.AppInsightsName = this.CommonWebConfig.AppInsights |> Option.map (fun ai -> ai.resourceId(this.Name.ResourceName).Name)
    /// Gets the ARM expression path to the publishing password of this web app.
    member this.PublishingPassword = publishingPassword this.Name.ResourceName
    member this.Endpoint = $"{this.Name.ResourceName.Value}.azurewebsites.net"
    member this.SystemIdentity = SystemIdentity this.ResourceId
    member this.ResourceId = sites.resourceId this.Name.ResourceName
    interface IBuilder with
        member this.ResourceId = this.ResourceId
        member this.BuildResources location = [
            let keyVault, secrets =
                match this.CommonWebConfig.SecretStore with
                | KeyVault (DeployableResource (this.CommonWebConfig) vaultName) ->
                    let store = keyVault {
                        name vaultName.Name
                        add_access_policy (AccessPolicy.create (this.SystemIdentity.PrincipalId, [ KeyVault.Secret.Get ]))
                        add_secrets [
                            for setting in this.CommonWebConfig.Settings do
                                match setting.Value with
                                | LiteralSetting _ ->
                                    ()
                                | ParameterSetting _ ->
                                    SecretConfig.create (setting.Key)
                                | ExpressionSetting expr ->
                                    SecretConfig.create (setting.Key, expr)
                        ]
                    }
                    Some store, []
                | KeyVault (ExternalResource vaultName) ->
                    let secrets = [
                        for setting in this.CommonWebConfig.Settings do
                            let secret =
                                match setting.Value with
                                | LiteralSetting _ -> None
                                | ParameterSetting _ -> SecretConfig.create setting.Key |> Some
                                | ExpressionSetting expr -> SecretConfig.create (setting.Key, expr) |> Some
                            match secret with
                            | Some secret ->
                                { Secret.Name = vaultName.Name/secret.Key
                                  Value = secret.Value
                                  ContentType = secret.ContentType
                                  Enabled = secret.Enabled
                                  ActivationDate = secret.ActivationDate
                                  ExpirationDate = secret.ExpirationDate
                                  Location = location
                                  Dependencies = secret.Dependencies.Add vaultName
                                  Tags = secret.Tags } :> IArmResource
                            | None ->
                                ()
                    ]
                    None, secrets
                | KeyVault _
                | AppService ->
                    None, []

            yield! secrets

            let siteSettings =
                let literalSettings = [
                    if this.RunFromPackage then AppSettings.RunFromPackage
                    yield! this.WebsiteNodeDefaultVersion |> Option.mapList AppSettings.WebsiteNodeDefaultVersion
                    yield! this.CommonWebConfig.AppInsights |> Option.mapList (fun resource -> "APPINSIGHTS_INSTRUMENTATIONKEY", AppInsights.getInstrumentationKey(resource.resourceId this.Name.ResourceName).Eval())
                    match this.CommonWebConfig.OperatingSystem, this.CommonWebConfig.AppInsights with
                    | Windows, Some _ ->
                        "APPINSIGHTS_PROFILERFEATURE_VERSION", "1.0.0"
                        "APPINSIGHTS_SNAPSHOTFEATURE_VERSION", "1.0.0"
                        "ApplicationInsightsAgent_EXTENSION_VERSION", "~2"
                        "DiagnosticServices_EXTENSION_VERSION", "~3"
                        "InstrumentationEngine_EXTENSION_VERSION", "~1"
                        "SnapshotDebugger_EXTENSION_VERSION", "~1"
                        "XDT_MicrosoftApplicationInsights_BaseExtensions", "~1"
                        "XDT_MicrosoftApplicationInsights_Mode", "recommended"
                    | Linux, Some _
                    | _ , None ->
                        ()

                    if this.DockerCi then "DOCKER_ENABLE_CI", "true"
                ]

                let dockerSettings = [
                    match this.DockerAcrCredentials with
                    | Some credentials ->
                        "DOCKER_REGISTRY_SERVER_PASSWORD", ParameterSetting credentials.Password
                        Setting.AsLiteral ("DOCKER_REGISTRY_SERVER_URL", $"https://{credentials.RegistryName}.azurecr.io")
                        Setting.AsLiteral ("DOCKER_REGISTRY_SERVER_USERNAME", credentials.RegistryName)
                    | None ->
                        ()
                ]
                literalSettings
                |> List.map Setting.AsLiteral
                |> List.append dockerSettings
                |> List.append (
                    (match this.CommonWebConfig.SecretStore with
                     | AppService ->
                         this.CommonWebConfig.Settings
                     | KeyVault r ->
                        let name = r.resourceId (this.CommonWebConfig)
                        [ for setting in this.CommonWebConfig.Settings do
                            match setting.Value with
                            | LiteralSetting _ ->
                                setting.Key, setting.Value
                            | ParameterSetting _
                            | ExpressionSetting _ ->
                                setting.Key, LiteralSetting $"@Microsoft.KeyVault(SecretUri=https://{name.Name.Value}.vault.azure.net/secrets/{setting.Key})"
                        ] |> Map.ofList
                    ) |> Map.toList)
                |> Map

            let site =
                { SiteType = Site this.Name
                  Location = location
                  ServicePlan = this.ServicePlanId
                  HTTPSOnly = this.CommonWebConfig.HTTPSOnly
                  HTTP20Enabled = this.HTTP20Enabled
                  ClientAffinityEnabled = this.ClientAffinityEnabled
                  WebSocketsEnabled = this.WebSocketsEnabled
                  Identity = this.CommonWebConfig.Identity
                  KeyVaultReferenceIdentity = this.CommonWebConfig.KeyVaultReferenceIdentity
                  Cors = this.CommonWebConfig.Cors
                  Tags = this.Tags
                  ConnectionStrings = Some this.ConnectionStrings
                  WorkerProcess = this.CommonWebConfig.WorkerProcess
                  AppSettings = Some siteSettings
                  Kind = [
                    "app"
                    match this.CommonWebConfig.OperatingSystem with Linux -> "linux" | Windows -> ()
                    match this.DockerImage with Some _ -> "container" | _ -> ()
                  ] |> String.concat ","
                  Dependencies = Set [
                    match this.CommonWebConfig.ServicePlan with
                    | DependableResource this.Name.ResourceName resourceId -> resourceId
                    | _ -> ()

                    yield! this.Dependencies

                    match this.CommonWebConfig.SecretStore with
                    | AppService ->
                        for setting in this.CommonWebConfig.Settings do
                            match setting.Value with
                            | ExpressionSetting expr ->
                                yield! Option.toList expr.Owner
                            | ParameterSetting _
                            | LiteralSetting _ ->
                                ()
                    | KeyVault _ ->
                        ()

                    match this.CommonWebConfig.AppInsights with
                    | Some (DependableResource this.Name.ResourceName resourceId) -> resourceId
                    | Some _ | None -> ()
                  ]
                  AlwaysOn = this.CommonWebConfig.AlwaysOn
                  LinuxFxVersion =
                    match this.CommonWebConfig.OperatingSystem with
                    | Windows ->
                        None
                    | Linux ->
                        match this.DockerImage with
                        | Some (image, _) ->
                            Some ("DOCKER|" + image)
                        | None ->
                            match this.Runtime with
                            | DotNetCore version -> Some $"DOTNETCORE|{version}"
                            | Node version -> Some $"NODE|{version}"
                            | Php version -> Some $"PHP|{version}"
                            | Ruby version -> Some $"RUBY|{version}"
                            | Java (runtime, JavaSE) -> Some $"JAVA|{runtime.Version}-{runtime.Jre}"
                            | Java (runtime, (Tomcat version)) -> Some $"TOMCAT|{version}-{runtime.Jre}"
                            | Java (Java8, WildFly14) -> Some $"WILDFLY|14-{Java8.Jre}"
                            | Python (linuxVersion, _) -> Some $"PYTHON|{linuxVersion}"
                            | _ -> None
                  NetFrameworkVersion =
                    match this.Runtime with
                    | AspNet version
                    | DotNet ("5.0" as version) ->
                        Some $"v{version}"
                    | _ ->
                        None
                  JavaVersion =
                    match this.Runtime, this.CommonWebConfig.OperatingSystem with
                    | Java (Java11, Tomcat _), Windows -> Some "11"
                    | Java (Java8, Tomcat _), Windows -> Some "1.8"
                    | _ -> None
                  JavaContainer =
                    match this.Runtime, this.CommonWebConfig.OperatingSystem with
                    | Java (_, Tomcat _), Windows -> Some "Tomcat"
                    | _ -> None
                  JavaContainerVersion =
                    match this.Runtime, this.CommonWebConfig.OperatingSystem with
                    | Java (_, Tomcat version), Windows -> Some version
                    | _ -> None
                  PhpVersion =
                    match this.Runtime, this.CommonWebConfig.OperatingSystem with
                    | Php version, Windows -> Some version
                    | _ -> None
                  PythonVersion =
                    match this.Runtime, this.CommonWebConfig.OperatingSystem with
                    | Python (_, windowsVersion), Windows -> Some windowsVersion
                    | _ -> None
                  Metadata =
                    match this.Runtime, this.CommonWebConfig.OperatingSystem with
                    | Java (_, Tomcat _), Windows -> Some "java"
                    | Php _, _ -> Some "php"
                    | Python _, Windows -> Some "python"
                    | DotNetCore _, Windows -> Some "dotnetcore"
                    | AspNet _, _ | DotNet "5.0", Windows -> Some "dotnet"
                    | _ -> None
                    |> Option.map(fun stack -> "CURRENT_STACK", stack)
                    |> Option.toList
                  AppCommandLine = this.DockerImage |> Option.map snd
                  AutoSwapSlotName = None
                  ZipDeployPath = this.CommonWebConfig.ZipDeployPath |> Option.map (fun (path,slot) -> path, ZipDeploy.ZipDeployTarget.WebApp, slot )
                  HealthCheckPath = this.CommonWebConfig.HealthCheckPath
                }

            match keyVault with
            | Some keyVault ->
                let builder = keyVault :> IBuilder
                yield! builder.BuildResources location
            | None ->
                ()

            match this.SourceControlSettings with
            | Some settings ->
                { Website = this.Name.ResourceName
                  Location = location
                  Repository = settings.Repository
                  Branch = settings.Branch
                  ContinuousIntegration = settings.ContinuousIntegration }
            | None ->
                ()

            match this.CommonWebConfig.AppInsights with
            | Some (DeployableResource this.Name.ResourceName resourceId) ->
                { Name = resourceId.Name
                  Location = location
                  DisableIpMasking = false
                  SamplingPercentage = 100
                  LinkedWebsite =
                    match this.CommonWebConfig.OperatingSystem with
                    | Windows -> Some this.Name.ResourceName
                    | Linux -> None
                  Tags = this.Tags }
            | Some _
            | None ->
                ()

            match this.CommonWebConfig.ServicePlan with
            | DeployableResource this.Name.ResourceName resourceId ->
                { Name = resourceId.Name
                  Location = location
                  Sku = this.Sku
                  WorkerSize = this.WorkerSize
                  WorkerCount = this.WorkerCount
                  MaximumElasticWorkerCount = this.MaximumElasticWorkerCount
                  OperatingSystem = this.CommonWebConfig.OperatingSystem
                  Tags = this.Tags}
            | _ ->
                ()

            for (ExtensionName extension) in this.SiteExtensions do
                { Name = ResourceName extension
                  SiteName = this.Name.ResourceName
                  Location = location }

            if Map.isEmpty this.CommonWebConfig.Slots then
                site
            else
                { site with AppSettings = None; ConnectionStrings = None } // Don't deploy production slot settings as they could cause an app restart
                for (_,slot) in this.CommonWebConfig.Slots |> Map.toSeq do
                    slot.ToSite site

            yield! (PrivateEndpoint.create location this.ResourceId ["sites"] this.PrivateEndpoints)
        ]

type WebAppBuilder() =
    member _.Yield _ =
        { CommonWebConfig =
            { Name = WebAppName.Empty
              AlwaysOn = false
              AppInsights = Some (derived (fun name -> components.resourceId (name-"ai")))
              Cors = None
              HTTPSOnly = false
              Identity = ManagedIdentity.Empty
              KeyVaultReferenceIdentity = None
              OperatingSystem = Windows
              SecretStore = AppService
              ServicePlan = derived (fun name -> serverFarms.resourceId (name-"farm"))
              Settings = Map.empty
              Slots = Map.empty
<<<<<<< HEAD
              WorkerProcess = None 
=======
              WorkerProcess = None
>>>>>>> 0cac6d6a
              ZipDeployPath = None
              HealthCheckPath = None }
          Sku = Sku.F1
          WorkerSize = Small
          WorkerCount = 1
          MaximumElasticWorkerCount = None
          RunFromPackage = false
          WebsiteNodeDefaultVersion = None
          HTTP20Enabled = None
          ClientAffinityEnabled = None
          WebSocketsEnabled = None
          ConnectionStrings = Map.empty
          Tags = Map.empty
          Dependencies = Set.empty
          Runtime = Runtime.DotNetCoreLts
          DockerImage = None
          DockerCi = false
          SourceControlSettings = None
          DockerAcrCredentials = None
          AutomaticLoggingExtension = true
          SiteExtensions = Set.empty
          PrivateEndpoints = Set.empty}
    member _.Run(state:WebAppConfig) =
        if state.Name.ResourceName = ResourceName.Empty then raiseFarmer "No Web App name has been set."
        { state with
            SiteExtensions =
                match state with
                // its important to only add this extension if we're not using Web App for Containers - if we are
                // then this will generate an error during deployment:
                // No route registered for '/api/siteextensions/Microsoft.AspNetCore.AzureAppServices.SiteExtension'
                | { Runtime = Runtime.DotNetCore _; AutomaticLoggingExtension = true ; DockerImage = None } ->
                    state.SiteExtensions.Add WebApp.Extensions.Logging
                | _ ->
                    state.SiteExtensions
            DockerImage =
                match state.DockerImage, state.DockerAcrCredentials with
                | Some (image, tag), Some credentials when not (image.Contains "azurecr.io") ->
                    Some ($"{credentials.RegistryName}.azurecr.io/{image}", tag)
                | Some x, _ ->
                    Some x
                | None, _ ->
                    None
        }

    [<CustomOperation "sku">]
    member _.Sku(state:WebAppConfig, sku) = { state with Sku = sku }
    /// Sets the size of the service plan worker.
    [<CustomOperation "worker_size">]
    member _.WorkerSize(state:WebAppConfig, workerSize) = { state with WorkerSize = workerSize }
    /// Sets the number of instances on the service plan.
    [<CustomOperation "number_of_workers">]
    member _.NumberOfWorkers(state:WebAppConfig, workerCount) = { state with WorkerCount = workerCount }
    /// Sets the web app to use "run from package" deployment capabilities.
    [<CustomOperation "run_from_package">]
    member _.RunFromPackage(state:WebAppConfig) = { state with RunFromPackage = true }
    /// Sets the node version of the web app.
    [<CustomOperation "website_node_default_version">]
    member _.NodeVersion(state:WebAppConfig, version) = { state with WebsiteNodeDefaultVersion = Some version }
    /// Creates a set of connection strings of the web app whose values will be supplied as secret parameters.
    [<CustomOperation "connection_string">]
    member _.AddConnectionString(state:WebAppConfig, key) =
        { state with ConnectionStrings = state.ConnectionStrings.Add(key, (ParameterSetting (SecureParameter key), Custom)) }
    member _.AddConnectionString(state:WebAppConfig, (key, value:ArmExpression)) =
        { state with ConnectionStrings = state.ConnectionStrings.Add(key, (ExpressionSetting value, Custom)) }
    /// Creates a set of connection strings of the web app whose values will be supplied as secret parameters.
    [<CustomOperation "connection_strings">]
    member this.AddConnectionStrings(state:WebAppConfig, connectionStrings) =
        connectionStrings
        |> List.fold (fun (state:WebAppConfig) (key:string) -> this.AddConnectionString(state, key)) state
    /// Enables HTTP 2.0 for this webapp.
    [<CustomOperation "enable_http2">]
    member _.Http20Enabled(state:WebAppConfig) = { state with HTTP20Enabled = Some true }
    /// Disables client affinity for this webapp.
    [<CustomOperation "disable_client_affinity">]
    member _.ClientAffinityEnabled(state:WebAppConfig) = { state with ClientAffinityEnabled = Some false }
    /// Enables websockets for this webapp.
    [<CustomOperation "enable_websockets">]
    member _.WebSockets(state:WebAppConfig) = { state with WebSocketsEnabled = Some true }
    /// Sets the runtime stack
    [<CustomOperation "runtime_stack">]
    member _.RuntimeStack(state:WebAppConfig, runtime) = { state with Runtime = runtime }
    [<CustomOperation "docker_image">]
    /// Specifies a docker image to use from the registry (linux only), and the startup command to execute.
    member _.DockerImage(state:WebAppConfig, registryPath, startupFile) =
        { state with
            CommonWebConfig = { state.CommonWebConfig with OperatingSystem = Linux }
            DockerImage = Some (registryPath, startupFile) }
    [<CustomOperation "docker_ci">]
    /// Have your custom Docker image automatically re-deployed when a new version is pushed to e.g. Docker hub.
    member _.DockerCI(state:WebAppConfig) = { state with DockerCi = true }
    [<CustomOperation "docker_use_azure_registry">]
    /// Have your custom Docker image automatically re-deployed when a new version is pushed to e.g. Docker hub.
    member _.DockerAcrCredentials(state:WebAppConfig, registryName) =
        { state with
            DockerAcrCredentials =
                Some {| RegistryName = registryName
                        Password = SecureParameter $"docker-password-for-{registryName}" |} }
    [<CustomOperation "source_control">]
    member _.SourceControl(state:WebAppConfig, url, branch) =
        { state with
            SourceControlSettings =
                Some {| Repository = Uri url
                        Branch = branch
                        ContinuousIntegration = Enabled |} }
    member _.SourceControlCi(state:WebAppConfig, featureFlag) =
        { state with
            SourceControlSettings =
                state.SourceControlSettings
                |> Option.map(fun s -> {| s with ContinuousIntegration = featureFlag |}) }
    [<CustomOperation "enable_source_control_ci">]
    member this.EnableCi(state:WebAppConfig) = this.SourceControlCi(state, Enabled)
    [<CustomOperation "disable_source_control_ci">]
    member this.DisableCi(state:WebAppConfig) = this.SourceControlCi(state, Disabled)
    [<CustomOperation "add_extension">]
    member _.AddExtension (state:WebAppConfig, extension) = { state with SiteExtensions = state.SiteExtensions.Add extension }
    member this.AddExtension (state:WebAppConfig, name) = this.AddExtension (state, ExtensionName name)
    /// Automatically add the ASP.NET Core logging extension.
    [<CustomOperation "automatic_logging_extension">]
    member _.DefaultLogging (state:WebAppConfig, setting) = { state with AutomaticLoggingExtension = setting }

    interface IPrivateEndpoints<WebAppConfig> with member _.Add state endpoints = { state with PrivateEndpoints = state.PrivateEndpoints |> Set.union endpoints}
    interface ITaggable<WebAppConfig> with member _.Add state tags = { state with Tags = state.Tags |> Map.merge tags }
    interface IDependable<WebAppConfig> with member _.Add state newDeps = { state with Dependencies = state.Dependencies + newDeps }
    interface IServicePlanApp<WebAppConfig> with
        member _.Get state = state.CommonWebConfig
        member _.Wrap state config = {state with CommonWebConfig = config}

let webApp = WebAppBuilder()

/// Allow adding storage accounts directly to CDNs
type EndpointBuilder with
    member this.Origin(state:EndpointConfig, webApp:WebAppConfig) =
        let state = this.Origin(state, webApp.Endpoint)
        this.DependsOn(state, webApp.ResourceId)

/// An interface for shared capabilities between builders that work with Service Plan-style apps.
/// In other words, Web Apps or Functions.
type IServicePlanApp<'T> =
    abstract member Get : 'T -> CommonWebConfig
    abstract member Wrap : 'T -> CommonWebConfig -> 'T

// Common keywords for IServicePlanApp live here.
[<AutoOpen>]
module Extensions =
    type IServicePlanApp<'T> with
        member private this.Map (state:'T) f = this.Wrap state ( f (this.Get state) )
        /// Sets the name of the web app.
        [<CustomOperation "name">]
        member this.Name (state:'T, name) = { this.Get state with Name = name } |> this.Wrap state
        member this.Name (state:'T, name:ResourceName) = this.Name (state, (WebAppName.Create name |> Result.get))
        member this.Name (state:'T, name:string) = this.Name(state, ResourceName name)
        /// Sets the name of the service plan.
        [<CustomOperation "service_plan_name">]
        member this.SetServicePlanName (state:'T, name) = { this.Get state with ServicePlan = named serverFarms name } |> this.Wrap state
        member this.SetServicePlanName (state:'T, name:string) = this.SetServicePlanName(state, ResourceName name)
        /// Instead of creating a new service plan instance, configure this webapp to point to another Farmer-managed service plan instance.
        /// A dependency will automatically be set for this instance.
        [<CustomOperation "link_to_service_plan">]
        member this.LinkToServicePlan (state:'T, name) = { this.Get state with ServicePlan = managed serverFarms name } |> this.Wrap state
        member this.LinkToServicePlan (state:'T, name:string) = this.LinkToServicePlan (state, ResourceName name)
        member this.LinkToServicePlan (state:'T, config:ServicePlanConfig) = this.LinkToServicePlan (state, config.Name)
        /// Instead of creating a new service plan instance, configure this webapp to point to another unmanaged service plan instance.
        /// A dependency will automatically be set for this instance.
        [<CustomOperation "link_to_unmanaged_service_plan">]
        member this.LinkToUnmanagedServicePlan (state:'T, resourceId) = { this.Get state with ServicePlan = unmanaged resourceId } |> this.Wrap state
        /// Sets the name of the automatically-created app insights instance.
        [<CustomOperation "app_insights_name">]
        member this.UseAppInsights (state:'T, name) = { this.Get state with AppInsights = Some (named components name) } |> this.Wrap state
        member this.UseAppInsights (state:'T, name:string) = this.UseAppInsights(state, ResourceName name)
        /// Removes any automatic app insights creation, configuration and settings for this webapp.
        [<CustomOperation "app_insights_off">]
        member this.DeactivateAppInsights (state:'T) = { this.Get state with AppInsights = None } |> this.Wrap state
        /// Instead of creating a new AI instance, configure this webapp to point to another Farmer-managed AI instance.
        /// A dependency will automatically be set for this instance.
        [<CustomOperation "link_to_app_insights">]
        member this.LinkToAi (state:'T, name) = { this.Get state with AppInsights = Some (managed components name) } |> this.Wrap state
        member this.LinkToAi (state:'T, name) = this.LinkToAi (state, ResourceName name)
        member this.LinkToAi (state:'T, name:ResourceName option) = match name with Some name -> this.LinkToAi (state, name) | None -> state
        member this.LinkToAi (state:'T, config:AppInsightsConfig) = this.LinkToAi (state, config.Name)
        /// Instead of creating a new AI instance, configure this webapp to point to an unmanaged AI instance.
        /// A dependency will not be set for this instance.
        [<CustomOperation "link_to_unmanaged_app_insights">]
        member this.LinkUnmanagedAppInsights (state:'T, resourceId) = { this.Get state with AppInsights = Some (unmanaged resourceId) } |> this.Wrap state
        /// Sets an app setting of the web app in the form "key" "value".
        [<CustomOperation "setting">]
        member this.AddSetting (state:'T, key, value) =
            let current = this.Get state
            { current with Settings = current.Settings.Add(key, LiteralSetting value) }
            |> this.Wrap state
        member this.AddSetting (state:'T, key, resourceName:ResourceName) = this.AddSetting(state, key, resourceName.Value)
        member this.AddSetting (state:'T, key, value:ArmExpression) =
            let current = this.Get state
            { current with Settings = current.Settings.Add(key, ExpressionSetting value) }
            |> this.Wrap state
        /// Sets a list of app setting of the web app in the form "key" "value".
        [<CustomOperation "settings">]
        member this.AddSettings(state:'T, settings: (string*string) list) =
            let current = this.Get state
            settings
            |> List.fold (fun (state:CommonWebConfig) (key, value: string) -> { state with Settings = state.Settings.Add(key, LiteralSetting value) }) current
            |> this.Wrap state
        member this.AddSettings(state:'T, settings) =
            let current = this.Get state
            settings
            |> List.fold (fun (state:CommonWebConfig) (key, value:ArmExpression) -> { state with Settings = state.Settings.Add(key, ExpressionSetting value) }) current
            |> this.Wrap state
        /// Sets an app setting of the web app in the form "key" "value".
        [<CustomOperation "add_identity">]
        member this.AddIdentity (state:'T, identity:UserAssignedIdentity) =
            let current = this.Get state
            { current with
                Identity = current.Identity + identity
                Settings = current.Settings.Add("AZURE_CLIENT_ID", Setting.ExpressionSetting identity.ClientId) }
            |> this.Wrap state
        member this.AddIdentity (state, identity:UserAssignedIdentityConfig) = this.AddIdentity(state, identity.UserAssignedIdentity)
        [<CustomOperation "keyvault_identity">]
        member this.AddKeyVaultIdentity (state:'T, identity:UserAssignedIdentity) =
            let current = this.Get state
            { current with
                Identity = current.Identity + identity
                KeyVaultReferenceIdentity = Some identity
                Settings = current.Settings.Add("AZURE_CLIENT_ID", Setting.ExpressionSetting identity.ClientId) }
            |> this.Wrap state
        member this.AddKeyVaultIdentity (state, identity:UserAssignedIdentityConfig) = this.AddKeyVaultIdentity(state, identity.UserAssignedIdentity)
        [<CustomOperation "system_identity">]
        member this.SystemIdentity (state:'T) =
            let current = this.Get state
            { current with Identity = { current.Identity with SystemAssigned = Enabled } }
            |> this.Wrap state

        /// sets the list of origins that should be allowed to make cross-origin calls. Use AllOrigins to allow all.
        [<CustomOperation "enable_cors">]
        member this.EnableCors (state:'T, origins) =
            { this.Get state with
                Cors =
                    match origins with
                    | [ "*" ] -> Some AllOrigins
                    | origins -> Some (SpecificOrigins (List.map Uri origins, None)) }
            |> this.Wrap state
        member this.EnableCors (state:'T, origins) = { this.Get state with Cors = Some origins } |> this.Wrap state
        /// Allows CORS requests with credentials.
        [<CustomOperation "enable_cors_credentials">]
        member this.EnableCorsCredentials (state:'T) =
            let current = this.Get state
            { current with
                Cors =
                    current.Cors
                    |> Option.map (function
                    | SpecificOrigins (origins, _) -> SpecificOrigins (origins, Some true)
                    | AllOrigins -> raiseFarmer "You cannot enable CORS Credentials if you have already set CORS to AllOrigins.") }
            |> this.Wrap state
        /// Sets the operating system
        [<CustomOperation "operating_system">]
        member this.OperatingSystem (state:'T, os) = { this.Get state with OperatingSystem = os } |> this.Wrap state
        /// Specifies a folder path or a zip file containing the web application to install as a post-deployment task.
        [<CustomOperation "zip_deploy">]
        member this.ZipDeploy (state:'T, path) = { this.Get state with ZipDeployPath = Some (path,ZipDeploy.ProductionSlot) } |> this.Wrap state
        /// Specifies a folder path or a zip file containing the web application to install as a post-deployment task.
        [<CustomOperation "zip_deploy_slot">]
        member this.ZipDeploySlot (state:'T, slotName,path) = { this.Get state with ZipDeployPath = Some (path, ZipDeploy.NamedSlot slotName) } |> this.Wrap state
        /// Creates an app setting of the web app whose value will be supplied as a secret parameter.
        [<CustomOperation "secret_setting">]
        member this.AddSecret (state:'T, key) =
            let current = this.Get state
            { current with Settings = current.Settings.Add(key, ParameterSetting (SecureParameter key)) }
            |> this.Wrap state
        /// Sets "Always On" flag
        [<CustomOperation "always_on">]
        member this.AlwaysOn(state:'T) = { this.Get state with AlwaysOn = true } |> this.Wrap state
        ///Chooses the bitness (32 or 64) of the worker process
        [<CustomOperation "worker_process">]
        member this.WorkerProcess (state:'T, bitness) = { this.Get state with WorkerProcess = Some bitness } |> this.Wrap state
        /// Creates a key vault instance. All secret settings will automatically be mapped into key vault.
        [<CustomOperation "use_keyvault">]
        member this.UseKeyVault (state:'T) =
            let current = this.Get state
            { current with
                Identity = { current.Identity with SystemAssigned = Enabled }
                SecretStore = KeyVault (derived(fun c -> vaults.resourceId (ResourceName (c.Name.ResourceName.Value + "vault")))) }
            |> this.Wrap state
        /// Links your application to a Farmer-managed key vault instance. All secret settings will automatically be mapped into key vault.
        [<CustomOperation "link_to_keyvault">]
        member this.LinkToKeyVault (state:'T, vaultName:ResourceName) =
            let current = this.Get state
            { current with
                Identity = { current.Identity with SystemAssigned = Enabled }
                SecretStore = KeyVault (managed vaults vaultName) }
            |> this.Wrap state
        /// Links your application to an existing key vault instance. All secret settings will automatically be mapped into key vault.
        [<CustomOperation "link_to_unmanaged_keyvault">]
        member this.LinkToExternalKeyVault(state:'T, resourceId) =
            let current = this.Get state
            { current with
                Identity = { current.Identity with SystemAssigned = Enabled }
                SecretStore = KeyVault (unmanaged resourceId) }
            |> this.Wrap state
        /// Adds a deployment slot to the app
        [<CustomOperation "add_slot">]
        member this.AddSlot (state:'T, slot:SlotConfig) =
            let current = this.Get state
            { current with Slots = current.Slots |> Map.add slot.Name slot}
            |> this.Wrap state
        member this.AddSlot (state:'T, slotName:string) = this.AddSlot(state, appSlot{ name slotName })
        /// Adds deployment slots to the app
        [<CustomOperation "add_slots">]
        member this.AddSlots (state:'T, slots:SlotConfig list) =
            let current = this.Get state
            { current with Slots = slots |> List.fold (fun m s -> Map.add s.Name s m) current.Slots}
            |> this.Wrap state

        /// Disables http for this webapp so that only https is used.
        [<CustomOperation "https_only">]
        member this.HttpsOnly(state:'T) = this.Map state (fun x -> { x with HTTPSOnly = true })

        [<CustomOperation "health_check_path">]
        /// Specifies the path Azure load balancers will ping to check for unhealthy instances.
        member this.HealthCheckPath(state:'T, healthCheckPath:string) = this.Map state (fun x -> {x with HealthCheckPath = Some(healthCheckPath)})<|MERGE_RESOLUTION|>--- conflicted
+++ resolved
@@ -85,13 +85,8 @@
             SiteType = SiteType.Slot (owner.Name/this.Name)
             Dependencies = owner.Dependencies |> Set.add (owner.ResourceType.resourceId owner.Name)
             AutoSwapSlotName = this.AutoSwapSlotName
-<<<<<<< HEAD
-            AppSettings = owner.AppSettings |> Map.merge ( this.AppSettings |> Map.toList)
-            ConnectionStrings = owner.ConnectionStrings |> Map.merge (this.ConnectionStrings |> Map.toList)
-=======
             AppSettings = owner.AppSettings |> Option.map (Map.merge ( this.AppSettings |> Map.toList))
             ConnectionStrings = owner.ConnectionStrings |> Option.map (Map.merge (this.ConnectionStrings |> Map.toList))
->>>>>>> 0cac6d6a
             Identity = this.Identity + owner.Identity
             KeyVaultReferenceIdentity = this.KeyVaultReferenceIdentity |> Option.orElse owner.KeyVaultReferenceIdentity}
 
@@ -123,11 +118,7 @@
     [<CustomOperation "system_identity">]
     member this.SystemIdentity (state: SlotConfig) =
         { state with Identity = {state.Identity with SystemAssigned = Enabled } }
-<<<<<<< HEAD
-        
-=======
-
->>>>>>> 0cac6d6a
+
     [<CustomOperation "keyvault_identity">]
     member this.AddKeyVaultIdentity (state: SlotConfig, identity:UserAssignedIdentity) =
         { state with
@@ -182,11 +173,7 @@
       ServicePlan : ResourceRef<ResourceName>
       Settings : Map<string, Setting>
       Slots : Map<string,SlotConfig>
-<<<<<<< HEAD
-      WorkerProcess : Bitness option 
-=======
       WorkerProcess : Bitness option
->>>>>>> 0cac6d6a
       ZipDeployPath : (string*ZipDeploy.ZipDeploySlot) option
       HealthCheckPath: string option }
 
@@ -507,11 +494,7 @@
               ServicePlan = derived (fun name -> serverFarms.resourceId (name-"farm"))
               Settings = Map.empty
               Slots = Map.empty
-<<<<<<< HEAD
-              WorkerProcess = None 
-=======
               WorkerProcess = None
->>>>>>> 0cac6d6a
               ZipDeployPath = None
               HealthCheckPath = None }
           Sku = Sku.F1
