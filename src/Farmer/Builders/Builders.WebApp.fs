[<AutoOpen>]
module rec Farmer.Builders.WebApp

open Farmer
open Farmer.Arm
open Farmer.WebApp
open Farmer.Arm.KeyVault.Vaults
open Sites
open System
open Farmer.Identity

type JavaHost =
    | JavaSE | WildFly14 | Tomcat of string
    static member Tomcat85 = Tomcat "8.5"
    static member Tomcat90 = Tomcat "9.0"
type JavaRuntime =
    | Java8 | Java11
    member this.Version = match this with Java8 -> 8 | Java11 -> 11
    member this.Jre = match this with Java8 -> "jre8" | Java11 -> "java11"
type Runtime =
    | DotNetCore of string
    | DotNet of version:string
    | Node of string
    | Php of string
    | Ruby of string
    | AspNet of version:string
    | Java of JavaRuntime * JavaHost
    | Python of linuxVersion:string * windowsVersion:string
    static member Php73 = Php "7.3"
    static member Php72 = Php "7.2"
    static member Php71 = Php "7.1"
    static member Php70 = Php "7.0"
    static member Php56 = Php "5.6"
    static member DotNetCore21 = DotNetCore "2.1"
    static member DotNetCore31 = DotNetCore "3.1"
    static member DotNetCoreLts = DotNetCore "LTS"
    static member DotNetCoreLatest = DotNetCore "Latest"
    static member Node6 = Node "6-lts"
    static member Node8 = Node "8-lts"
    static member Node10 = Node "10-lts"
    static member Node12 = Node "12-lts"
    static member NodeLts = Node "lts"
    static member Ruby26 = Ruby "2.6"
    static member Ruby25 = Ruby "2.5"
    static member Ruby24 = Ruby "2.4"
    static member Ruby23 = Ruby "2.3"
    static member Java11 = Java (Java11, JavaSE)
    static member Java11Tomcat90 = Java (Java11, JavaHost.Tomcat90)
    static member Java11Tomcat85 = Java (Java11, JavaHost.Tomcat85)
    static member Java8 = Java (Java8, JavaSE)
    static member Java8WildFly14 = Java (Java8, WildFly14)
    static member Java8Tomcat90 = Java (Java8, JavaHost.Tomcat90)
    static member Java8Tomcat85 = Java (Java8, JavaHost.Tomcat85)
    static member DotNet60 = DotNet "6.0"
    static member DotNet50 = DotNet "5.0"
    static member AspNet47 = AspNet "4.0"
    static member AspNet35 = AspNet "2.0"
    static member Python27 = Python ("2.7", "2.7")
    static member Python36 = Python ("3.6", "3.4") // not typo, really version 3.4
    static member Python37 = Python ("3.7", "3.7")

module AppSettings =
    let WebsiteNodeDefaultVersion version = "WEBSITE_NODE_DEFAULT_VERSION", version
    let RunFromPackage = "WEBSITE_RUN_FROM_PACKAGE", "1"
    let WebsitesPort (port:int) =  "WEBSITES_PORT", port.ToString()

let publishingPassword (name:ResourceName) =
    let resourceId = config.resourceId (name, ResourceName "publishingCredentials")
    let expr = $"list({resourceId.ArmExpression.Value}, '2014-06-01').properties.publishingPassword"
    ArmExpression.create(expr, resourceId)

type SecretStore =
    | AppService
    | KeyVault of ResourceRef<CommonWebConfig>

type SlotConfig =
    { Name: string
      AutoSwapSlotName: string option
      AppSettings: Map<string,Setting>
      ConnectionStrings: Map<string,(Setting * ConnectionStringKind)>
      Identity: ManagedIdentity
      KeyVaultReferenceIdentity: UserAssignedIdentity option
      Tags: Map<string,string>
      Dependencies: ResourceId Set
      IpSecurityRestrictions: IpSecurityRestriction list }
    member this.ToSite (owner: Arm.Web.Site) =
        { owner with
            SiteType = SiteType.Slot (owner.Name/this.Name)
            Dependencies = owner.Dependencies |> Set.add (owner.ResourceType.resourceId owner.Name)
            AutoSwapSlotName = this.AutoSwapSlotName
            AppSettings = owner.AppSettings |> Option.map (Map.merge ( this.AppSettings |> Map.toList))
            ConnectionStrings = owner.ConnectionStrings |> Option.map (Map.merge (this.ConnectionStrings |> Map.toList))
            Identity = this.Identity + owner.Identity
            KeyVaultReferenceIdentity = this.KeyVaultReferenceIdentity |> Option.orElse owner.KeyVaultReferenceIdentity
            IpSecurityRestrictions = this.IpSecurityRestrictions
            ZipDeployPath = None }

type SlotBuilder() =
    member this.Yield _ =
        { Name = "staging"
          AutoSwapSlotName = None
          AppSettings = Map.empty
          ConnectionStrings = Map.empty
          Identity = ManagedIdentity.Empty
          KeyVaultReferenceIdentity =  None
          Tags = Map.empty
          Dependencies = Set.empty
          IpSecurityRestrictions = [] }

    [<CustomOperation "name">]
    member this.Name (state,name) : SlotConfig = {state with Name = name}

    [<CustomOperation "autoSlotSwapName">]
    member this.AutoSlotSwapName (state,autoSlotSwapName) : SlotConfig = {state with AutoSwapSlotName = Some autoSlotSwapName}

    /// Sets an app setting of the web app in the form "key" "value".
    [<CustomOperation "add_identity">]
    member this.AddIdentity (state: SlotConfig, identity:UserAssignedIdentity) =
        { state with
            Identity = (state.Identity + identity)
            AppSettings = state.AppSettings.Add("AZURE_CLIENT_ID", Setting.ExpressionSetting identity.ClientId) }
    member this.AddIdentity (state, identity:UserAssignedIdentityConfig) = this.AddIdentity(state, identity.UserAssignedIdentity)

    [<CustomOperation "system_identity">]
    member this.SystemIdentity (state: SlotConfig) =
        { state with Identity = {state.Identity with SystemAssigned = Enabled } }

    [<CustomOperation "keyvault_identity">]
    member this.AddKeyVaultIdentity (state: SlotConfig, identity:UserAssignedIdentity) =
        { state with
            Identity = state.Identity + identity
            KeyVaultReferenceIdentity = Some identity
            AppSettings = state.AppSettings.Add("AZURE_CLIENT_ID", Setting.ExpressionSetting identity.ClientId) }
    member this.AddKeyVaultIdentity (state: SlotConfig, identity:UserAssignedIdentityConfig) = this.AddKeyVaultIdentity(state, identity.UserAssignedIdentity)

    [<CustomOperation "setting">]
    /// Adds an AppSetting to this deployment slot
    member this.AddSetting (state, key, value):SlotConfig =
        { state with AppSettings = state.AppSettings.Add(key, value) }
    member this.AddSetting (state, key, value) = this.AddSetting(state, key, LiteralSetting value)
    member this.AddSetting (state, key, resourceName:ResourceName) = this.AddSetting(state, key, resourceName.Value)
    member this.AddSetting (state, key, value:ArmExpression) = this.AddSetting(state, key, ExpressionSetting value)

    /// Sets a list of app setting of the web app in the form "key" "value".
    [<CustomOperation "settings">]
    member this.AddSettings(state, settings: (string*Setting) list):SlotConfig =
        {state with AppSettings = Map.merge settings state.AppSettings }
    member this.AddSettings(state, settings: (string*string) list) =
        this.AddSettings( state, List.map(fun (k,v) -> k,LiteralSetting v) settings)

    /// Creates a set of connection strings of the web app whose values will be supplied as secret parameters.
    [<CustomOperation "connection_string">]
    member _.AddConnectionString(state, key) :SlotConfig=
        { state with ConnectionStrings = state.ConnectionStrings.Add(key, (ParameterSetting (SecureParameter key), Custom)) }
    member _.AddConnectionString(state, (key, value:ArmExpression)) :SlotConfig =
        { state with ConnectionStrings = state.ConnectionStrings.Add(key, (ExpressionSetting value, Custom)) }

    /// Creates a set of connection strings of the web app whose values will be supplied as secret parameters.
    [<CustomOperation "connection_strings">]
    member this.AddConnectionStrings(state, connectionStrings:string list) :SlotConfig =
        connectionStrings
        |> List.fold (fun state key -> this.AddConnectionString(state, key)) state
        
    /// Add Allowed ip for ip security restrictions
    [<CustomOperation "add_allowed_ip_restriction">] 
    member _.AllowIp(state, name, cidr:IPAddressCidr) : SlotConfig = 
        { state with IpSecurityRestrictions = state.IpSecurityRestrictions @ [IpSecurityRestriction.Create name cidr Allow] }
    member this.AllowIp(state, name, ip:Net.IPAddress) : SlotConfig = 
        let cidr = { Address = ip; Prefix = 32 }
        this.AllowIp(state, name, cidr)
    member this.AllowIp(state, name, ip:string) : SlotConfig = 
        let cidr = { Address = Net.IPAddress.Parse ip; Prefix = 32 }
        this.AllowIp(state, name, cidr)
    /// Add Denied ip for ip security restrictions
    [<CustomOperation "add_denied_ip_restriction">] 
    member _.DenyIp(state, name, cidr:IPAddressCidr) : SlotConfig = 
        { state with IpSecurityRestrictions = state.IpSecurityRestrictions @ [IpSecurityRestriction.Create name cidr Deny] }
    member this.DenyIp(state, name, ip:Net.IPAddress) : SlotConfig = 
        let cidr = { Address = ip; Prefix = 32 }
        this.DenyIp(state, name, cidr)
    member this.DenyIp(state, name, ip:string) : SlotConfig = 
        let cidr = { Address = Net.IPAddress.Parse ip; Prefix = 32 }
        this.DenyIp(state, name, cidr) 
    interface ITaggable<SlotConfig> with member _.Add state tags = { state with Tags = state.Tags |> Map.merge tags }
    interface IDependable<SlotConfig> with member _.Add state newDeps = { state with Dependencies = state.Dependencies + newDeps }

let appSlot = SlotBuilder()

/// Common fields between WebApp and Functions
type CommonWebConfig =
    { Name : WebAppName
      AlwaysOn : bool
      AppInsights : ResourceRef<ResourceName> option
      ConnectionStrings : Map<string, (Setting * ConnectionStringKind)>
      Cors : Cors option
      FTPState : FTPState option
      HTTPSOnly : bool
      Identity : Identity.ManagedIdentity
      KeyVaultReferenceIdentity: UserAssignedIdentity Option
      OperatingSystem : OS
      SecretStore : SecretStore
      ServicePlan : ResourceRef<ResourceName>
      Settings : Map<string, Setting>
      Slots : Map<string,SlotConfig>
      WorkerProcess : Bitness option
      ZipDeployPath : (string*ZipDeploy.ZipDeploySlot) option
      HealthCheckPath: string option
      IpSecurityRestrictions: IpSecurityRestriction list }

type WebAppConfig =
    { CommonWebConfig: CommonWebConfig
      HTTP20Enabled : bool option
      ClientAffinityEnabled : bool option
      WebSocketsEnabled: bool option
      Dependencies : ResourceId Set
      Tags : Map<string,string>
      Sku : Sku
      WorkerSize : WorkerSize
      WorkerCount : int
      MaximumElasticWorkerCount : int option
      RunFromPackage : bool
      WebsiteNodeDefaultVersion : string option
      Runtime : Runtime
      SourceControlSettings : {| Repository : Uri; Branch : string; ContinuousIntegration : FeatureFlag |} option
      DockerImage : (string * string) option
      DockerCi : bool
      DockerAcrCredentials : {| RegistryName : string; Password : SecureParameter |} option
      AutomaticLoggingExtension : bool
      SiteExtensions : ExtensionName Set
      PrivateEndpoints: (LinkedResource * string option) Set
<<<<<<< HEAD
      CustomDomains : Map<string,DomainConfig> }
=======
      CustomDomain : DomainConfig 
      DockerPort: int option }
>>>>>>> 7b0610bd
    member this.Name = this.CommonWebConfig.Name
    /// Gets this web app's Server Plan's full resource ID.
    member this.ServicePlanId = this.CommonWebConfig.ServicePlan.resourceId this.Name.ResourceName
    /// Gets the Service Plan name for this web app.
    member this.ServicePlanName = this.ServicePlanId.Name
    /// Gets the App Insights name for this web app, if it exists.
    member this.AppInsightsName = this.CommonWebConfig.AppInsights |> Option.map (fun ai -> ai.resourceId(this.Name.ResourceName).Name)
    /// Gets the ARM expression path to the publishing password of this web app.
    member this.PublishingPassword = publishingPassword this.Name.ResourceName
    member this.Endpoint = $"{this.Name.ResourceName.Value}.azurewebsites.net"
    member this.SystemIdentity = SystemIdentity this.ResourceId
    member this.ResourceId = sites.resourceId this.Name.ResourceName
    interface IBuilder with
        member this.ResourceId = this.ResourceId
        member this.BuildResources location = [
            let keyVault, secrets =
                match this.CommonWebConfig.SecretStore with
                | KeyVault (DeployableResource (this.CommonWebConfig) vaultName) ->
                    let store = keyVault {
                        name vaultName.Name
                        add_access_policy (AccessPolicy.create (this.SystemIdentity.PrincipalId, [ KeyVault.Secret.Get ]))
                        add_secrets [
                            for setting in this.CommonWebConfig.Settings do
                                match setting.Value with
                                | LiteralSetting _ ->
                                    ()
                                | ParameterSetting _ ->
                                    SecretConfig.create (setting.Key)
                                | ExpressionSetting expr ->
                                    SecretConfig.create (setting.Key, expr)
                        ]
                    }
                    Some store, []
                | KeyVault (ExternalResource vaultName) ->
                    let secrets = [
                        for setting in this.CommonWebConfig.Settings do
                            let secret =
                                match setting.Value with
                                | LiteralSetting _ -> None
                                | ParameterSetting _ -> SecretConfig.create setting.Key |> Some
                                | ExpressionSetting expr -> SecretConfig.create (setting.Key, expr) |> Some
                            match secret with
                            | Some secret ->
                                { Secret.Name = vaultName.Name/secret.SecretName
                                  Value = secret.Value
                                  ContentType = secret.ContentType
                                  Enabled = secret.Enabled
                                  ActivationDate = secret.ActivationDate
                                  ExpirationDate = secret.ExpirationDate
                                  Location = location
                                  Dependencies = secret.Dependencies.Add vaultName
                                  Tags = secret.Tags } :> IArmResource
                            | None ->
                                ()
                    ]
                    None, secrets
                | KeyVault _
                | AppService ->
                    None, []

            yield! secrets

            let siteSettings =
                let literalSettings = [
                    if this.RunFromPackage then AppSettings.RunFromPackage
                    yield! this.WebsiteNodeDefaultVersion |> Option.mapList AppSettings.WebsiteNodeDefaultVersion
                    yield! this.CommonWebConfig.AppInsights |> Option.mapList (fun resource -> "APPINSIGHTS_INSTRUMENTATIONKEY", AppInsights.getInstrumentationKey(resource.resourceId this.Name.ResourceName).Eval())
                    match this.CommonWebConfig.OperatingSystem, this.CommonWebConfig.AppInsights with
                    | Windows, Some _ ->
                        "APPINSIGHTS_PROFILERFEATURE_VERSION", "1.0.0"
                        "APPINSIGHTS_SNAPSHOTFEATURE_VERSION", "1.0.0"
                        "ApplicationInsightsAgent_EXTENSION_VERSION", "~2"
                        "DiagnosticServices_EXTENSION_VERSION", "~3"
                        "InstrumentationEngine_EXTENSION_VERSION", "~1"
                        "SnapshotDebugger_EXTENSION_VERSION", "~1"
                        "XDT_MicrosoftApplicationInsights_BaseExtensions", "~1"
                        "XDT_MicrosoftApplicationInsights_Mode", "recommended"
                    | Linux, Some _
                    | _ , None ->
                        ()
                        
                    yield! this.DockerPort |> Option.mapList AppSettings.WebsitesPort
                    
                    if this.DockerCi then "DOCKER_ENABLE_CI", "true"
                ]

                let dockerSettings = [
                    match this.DockerAcrCredentials with
                    | Some credentials ->
                        "DOCKER_REGISTRY_SERVER_PASSWORD", ParameterSetting credentials.Password
                        Setting.AsLiteral ("DOCKER_REGISTRY_SERVER_URL", $"https://{credentials.RegistryName}.azurecr.io")
                        Setting.AsLiteral ("DOCKER_REGISTRY_SERVER_USERNAME", credentials.RegistryName)
                    | None ->
                        ()
                ]
                literalSettings
                |> List.map Setting.AsLiteral
                |> List.append dockerSettings
                |> List.append (
                    (match this.CommonWebConfig.SecretStore with
                     | AppService ->
                         this.CommonWebConfig.Settings
                     | KeyVault r ->
                        let name = r.resourceId (this.CommonWebConfig)
                        [ for setting in this.CommonWebConfig.Settings do
                            match setting.Value with
                            | LiteralSetting _ ->
                                setting.Key, setting.Value
                            | ParameterSetting _
                            | ExpressionSetting _ ->
                                setting.Key, LiteralSetting $"@Microsoft.KeyVault(SecretUri=https://{name.Name.Value}.vault.azure.net/secrets/{setting.Key})"
                        ] |> Map.ofList
                    ) |> Map.toList)
                |> Map

            let site =
                { SiteType = Site this.Name
                  Location = location
                  ServicePlan = this.ServicePlanId
                  HTTPSOnly = this.CommonWebConfig.HTTPSOnly
                  FTPState = this.CommonWebConfig.FTPState
                  HTTP20Enabled = this.HTTP20Enabled
                  ClientAffinityEnabled = this.ClientAffinityEnabled
                  WebSocketsEnabled = this.WebSocketsEnabled
                  Identity = this.CommonWebConfig.Identity
                  KeyVaultReferenceIdentity = this.CommonWebConfig.KeyVaultReferenceIdentity
                  Cors = this.CommonWebConfig.Cors
                  Tags = this.Tags
                  ConnectionStrings = Some this.CommonWebConfig.ConnectionStrings
                  WorkerProcess = this.CommonWebConfig.WorkerProcess
                  AppSettings = Some siteSettings
                  Kind = [
                    "app"
                    match this.CommonWebConfig.OperatingSystem with Linux -> "linux" | Windows -> ()
                    match this.DockerImage with Some _ -> "container" | _ -> ()
                  ] |> String.concat ","
                  Dependencies = Set [
                    match this.CommonWebConfig.ServicePlan with
                    | DependableResource this.Name.ResourceName resourceId -> resourceId
                    | _ -> ()

                    yield! this.Dependencies

                    match this.CommonWebConfig.SecretStore with
                    | AppService ->
                        for setting in this.CommonWebConfig.Settings do
                            match setting.Value with
                            | ExpressionSetting expr ->
                                yield! Option.toList expr.Owner
                            | ParameterSetting _
                            | LiteralSetting _ ->
                                ()
                    | KeyVault _ ->
                        ()

                    match this.CommonWebConfig.AppInsights with
                    | Some (DependableResource this.Name.ResourceName resourceId) -> resourceId
                    | Some _ | None -> ()
                  ]
                  AlwaysOn = this.CommonWebConfig.AlwaysOn
                  LinuxFxVersion =
                    match this.CommonWebConfig.OperatingSystem with
                    | Windows ->
                        None
                    | Linux ->
                        match this.DockerImage with
                        | Some (image, _) ->
                            Some ("DOCKER|" + image)
                        | None ->
                            match this.Runtime with
                            | DotNetCore version -> Some $"DOTNETCORE|{version}"
                            | DotNet version -> Some $"DOTNETCORE|{version}"
                            | Node version -> Some $"NODE|{version}"
                            | Php version -> Some $"PHP|{version}"
                            | Ruby version -> Some $"RUBY|{version}"
                            | Java (runtime, JavaSE) -> Some $"JAVA|{runtime.Version}-{runtime.Jre}"
                            | Java (runtime, (Tomcat version)) -> Some $"TOMCAT|{version}-{runtime.Jre}"
                            | Java (Java8, WildFly14) -> Some $"WILDFLY|14-{Java8.Jre}"
                            | Python (linuxVersion, _) -> Some $"PYTHON|{linuxVersion}"
                            | _ -> None
                  NetFrameworkVersion =
                    match this.Runtime with
                    | AspNet version
                    | DotNet ("5.0" as version)
                    | DotNet ("6.0" as version) ->
                        Some $"v{version}"
                    | _ ->
                        None
                  JavaVersion =
                    match this.Runtime, this.CommonWebConfig.OperatingSystem with
                    | Java (Java11, Tomcat _), Windows -> Some "11"
                    | Java (Java8, Tomcat _), Windows -> Some "1.8"
                    | _ -> None
                  JavaContainer =
                    match this.Runtime, this.CommonWebConfig.OperatingSystem with
                    | Java (_, Tomcat _), Windows -> Some "Tomcat"
                    | _ -> None
                  JavaContainerVersion =
                    match this.Runtime, this.CommonWebConfig.OperatingSystem with
                    | Java (_, Tomcat version), Windows -> Some version
                    | _ -> None
                  PhpVersion =
                    match this.Runtime, this.CommonWebConfig.OperatingSystem with
                    | Php version, Windows -> Some version
                    | _ -> None
                  PythonVersion =
                    match this.Runtime, this.CommonWebConfig.OperatingSystem with
                    | Python (_, windowsVersion), Windows -> Some windowsVersion
                    | _ -> None
                  Metadata =
                    match this.Runtime, this.CommonWebConfig.OperatingSystem with
                    | Java (_, Tomcat _), Windows -> Some "java"
                    | Php _, _ -> Some "php"
                    | Python _, Windows -> Some "python"
                    | DotNetCore _, Windows -> Some "dotnetcore"
                    | AspNet _, _ | DotNet "5.0", Windows -> Some "dotnet"
                    | _ -> None
                    |> Option.map(fun stack -> "CURRENT_STACK", stack)
                    |> Option.toList
                  AppCommandLine = this.DockerImage |> Option.map snd
                  AutoSwapSlotName = None
                  ZipDeployPath = this.CommonWebConfig.ZipDeployPath |> Option.map (fun (path,slot) -> path, ZipDeploy.ZipDeployTarget.WebApp, slot )
                  HealthCheckPath = this.CommonWebConfig.HealthCheckPath
                  IpSecurityRestrictions = this.CommonWebConfig.IpSecurityRestrictions
                }

            match keyVault with
            | Some keyVault ->
                let builder = keyVault :> IBuilder
                yield! builder.BuildResources location
            | None ->
                ()

            match this.SourceControlSettings with
            | Some settings ->
                { Website = this.Name.ResourceName
                  Location = location
                  Repository = settings.Repository
                  Branch = settings.Branch
                  ContinuousIntegration = settings.ContinuousIntegration }
            | None ->
                ()

            match this.CommonWebConfig.AppInsights with
            | Some (DeployableResource this.Name.ResourceName resourceId) ->
                { Name = resourceId.Name
                  Location = location
                  DisableIpMasking = false
                  SamplingPercentage = 100
                  LinkedWebsite =
                    match this.CommonWebConfig.OperatingSystem with
                    | Windows -> Some this.Name.ResourceName
                    | Linux -> None
                  Tags = this.Tags }
            | Some _
            | None ->
                ()

            match this.CommonWebConfig.ServicePlan with
            | DeployableResource this.Name.ResourceName resourceId ->
                { Name = resourceId.Name
                  Location = location
                  Sku = this.Sku
                  WorkerSize = this.WorkerSize
                  WorkerCount = this.WorkerCount
                  MaximumElasticWorkerCount = this.MaximumElasticWorkerCount
                  OperatingSystem = this.CommonWebConfig.OperatingSystem
                  Tags = this.Tags}
            | _ ->
                ()

            for (ExtensionName extension) in this.SiteExtensions do
                { Name = ResourceName extension
                  SiteName = this.Name.ResourceName
                  Location = location }

            if Map.isEmpty this.CommonWebConfig.Slots then
                site
            else
                { site with AppSettings = None; ConnectionStrings = None } // Don't deploy production slot settings as they could cause an app restart
                for (_,slot) in this.CommonWebConfig.Slots |> Map.toSeq do
                    slot.ToSite site
                
            // Host Name Bindings must be deployed sequentially to avoid an error, as the site cannot be modified concurrently.
            // To do so we add a dependency to the previous binding.
            let mutable previousHostNameBinding = None
            for customDomain in this.CustomDomains |> Map.toSeq |> Seq.map snd do
                let dependsOn = 
                    match previousHostNameBinding with 
                    | Some previous -> Set.singleton previous
                    | None -> Set.empty

                let hostNameBinding =
                    { Location = location
                      SiteId =  Managed (Arm.Web.sites.resourceId this.Name.ResourceName)
                      DomainName = customDomain.DomainName
                      SslState = SslDisabled // Initially create non-secure host name binding, we link the certificate in a nested deployment below if this is a secure domain.
                      DependsOn = dependsOn }

                hostNameBinding

<<<<<<< HEAD
                previousHostNameBinding <- Some hostNameBinding.ResourceId
                match customDomain with
                | SecureDomain (customDomain, certOptions) ->
                    let cert =
                        { Location = location
                          SiteId = Managed this.ResourceId
                          ServicePlanId = Managed this.ServicePlanId
                          DomainName = customDomain }
                    hostNameBinding

                    // Get the resource group which contains the app service plan
                    let aspRgName = 
                      match this.CommonWebConfig.ServicePlan with
                      | LinkedResource linked -> linked.ResourceId.ResourceGroup
                      | _ -> None
                    // Create a nested resource group deployment for the certificate - this isn't strictly necessary when the app & app service plan are in the same resource group
                    // however, when they are in different resource groups this is required to make the deployment succeed (there is an ARM bug which causes a Not Found / Conflict otherwise)
                    // To keep the code simple, I opted to always nest the certificate deployment. - TheRSP 2021-12-14
                    let certRg = resourceGroup { 
                        name (aspRgName |> Option.defaultValue "[resourceGroup().name]")
                        add_resource 
                          { cert with
                              SiteId = Unmanaged cert.SiteId.ResourceId
                              ServicePlanId = Unmanaged cert.ServicePlanId.ResourceId }
                        depends_on cert.SiteId
                        depends_on hostNameBinding.ResourceId
                    }
                    yield! ((certRg :> IBuilder).BuildResources location)

                    // Need to rename `location` binding to prevent conflict with `location` operator in resource group
                    let resourceLocation = location
                    // nested deployment to update hostname binding with specified SSL options
                    yield! (resourceGroup {
                        name "[resourceGroup().name]"
                        location resourceLocation
                        add_resource { hostNameBinding with
                                        SiteId =
                                            match hostNameBinding.SiteId with
                                            | Managed id -> Unmanaged id
                                            | x -> x
                                        SslState =
                                            match certOptions with
                                            | AppManagedCertificate -> SniBased (cert.GetThumbprintReference aspRgName)
                                            | CustomCertificate thumbprint -> SniBased thumbprint
                                        DependsOn = Set.empty // Don't want the dependency in this nested template.
                                      }
                        depends_on certRg
                    } :> IBuilder).BuildResources location
                | _ -> ()
=======
                // Get the resource group which contains the app service plan
                let aspRgName =
                  match this.CommonWebConfig.ServicePlan with
                  | LinkedResource linked -> linked.ResourceId.ResourceGroup
                  | _ -> None
                // Create a nested resource group deployment for the certificate - this isn't strictly necessary when the app & app service plan are in the same resource group
                // however, when they are in different resource groups this is required to make the deployment succeed (there is an ARM bug which causes a Not Found / Conflict otherwise)
                // To keep the code simple, I opted to always nest the certificate deployment. - TheRSP 2021-12-14
                let certRg = resourceGroup {
                    name (aspRgName |> Option.defaultValue "[resourceGroup().name]")
                    add_resource
                      { cert with
                          SiteId = Unmanaged cert.SiteId.ResourceId
                          ServicePlanId = Unmanaged cert.ServicePlanId.ResourceId }
                    depends_on cert.SiteId
                    depends_on (hostNameBindings.resourceId(cert.SiteId.Name, ResourceName cert.DomainName))
                }
                yield! ((certRg :> IBuilder).BuildResources location)

                // Need to rename `location` binding to prevent conflict with `location` operator in resource group
                let resourceLocation = location
                // nested deployment to update hostname binding with specified SSL options
                yield! (resourceGroup {
                    name "[resourceGroup().name]"
                    location resourceLocation
                    add_resource { hostNameBinding with
                                    SiteId =
                                        match hostNameBinding.SiteId with
                                        | Managed id -> Unmanaged id
                                        | x -> x
                                    SslState =
                                        match certOptions with
                                        | AppManagedCertificate -> SniBased (cert.GetThumbprintReference aspRgName)
                                        | CustomCertificate thumbprint -> SniBased thumbprint
                                  }
                    depends_on certRg
                } :> IBuilder).BuildResources location
            | InsecureDomain customDomain ->
                { Location = location
                  SiteId =  Managed (Arm.Web.sites.resourceId this.Name.ResourceName)
                  DomainName = customDomain
                  SslState = SslDisabled }
            | NoDomain -> ()
>>>>>>> 7b0610bd

            yield! (PrivateEndpoint.create location this.ResourceId ["sites"] this.PrivateEndpoints)
        ]

type WebAppBuilder() =
    member _.Yield _ =
        { CommonWebConfig =
            { Name = WebAppName.Empty
              AlwaysOn = false
              AppInsights = Some (derived (fun name -> components.resourceId (name-"ai")))
              ConnectionStrings = Map.empty
              Cors = None
              HTTPSOnly = false
              Identity = ManagedIdentity.Empty
              FTPState = None
              KeyVaultReferenceIdentity = None
              OperatingSystem = Windows
              SecretStore = AppService
              ServicePlan = derived (fun name -> serverFarms.resourceId (name-"farm"))
              Settings = Map.empty
              Slots = Map.empty
              WorkerProcess = None
              ZipDeployPath = None
              HealthCheckPath = None
              IpSecurityRestrictions = [] }
          Sku = Sku.F1
          WorkerSize = Small
          WorkerCount = 1
          MaximumElasticWorkerCount = None
          RunFromPackage = false
          WebsiteNodeDefaultVersion = None
          HTTP20Enabled = None
          ClientAffinityEnabled = None
          WebSocketsEnabled = None
          Tags = Map.empty
          Dependencies = Set.empty
          Runtime = Runtime.DotNetCoreLts
          DockerImage = None
          DockerCi = false
          SourceControlSettings = None
          DockerAcrCredentials = None
          AutomaticLoggingExtension = true
          SiteExtensions = Set.empty
          PrivateEndpoints = Set.empty
<<<<<<< HEAD
          CustomDomains = Map.empty }
=======
          CustomDomain = NoDomain 
          DockerPort = None }
>>>>>>> 7b0610bd
    member _.Run(state:WebAppConfig) =
        if state.Name.ResourceName = ResourceName.Empty then raiseFarmer "No Web App name has been set."
        { state with
            SiteExtensions =
                match state with
                // its important to only add this extension if we're not using Web App for Containers - if we are
                // then this will generate an error during deployment:
                // No route registered for '/api/siteextensions/Microsoft.AspNetCore.AzureAppServices.SiteExtension'
                | { Runtime = DotNetCore _
                    AutomaticLoggingExtension = true
                    DockerImage = None
                    CommonWebConfig = { OperatingSystem = Windows } }
                    ->
                    state.SiteExtensions.Add Extensions.Logging
                | _ ->
                    state.SiteExtensions
            DockerImage =
                match state.DockerImage, state.DockerAcrCredentials with
                | Some (image, tag), Some credentials when not (image.Contains "azurecr.io") ->
                    Some ($"{credentials.RegistryName}.azurecr.io/{image}", tag)
                | Some x, _ ->
                    Some x
                | None, _ ->
                    None
        }

    [<CustomOperation "sku">]
    member _.Sku(state:WebAppConfig, sku) = { state with Sku = sku }
    /// Sets the size of the service plan worker.
    [<CustomOperation "worker_size">]
    member _.WorkerSize(state:WebAppConfig, workerSize) = { state with WorkerSize = workerSize }
    /// Sets the number of instances on the service plan.
    [<CustomOperation "number_of_workers">]
    member _.NumberOfWorkers(state:WebAppConfig, workerCount) = { state with WorkerCount = workerCount }
    /// Sets the web app to use "run from package" deployment capabilities.
    [<CustomOperation "run_from_package">]
    member _.RunFromPackage(state:WebAppConfig) = { state with RunFromPackage = true }
    /// Sets the node version of the web app.
    [<CustomOperation "website_node_default_version">]
    member _.NodeVersion(state:WebAppConfig, version) = { state with WebsiteNodeDefaultVersion = Some version }
    /// Enables HTTP 2.0 for this webapp.
    [<CustomOperation "enable_http2">]
    member _.Http20Enabled(state:WebAppConfig) = { state with HTTP20Enabled = Some true }
    /// Disables client affinity for this webapp.
    [<CustomOperation "disable_client_affinity">]
    member _.ClientAffinityEnabled(state:WebAppConfig) = { state with ClientAffinityEnabled = Some false }
    /// Enables websockets for this webapp.
    [<CustomOperation "enable_websockets">]
    member _.WebSockets(state:WebAppConfig) = { state with WebSocketsEnabled = Some true }
    /// Sets the runtime stack
    [<CustomOperation "runtime_stack">]
    member _.RuntimeStack(state:WebAppConfig, runtime) = { state with Runtime = runtime }
    [<CustomOperation "docker_image">]
    /// Specifies a docker image to use from the registry (linux only), and the startup command to execute.
    member _.DockerImage(state:WebAppConfig, registryPath, startupFile) =
        { state with
            CommonWebConfig = { state.CommonWebConfig with OperatingSystem = Linux }
            DockerImage = Some (registryPath, startupFile) }
    [<CustomOperation "docker_ci">]
    /// Have your custom Docker image automatically re-deployed when a new version is pushed to e.g. Docker hub.
    member _.DockerCI(state:WebAppConfig) = { state with DockerCi = true }
    [<CustomOperation "docker_use_azure_registry">]
    /// Have your custom Docker image automatically re-deployed when a new version is pushed to e.g. Docker hub.
    member _.DockerAcrCredentials(state:WebAppConfig, registryName) =
        { state with
            DockerAcrCredentials =
                Some {| RegistryName = registryName
                        Password = SecureParameter $"docker-password-for-{registryName}" |} }
    [<CustomOperation "source_control">]
    member _.SourceControl(state:WebAppConfig, url, branch) =
        { state with
            SourceControlSettings =
                Some {| Repository = Uri url
                        Branch = branch
                        ContinuousIntegration = Enabled |} }
    member _.SourceControlCi(state:WebAppConfig, featureFlag) =
        { state with
            SourceControlSettings =
                state.SourceControlSettings
                |> Option.map(fun s -> {| s with ContinuousIntegration = featureFlag |}) }
    [<CustomOperation "enable_source_control_ci">]
    member this.EnableCi(state:WebAppConfig) = this.SourceControlCi(state, Enabled)
    [<CustomOperation "disable_source_control_ci">]
    member this.DisableCi(state:WebAppConfig) = this.SourceControlCi(state, Disabled)
    [<CustomOperation "add_extension">]
    member _.AddExtension (state:WebAppConfig, extension) = { state with SiteExtensions = state.SiteExtensions.Add extension }
    member this.AddExtension (state:WebAppConfig, name) = this.AddExtension (state, ExtensionName name)
    /// Automatically add the ASP.NET Core logging extension.
    [<CustomOperation "automatic_logging_extension">]
    member _.DefaultLogging (state:WebAppConfig, setting) = { state with AutomaticLoggingExtension = setting }
    //Add Custom domain to you web app
    [<CustomOperation "custom_domain">]
<<<<<<< HEAD
    member _.AddCustomDomain(state:WebAppConfig, domainConfig:DomainConfig) = { state with CustomDomains = state.CustomDomains |> Map.add domainConfig.DomainName domainConfig }
    member this.AddCustomDomain(state:WebAppConfig, customDomain) = this.AddCustomDomain (state, SecureDomain (customDomain,AppManagedCertificate))
    member this.AddCustomDomain(state:WebAppConfig, (customDomain,thumbprint)) = this.AddCustomDomain (state, SecureDomain (customDomain,CustomCertificate thumbprint))
    [<CustomOperation "custom_domains">]
    member this.AddCustomDomains(state, customDomains:string list) = customDomains |> List.fold (fun state domain -> this.AddCustomDomain(state, domain)) state
    member this.AddCustomDomains(state, domainConfigs:DomainConfig list) = domainConfigs |> List.fold (fun state domain -> this.AddCustomDomain(state, domain)) state
    member this.AddCustomDomains(state, customDomainsWithThumprint:(string * ArmExpression) list) = customDomainsWithThumprint |> List.fold (fun state domain -> this.AddCustomDomain(state, domain)) state

=======
    member _.CustomDomain(state:WebAppConfig, domainConfig) = { state with CustomDomain = domainConfig }
    member _.CustomDomain(state:WebAppConfig, customDomain) = { state with CustomDomain = SecureDomain (customDomain,AppManagedCertificate) }
    member _.CustomDomain(state:WebAppConfig, (customDomain,thumbprint)) = { state with CustomDomain = SecureDomain (customDomain,CustomCertificate thumbprint) }
    /// Map specified port traffic from your docker container to port 80 for App Service
    [<CustomOperation "docker_port">]
    member _.DockerPort(state: WebAppConfig, dockerPort:int) = { state with DockerPort = Some dockerPort }
    
>>>>>>> 7b0610bd
    interface IPrivateEndpoints<WebAppConfig> with member _.Add state endpoints = { state with PrivateEndpoints = state.PrivateEndpoints |> Set.union endpoints}
    interface ITaggable<WebAppConfig> with member _.Add state tags = { state with Tags = state.Tags |> Map.merge tags }
    interface IDependable<WebAppConfig> with member _.Add state newDeps = { state with Dependencies = state.Dependencies + newDeps }
    interface IServicePlanApp<WebAppConfig> with
        member _.Get state = state.CommonWebConfig
        member _.Wrap state config = {state with CommonWebConfig = config}

let webApp = WebAppBuilder()

/// Allow adding storage accounts directly to CDNs
type EndpointBuilder with
    member this.Origin(state:EndpointConfig, webApp:WebAppConfig) =
        let state = this.Origin(state, webApp.Endpoint)
        this.DependsOn(state, webApp.ResourceId)

/// An interface for shared capabilities between builders that work with Service Plan-style apps.
/// In other words, Web Apps or Functions.
type IServicePlanApp<'T> =
    abstract member Get : 'T -> CommonWebConfig
    abstract member Wrap : 'T -> CommonWebConfig -> 'T

// Common keywords for IServicePlanApp live here.
[<AutoOpen>]
module Extensions =
    type IServicePlanApp<'T> with
        member private this.Map (state:'T) f = this.Wrap state ( f (this.Get state) )
        /// Sets the name of the web app.
        [<CustomOperation "name">]
        member this.Name (state:'T, name) = { this.Get state with Name = name } |> this.Wrap state
        member this.Name (state:'T, name:ResourceName) = this.Name (state, (WebAppName.Create name |> Result.get))
        member this.Name (state:'T, name:string) = this.Name(state, ResourceName name)
        /// Sets the name of the service plan.
        [<CustomOperation "service_plan_name">]
        member this.SetServicePlanName (state:'T, name) = { this.Get state with ServicePlan = named serverFarms name } |> this.Wrap state
        member this.SetServicePlanName (state:'T, name:string) = this.SetServicePlanName(state, ResourceName name)
        /// Instead of creating a new service plan instance, configure this webapp to point to another Farmer-managed service plan instance.
        /// A dependency will automatically be set for this instance.
        [<CustomOperation "link_to_service_plan">]
        member this.LinkToServicePlan (state:'T, name) = { this.Get state with ServicePlan = managed serverFarms name } |> this.Wrap state
        member this.LinkToServicePlan (state:'T, name:string) = this.LinkToServicePlan (state, ResourceName name)
        member this.LinkToServicePlan (state:'T, config:ServicePlanConfig) = this.LinkToServicePlan (state, config.Name)
        /// Instead of creating a new service plan instance, configure this webapp to point to another unmanaged service plan instance.
        /// A dependency will automatically be set for this instance.
        [<CustomOperation "link_to_unmanaged_service_plan">]
        member this.LinkToUnmanagedServicePlan (state:'T, resourceId) = { this.Get state with ServicePlan = unmanaged resourceId } |> this.Wrap state
        /// Sets the name of the automatically-created app insights instance.
        [<CustomOperation "app_insights_name">]
        member this.UseAppInsights (state:'T, name) = { this.Get state with AppInsights = Some (named components name) } |> this.Wrap state
        member this.UseAppInsights (state:'T, name:string) = this.UseAppInsights(state, ResourceName name)
        /// Removes any automatic app insights creation, configuration and settings for this webapp.
        [<CustomOperation "app_insights_off">]
        member this.DeactivateAppInsights (state:'T) = { this.Get state with AppInsights = None } |> this.Wrap state
        /// Instead of creating a new AI instance, configure this webapp to point to another Farmer-managed AI instance.
        /// A dependency will automatically be set for this instance.
        [<CustomOperation "link_to_app_insights">]
        member this.LinkToAi (state:'T, name) = { this.Get state with AppInsights = Some (managed components name) } |> this.Wrap state
        member this.LinkToAi (state:'T, name) = this.LinkToAi (state, ResourceName name)
        member this.LinkToAi (state:'T, name:ResourceName option) = match name with Some name -> this.LinkToAi (state, name) | None -> state
        member this.LinkToAi (state:'T, config:AppInsightsConfig) = this.LinkToAi (state, config.Name)
        /// Instead of creating a new AI instance, configure this webapp to point to an unmanaged AI instance.
        /// A dependency will not be set for this instance.
        [<CustomOperation "link_to_unmanaged_app_insights">]
        member this.LinkUnmanagedAppInsights (state:'T, resourceId) = { this.Get state with AppInsights = Some (unmanaged resourceId) } |> this.Wrap state
        /// Sets an app setting of the web app in the form "key" "value".
        [<CustomOperation "setting">]
        member this.AddSetting (state:'T, key, value) =
            let current = this.Get state
            { current with Settings = current.Settings.Add(key, LiteralSetting value) }
            |> this.Wrap state
        member this.AddSetting (state:'T, key, resourceName:ResourceName) = this.AddSetting(state, key, resourceName.Value)
        member this.AddSetting (state:'T, key, value:ArmExpression) =
            let current = this.Get state
            { current with Settings = current.Settings.Add(key, ExpressionSetting value) }
            |> this.Wrap state
        /// Sets a list of app setting of the web app in the form "key" "value".
        [<CustomOperation "settings">]
        member this.AddSettings(state:'T, settings: (string*string) list) =
            let current = this.Get state
            settings
            |> List.fold (fun (state:CommonWebConfig) (key, value: string) -> { state with Settings = state.Settings.Add(key, LiteralSetting value) }) current
            |> this.Wrap state
        member this.AddSettings(state:'T, settings) =
            let current = this.Get state
            settings
            |> List.fold (fun (state:CommonWebConfig) (key, value:ArmExpression) -> { state with Settings = state.Settings.Add(key, ExpressionSetting value) }) current
            |> this.Wrap state
        /// Creates a set of connection strings of the web app whose values will be supplied as secret parameters.
        [<CustomOperation "connection_string">]
        member this.AddConnectionString(state:'T, key) =
            let current = this.Get state
            { current with ConnectionStrings = current.ConnectionStrings.Add(key, (ParameterSetting (SecureParameter key), Custom)) }
            |> this.Wrap state
        member this.AddConnectionString(state:'T, (key, value:ArmExpression)) =
            let current = this.Get state
            { current with ConnectionStrings = current.ConnectionStrings.Add(key, (ExpressionSetting value, Custom)) }
            |> this.Wrap state
        /// Creates a set of connection strings of the web app whose values will be supplied as secret parameters.
        [<CustomOperation "connection_strings">]
        member this.AddConnectionStrings(state:'T, connectionStrings) =
            let current = this.Get state
            connectionStrings
            |> List.fold (fun (state:CommonWebConfig) (key, value:ArmExpression) ->
               { state with ConnectionStrings = state.ConnectionStrings.Add(key, (ExpressionSetting value, Custom)) }) current 
            |> this.Wrap state
        /// Sets an app setting of the web app in the form "key" "value".
        [<CustomOperation "add_identity">]
        member this.AddIdentity (state:'T, identity:UserAssignedIdentity) =
            let current = this.Get state
            { current with
                Identity = current.Identity + identity
                Settings = current.Settings.Add("AZURE_CLIENT_ID", Setting.ExpressionSetting identity.ClientId) }
            |> this.Wrap state
        member this.AddIdentity (state, identity:UserAssignedIdentityConfig) = this.AddIdentity(state, identity.UserAssignedIdentity)
        [<CustomOperation "keyvault_identity">]
        member this.AddKeyVaultIdentity (state:'T, identity:UserAssignedIdentity) =
            let current = this.Get state
            { current with
                Identity = current.Identity + identity
                KeyVaultReferenceIdentity = Some identity
                Settings = current.Settings.Add("AZURE_CLIENT_ID", Setting.ExpressionSetting identity.ClientId) }
            |> this.Wrap state
        member this.AddKeyVaultIdentity (state, identity:UserAssignedIdentityConfig) = this.AddKeyVaultIdentity(state, identity.UserAssignedIdentity)
        [<CustomOperation "system_identity">]
        member this.SystemIdentity (state:'T) =
            let current = this.Get state
            { current with Identity = { current.Identity with SystemAssigned = Enabled } }
            |> this.Wrap state

        /// sets the list of origins that should be allowed to make cross-origin calls. Use AllOrigins to allow all.
        [<CustomOperation "enable_cors">]
        member this.EnableCors (state:'T, origins) =
            { this.Get state with
                Cors =
                    match origins with
                    | [ "*" ] -> Some AllOrigins
                    | origins -> Some (SpecificOrigins (List.map Uri origins, None)) }
            |> this.Wrap state
        member this.EnableCors (state:'T, origins) = { this.Get state with Cors = Some origins } |> this.Wrap state
        /// Allows CORS requests with credentials.
        [<CustomOperation "enable_cors_credentials">]
        member this.EnableCorsCredentials (state:'T) =
            let current = this.Get state
            { current with
                Cors =
                    current.Cors
                    |> Option.map (function
                    | SpecificOrigins (origins, _) -> SpecificOrigins (origins, Some true)
                    | AllOrigins -> raiseFarmer "You cannot enable CORS Credentials if you have already set CORS to AllOrigins.") }
            |> this.Wrap state
        /// Sets the operating system
        [<CustomOperation "operating_system">]
        member this.OperatingSystem (state:'T, os) = { this.Get state with OperatingSystem = os } |> this.Wrap state
        /// Specifies a folder path or a zip file containing the web application to install as a post-deployment task.
        [<CustomOperation "zip_deploy">]
        member this.ZipDeploy (state:'T, path) = { this.Get state with ZipDeployPath = Some (path,ZipDeploy.ProductionSlot) } |> this.Wrap state
        /// Specifies a folder path or a zip file containing the web application to install as a post-deployment task.
        [<CustomOperation "zip_deploy_slot">]
        member this.ZipDeploySlot (state:'T, slotName,path) = { this.Get state with ZipDeployPath = Some (path, ZipDeploy.NamedSlot slotName) } |> this.Wrap state
        /// Creates an app setting of the web app whose value will be supplied as a secret parameter.
        [<CustomOperation "secret_setting">]
        member this.AddSecret (state:'T, key) =
            let current = this.Get state
            { current with Settings = current.Settings.Add(key, ParameterSetting (SecureParameter key)) }
            |> this.Wrap state
        /// Sets "Always On" flag
        [<CustomOperation "always_on">]
        member this.AlwaysOn(state:'T) = { this.Get state with AlwaysOn = true } |> this.Wrap state
        ///Chooses the bitness (32 or 64) of the worker process
        [<CustomOperation "worker_process">]
        member this.WorkerProcess (state:'T, bitness) = { this.Get state with WorkerProcess = Some bitness } |> this.Wrap state
        /// Creates a key vault instance. All secret settings will automatically be mapped into key vault.
        [<CustomOperation "use_keyvault">]
        member this.UseKeyVault (state:'T) =
            let current = this.Get state
            { current with
                Identity = { current.Identity with SystemAssigned = Enabled }
                SecretStore = KeyVault (derived(fun c -> vaults.resourceId (ResourceName (c.Name.ResourceName.Value + "vault")))) }
            |> this.Wrap state
        /// Links your application to a Farmer-managed key vault instance. All secret settings will automatically be mapped into key vault.
        [<CustomOperation "link_to_keyvault">]
        member this.LinkToKeyVault (state:'T, vaultName:ResourceName) =
            let current = this.Get state
            { current with
                Identity = { current.Identity with SystemAssigned = Enabled }
                SecretStore = KeyVault (managed vaults vaultName) }
            |> this.Wrap state
        /// Links your application to an existing key vault instance. All secret settings will automatically be mapped into key vault.
        [<CustomOperation "link_to_unmanaged_keyvault">]
        member this.LinkToExternalKeyVault(state:'T, resourceId) =
            let current = this.Get state
            { current with
                Identity = { current.Identity with SystemAssigned = Enabled }
                SecretStore = KeyVault (unmanaged resourceId) }
            |> this.Wrap state
        /// Adds a deployment slot to the app
        [<CustomOperation "add_slot">]
        member this.AddSlot (state:'T, slot:SlotConfig) =
            let current = this.Get state
            { current with Slots = current.Slots |> Map.add slot.Name slot}
            |> this.Wrap state
        member this.AddSlot (state:'T, slotName:string) = this.AddSlot(state, appSlot{ name slotName })
        /// Adds deployment slots to the app
        [<CustomOperation "add_slots">]
        member this.AddSlots (state:'T, slots:SlotConfig list) =
            let current = this.Get state
            { current with Slots = slots |> List.fold (fun m s -> Map.add s.Name s m) current.Slots}
            |> this.Wrap state

        /// Disables http for this webapp so that only https is used.
        [<CustomOperation "https_only">]
        member this.HttpsOnly(state:'T) = this.Map state (fun x -> { x with HTTPSOnly = true })

        /// Allows to enable or disable FTP and FTPS
        [<CustomOperation "ftp_state">]
        member this.FTPState(state:'T, ftpState:FTPState) = this.Map state (fun x -> { x with FTPState = Some ftpState })

        [<CustomOperation "health_check_path">]
        /// Specifies the path Azure load balancers will ping to check for unhealthy instances.
        member this.HealthCheckPath(state:'T, healthCheckPath:string) = this.Map state (fun x -> {x with HealthCheckPath = Some(healthCheckPath)})
        /// Add Allowed ip for ip security restrictions
        [<CustomOperation "add_allowed_ip_restriction">] 
        member this.AllowIp(state:'T, name, ip) = 
            this.Map state (fun x -> { x with IpSecurityRestrictions = IpSecurityRestriction.Create name ip Allow :: x.IpSecurityRestrictions })
        /// Add Denied ip for ip security restrictions
        [<CustomOperation "add_denied_ip_restriction">] 
        member this.DenyIp(state:'T, name, ip) = 
            this.Map state (fun x -> { x with IpSecurityRestrictions = IpSecurityRestriction.Create name ip Deny :: x.IpSecurityRestrictions })<|MERGE_RESOLUTION|>--- conflicted
+++ resolved
@@ -228,12 +228,8 @@
       AutomaticLoggingExtension : bool
       SiteExtensions : ExtensionName Set
       PrivateEndpoints: (LinkedResource * string option) Set
-<<<<<<< HEAD
-      CustomDomains : Map<string,DomainConfig> }
-=======
-      CustomDomain : DomainConfig 
+      CustomDomains : Map<string,DomainConfig> 
       DockerPort: int option }
->>>>>>> 7b0610bd
     member this.Name = this.CommonWebConfig.Name
     /// Gets this web app's Server Plan's full resource ID.
     member this.ServicePlanId = this.CommonWebConfig.ServicePlan.resourceId this.Name.ResourceName
@@ -535,7 +531,6 @@
 
                 hostNameBinding
 
-<<<<<<< HEAD
                 previousHostNameBinding <- Some hostNameBinding.ResourceId
                 match customDomain with
                 | SecureDomain (customDomain, certOptions) ->
@@ -585,51 +580,6 @@
                         depends_on certRg
                     } :> IBuilder).BuildResources location
                 | _ -> ()
-=======
-                // Get the resource group which contains the app service plan
-                let aspRgName =
-                  match this.CommonWebConfig.ServicePlan with
-                  | LinkedResource linked -> linked.ResourceId.ResourceGroup
-                  | _ -> None
-                // Create a nested resource group deployment for the certificate - this isn't strictly necessary when the app & app service plan are in the same resource group
-                // however, when they are in different resource groups this is required to make the deployment succeed (there is an ARM bug which causes a Not Found / Conflict otherwise)
-                // To keep the code simple, I opted to always nest the certificate deployment. - TheRSP 2021-12-14
-                let certRg = resourceGroup {
-                    name (aspRgName |> Option.defaultValue "[resourceGroup().name]")
-                    add_resource
-                      { cert with
-                          SiteId = Unmanaged cert.SiteId.ResourceId
-                          ServicePlanId = Unmanaged cert.ServicePlanId.ResourceId }
-                    depends_on cert.SiteId
-                    depends_on (hostNameBindings.resourceId(cert.SiteId.Name, ResourceName cert.DomainName))
-                }
-                yield! ((certRg :> IBuilder).BuildResources location)
-
-                // Need to rename `location` binding to prevent conflict with `location` operator in resource group
-                let resourceLocation = location
-                // nested deployment to update hostname binding with specified SSL options
-                yield! (resourceGroup {
-                    name "[resourceGroup().name]"
-                    location resourceLocation
-                    add_resource { hostNameBinding with
-                                    SiteId =
-                                        match hostNameBinding.SiteId with
-                                        | Managed id -> Unmanaged id
-                                        | x -> x
-                                    SslState =
-                                        match certOptions with
-                                        | AppManagedCertificate -> SniBased (cert.GetThumbprintReference aspRgName)
-                                        | CustomCertificate thumbprint -> SniBased thumbprint
-                                  }
-                    depends_on certRg
-                } :> IBuilder).BuildResources location
-            | InsecureDomain customDomain ->
-                { Location = location
-                  SiteId =  Managed (Arm.Web.sites.resourceId this.Name.ResourceName)
-                  DomainName = customDomain
-                  SslState = SslDisabled }
-            | NoDomain -> ()
->>>>>>> 7b0610bd
 
             yield! (PrivateEndpoint.create location this.ResourceId ["sites"] this.PrivateEndpoints)
         ]
@@ -674,12 +624,8 @@
           AutomaticLoggingExtension = true
           SiteExtensions = Set.empty
           PrivateEndpoints = Set.empty
-<<<<<<< HEAD
-          CustomDomains = Map.empty }
-=======
-          CustomDomain = NoDomain 
+          CustomDomains = Map.empty
           DockerPort = None }
->>>>>>> 7b0610bd
     member _.Run(state:WebAppConfig) =
         if state.Name.ResourceName = ResourceName.Empty then raiseFarmer "No Web App name has been set."
         { state with
@@ -772,7 +718,6 @@
     member _.DefaultLogging (state:WebAppConfig, setting) = { state with AutomaticLoggingExtension = setting }
     //Add Custom domain to you web app
     [<CustomOperation "custom_domain">]
-<<<<<<< HEAD
     member _.AddCustomDomain(state:WebAppConfig, domainConfig:DomainConfig) = { state with CustomDomains = state.CustomDomains |> Map.add domainConfig.DomainName domainConfig }
     member this.AddCustomDomain(state:WebAppConfig, customDomain) = this.AddCustomDomain (state, SecureDomain (customDomain,AppManagedCertificate))
     member this.AddCustomDomain(state:WebAppConfig, (customDomain,thumbprint)) = this.AddCustomDomain (state, SecureDomain (customDomain,CustomCertificate thumbprint))
@@ -781,15 +726,10 @@
     member this.AddCustomDomains(state, domainConfigs:DomainConfig list) = domainConfigs |> List.fold (fun state domain -> this.AddCustomDomain(state, domain)) state
     member this.AddCustomDomains(state, customDomainsWithThumprint:(string * ArmExpression) list) = customDomainsWithThumprint |> List.fold (fun state domain -> this.AddCustomDomain(state, domain)) state
 
-=======
-    member _.CustomDomain(state:WebAppConfig, domainConfig) = { state with CustomDomain = domainConfig }
-    member _.CustomDomain(state:WebAppConfig, customDomain) = { state with CustomDomain = SecureDomain (customDomain,AppManagedCertificate) }
-    member _.CustomDomain(state:WebAppConfig, (customDomain,thumbprint)) = { state with CustomDomain = SecureDomain (customDomain,CustomCertificate thumbprint) }
     /// Map specified port traffic from your docker container to port 80 for App Service
     [<CustomOperation "docker_port">]
     member _.DockerPort(state: WebAppConfig, dockerPort:int) = { state with DockerPort = Some dockerPort }
     
->>>>>>> 7b0610bd
     interface IPrivateEndpoints<WebAppConfig> with member _.Add state endpoints = { state with PrivateEndpoints = state.PrivateEndpoints |> Set.union endpoints}
     interface ITaggable<WebAppConfig> with member _.Add state tags = { state with Tags = state.Tags |> Map.merge tags }
     interface IDependable<WebAppConfig> with member _.Add state newDeps = { state with Dependencies = state.Dependencies + newDeps }
