--- conflicted
+++ resolved
@@ -481,7 +481,6 @@
                     slot.ToSite site
 
             match this.CustomDomain with
-<<<<<<< HEAD
             | SecureDomain (customDomain, certOptions) ->
                 let hostNameBinding =
                     { Location = location
@@ -520,46 +519,6 @@
                   DomainName = customDomain
                   SslState = SslDisabled }
             | NoDomain -> ()
-=======
-                       | SecureDomain (customDomain, certOptions) ->
-                           let hostNameBinding =
-                               { Location = location
-                                 SiteId =  Managed (Arm.Web.sites.resourceId this.Name.ResourceName)
-                                 DomainName = customDomain
-                                 SslState = SslDisabled } // Initially create non-secure host name binding, we link the certificate in a nested deployment below
-                           let cert =
-                               { Location = location
-                                 SiteId = this.ResourceId
-                                 ServicePlanId = this.ServicePlanId
-                                 DomainName = customDomain }
-                           hostNameBinding
-                           cert
-                           let resourceLocation = location
-
-                           // nested deployment to update hostname binding with specified SSL options
-                           yield! (resourceGroup { 
-                               name "[resourceGroup().name]"
-                               location resourceLocation
-                               add_resource { hostNameBinding with
-                                               SiteId =
-                                                   match hostNameBinding.SiteId with 
-                                                   | Managed id -> Unmanaged id
-                                                   | x -> x 
-                                               SslState = 
-                                                   match certOptions with
-                                                   | AppManagedCertificate -> SniBased cert.Thumbprint
-                                                   | CustomCertificate thumbprint -> SniBased thumbprint
-                                             }
-                               depends_on [ Arm.Web.certificates.resourceId cert.ResourceName
-                                            hostNameBinding.ResourceId ]
-                           } :> IBuilder).BuildResources location
-                       | InsecureDomain customDomain -> 
-                           { Location = location
-                             SiteId =  Managed (Arm.Web.sites.resourceId this.Name.ResourceName)
-                             DomainName = customDomain
-                             SslState = SslDisabled }
-                       | NoDomain -> ()
->>>>>>> 49ac0720
 
             yield! (PrivateEndpoint.create location this.ResourceId ["sites"] this.PrivateEndpoints)
         ]
@@ -603,11 +562,7 @@
           AutomaticLoggingExtension = true
           SiteExtensions = Set.empty
           PrivateEndpoints = Set.empty
-<<<<<<< HEAD
-          CustomDomain = NoDomain}
-=======
           CustomDomain = NoDomain }
->>>>>>> 49ac0720
     member _.Run(state:WebAppConfig) =
         if state.Name.ResourceName = ResourceName.Empty then raiseFarmer "No Web App name has been set."
         { state with
