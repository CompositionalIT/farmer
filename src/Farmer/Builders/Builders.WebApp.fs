--- conflicted
+++ resolved
@@ -206,14 +206,9 @@
       WorkerProcess : Bitness option
       ZipDeployPath : (string*ZipDeploy.ZipDeploySlot) option
       HealthCheckPath: string option
-<<<<<<< HEAD
       IpSecurityRestrictions: IpSecurityRestriction list 
       RouteViaSubnet : SubnetReference option
       PrivateEndpoints: (SubnetReference * string option) Set }
-=======
-      SlotSettingNames: string Set
-      IpSecurityRestrictions: IpSecurityRestriction list }
->>>>>>> 4b00451c
 
 type WebAppConfig =
     { CommonWebConfig: CommonWebConfig
@@ -463,11 +458,7 @@
                   ZipDeployPath = this.CommonWebConfig.ZipDeployPath |> Option.map (fun (path,slot) -> path, ZipDeploy.ZipDeployTarget.WebApp, slot )
                   HealthCheckPath = this.CommonWebConfig.HealthCheckPath
                   IpSecurityRestrictions = this.CommonWebConfig.IpSecurityRestrictions
-<<<<<<< HEAD
                   LinkToSubnet = this.CommonWebConfig.RouteViaSubnet }
-=======
-                }
->>>>>>> 4b00451c
 
             match keyVault with
             | Some keyVault ->
@@ -526,18 +517,6 @@
                 { site with AppSettings = None; ConnectionStrings = None } // Don't deploy production slot settings as they could cause an app restart
                 for (_,slot) in this.CommonWebConfig.Slots |> Map.toSeq do
                     slot.ToSite site
-<<<<<<< HEAD
-                
-            // Host Name Bindings must be deployed sequentially to avoid an error, as the site cannot be modified concurrently.
-            // To do so we add a dependency to the previous binding.
-            let mutable previousHostNameBinding = None
-            for customDomain in this.CustomDomains |> Map.toSeq |> Seq.map snd do
-                let dependsOn = 
-                    match previousHostNameBinding with 
-                    | Some previous -> Set.singleton previous
-                    | None -> Set.empty
-
-=======
             
             
             // Need to rename `location` binding to prevent conflict with `location` operator in resource group
@@ -547,19 +526,10 @@
             // To do so we add a dependency to the previous binding deployment.
             let mutable previousHostNameCertificateLinkingDeployment = None
             for customDomain in this.CustomDomains |> Map.toSeq |> Seq.map snd do
->>>>>>> 4b00451c
                 let hostNameBinding =
                     { Location = location
                       SiteId =  Managed (Arm.Web.sites.resourceId this.Name.ResourceName)
                       DomainName = customDomain.DomainName
-<<<<<<< HEAD
-                      SslState = SslDisabled // Initially create non-secure host name binding, we link the certificate in a nested deployment below if this is a secure domain.
-                      DependsOn = dependsOn }
-
-                hostNameBinding
-
-                previousHostNameBinding <- Some hostNameBinding.ResourceId
-=======
                       SslState = SslDisabled } // Initially create non-secure host name binding, we link the certificate in a nested deployment below
 
                 let dependsOn : ResourceId list = 
@@ -576,7 +546,6 @@
 
                 yield! ((hostNameBindingDeployment :> IBuilder).BuildResources location)
 
->>>>>>> 4b00451c
                 match customDomain with
                 | SecureDomain (customDomain, certOptions) ->
                     let cert =
@@ -601,11 +570,7 @@
                               SiteId = Unmanaged cert.SiteId.ResourceId
                               ServicePlanId = Unmanaged cert.ServicePlanId.ResourceId }
                         depends_on cert.SiteId
-<<<<<<< HEAD
-                        depends_on hostNameBinding.ResourceId
-=======
                         depends_on hostNameBindingDeployment.ResourceId
->>>>>>> 4b00451c
                     }
 
                     yield! ((certificateDeployment :> IBuilder).BuildResources location)
@@ -625,10 +590,19 @@
                                             | CustomCertificate thumbprint -> SniBased thumbprint
                                         DependsOn = Set.empty // Don't want the dependency in this nested template.
                                       }
-<<<<<<< HEAD
-                        depends_on certRg
-                    } :> IBuilder).BuildResources location
+                        depends_on certificateDeployment.ResourceId
+                     }
+
+                    yield! ((hostNameCertificateLinkingDeployment :> IBuilder).BuildResources location)
+
+                    previousHostNameCertificateLinkingDeployment <- Some hostNameCertificateLinkingDeployment.ResourceId
                 | _ -> ()
+
+            if this.CommonWebConfig.SlotSettingNames <> Set.empty then
+                {
+                    SiteName = this.Name.ResourceName;
+                    SlotSettingNames = this.CommonWebConfig.SlotSettingNames;
+                }
 
             match this.CommonWebConfig.RouteViaSubnet with
             | None -> ()
@@ -637,23 +611,6 @@
                   Subnet = subnetRef.ResourceId
                   Dependencies = subnetRef.Dependency |> Option.toList }
             yield! (PrivateEndpoint.create location this.ResourceId ["sites"] this.CommonWebConfig.PrivateEndpoints)
-=======
-                        depends_on certificateDeployment.ResourceId
-                     }
-
-                    yield! ((hostNameCertificateLinkingDeployment :> IBuilder).BuildResources location)
-
-                    previousHostNameCertificateLinkingDeployment <- Some hostNameCertificateLinkingDeployment.ResourceId
-                | _ -> ()
-
-            if this.CommonWebConfig.SlotSettingNames <> Set.empty then
-                {
-                    SiteName = this.Name.ResourceName;
-                    SlotSettingNames = this.CommonWebConfig.SlotSettingNames;
-                }
-
-            yield! (PrivateEndpoint.create location this.ResourceId ["sites"] this.PrivateEndpoints)
->>>>>>> 4b00451c
         ]
 
 type WebAppBuilder() =
@@ -676,14 +633,9 @@
               WorkerProcess = None
               ZipDeployPath = None
               HealthCheckPath = None
-<<<<<<< HEAD
               IpSecurityRestrictions = []
               RouteViaSubnet = None 
               PrivateEndpoints = Set.empty }
-=======
-              IpSecurityRestrictions = [] 
-              SlotSettingNames = Set.empty }
->>>>>>> 4b00451c
           Sku = Sku.F1
           WorkerSize = Small
           WorkerCount = 1
@@ -720,11 +672,8 @@
                     CommonWebConfig = { OperatingSystem = Windows } }
                     ->
                     state.SiteExtensions.Add Extensions.Logging
-<<<<<<< HEAD
-=======
                 | { AutomaticLoggingExtension = false } ->
                     state.SiteExtensions.Remove WebApp.Extensions.Logging
->>>>>>> 4b00451c
                 | _ ->
                     state.SiteExtensions
             DockerImage =
@@ -811,7 +760,6 @@
     member this.AddCustomDomains(state, domainConfigs:DomainConfig list) = domainConfigs |> List.fold (fun state domain -> this.AddCustomDomain(state, domain)) state
     member this.AddCustomDomains(state, customDomainsWithThumprint:(string * ArmExpression) list) = customDomainsWithThumprint |> List.fold (fun state domain -> this.AddCustomDomain(state, domain)) state
 
-<<<<<<< HEAD
     /// Map specified port traffic from your docker container to port 80 for App Service
     [<CustomOperation "docker_port">]
     member _.DockerPort(state: WebAppConfig, dockerPort:int) = { state with DockerPort = Some dockerPort }
@@ -820,9 +768,6 @@
     member this.ZoneRedundant(state:WebAppConfig, flag:FeatureFlag) = {state with ZoneRedundant = Some flag}
 
     interface IPrivateEndpoints<WebAppConfig> with member _.Add state endpoints = {state with CommonWebConfig = { state.CommonWebConfig with PrivateEndpoints =  state.CommonWebConfig.PrivateEndpoints |> Set.union endpoints}}
-=======
-    interface IPrivateEndpoints<WebAppConfig> with member _.Add state endpoints = { state with PrivateEndpoints = state.PrivateEndpoints |> Set.union endpoints}
->>>>>>> 4b00451c
     interface ITaggable<WebAppConfig> with member _.Add state tags = { state with Tags = state.Tags |> Map.merge tags }
     interface IDependable<WebAppConfig> with member _.Add state newDeps = { state with Dependencies = state.Dependencies + newDeps }
     interface IServicePlanApp<WebAppConfig> with
@@ -1041,8 +986,6 @@
         [<CustomOperation "health_check_path">]
         /// Specifies the path Azure load balancers will ping to check for unhealthy instances.
         member this.HealthCheckPath(state:'T, healthCheckPath:string) = this.Map state (fun x -> {x with HealthCheckPath = Some(healthCheckPath)})
-<<<<<<< HEAD
-=======
         
         /// Adds slot  settings
         [<CustomOperation "slot_setting">]
@@ -1056,7 +999,6 @@
             settings
             |> List.fold (fun (state:CommonWebConfig) (key, value: string) -> { state with Settings = state.Settings.Add(key, LiteralSetting value); SlotSettingNames = state.SlotSettingNames.Add(key) }) current
             |> this.Wrap state
->>>>>>> 4b00451c
         /// Add Allowed ip for ip security restrictions
         [<CustomOperation "add_allowed_ip_restriction">] 
         member this.AllowIp(state:'T, name, ip) = 
@@ -1064,7 +1006,6 @@
         /// Add Denied ip for ip security restrictions
         [<CustomOperation "add_denied_ip_restriction">] 
         member this.DenyIp(state:'T, name, ip) = 
-<<<<<<< HEAD
             this.Map state (fun x -> { x with IpSecurityRestrictions = IpSecurityRestriction.Create name ip Deny :: x.IpSecurityRestrictions })
         /// Integrate this app with a virtual network subnet
         [<CustomOperation "route_via_vnet">]
@@ -1079,7 +1020,4 @@
         member this.RouteViaVNet(state:'T, subnetId:LinkedResource) = this.RouteViaVNet (state, SubnetReference.create subnetId)
         member this.RouteViaVNet(state:'T, subnet:SubnetConfig) = this.RouteViaVNet (state, SubnetReference.create subnet)
         member this.RouteViaVNet(state:'T, (vnet:VirtualNetworkConfig, subnetName)) = this.RouteViaVNet (state, SubnetReference.create (vnet,subnetName))
-        member this.RouteViaVNet(state:'T, (vnetId:LinkedResource, subnetName)) = this.RouteViaVNet (state, SubnetReference.create (vnetId,subnetName))
-=======
-            this.Map state (fun x -> { x with IpSecurityRestrictions = IpSecurityRestriction.Create name ip Deny :: x.IpSecurityRestrictions })
->>>>>>> 4b00451c
+        member this.RouteViaVNet(state:'T, (vnetId:LinkedResource, subnetName)) = this.RouteViaVNet (state, SubnetReference.create (vnetId,subnetName))