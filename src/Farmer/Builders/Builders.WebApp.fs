[<AutoOpen>]
module rec Farmer.Builders.WebApp

open Farmer
open Farmer.Arm
open Farmer.WebApp
open Farmer.Arm.KeyVault.Vaults
open Sites
open System
open Farmer.Identity

type JavaHost =
    | JavaSE | WildFly14 | Tomcat of string
    static member Tomcat85 = Tomcat "8.5"
    static member Tomcat90 = Tomcat "9.0"
type JavaRuntime =
    | Java8 | Java11
    member this.Version = match this with Java8 -> 8 | Java11 -> 11
    member this.Jre = match this with Java8 -> "jre8" | Java11 -> "java11"
type Runtime =
    | DotNetCore of string
    | DotNet of version:string
    | Node of string
    | Php of string
    | Ruby of string
    | AspNet of version:string
    | Java of JavaRuntime * JavaHost
    | Python of linuxVersion:string * windowsVersion:string
    static member Php73 = Php "7.3"
    static member Php72 = Php "7.2"
    static member Php71 = Php "7.1"
    static member Php70 = Php "7.0"
    static member Php56 = Php "5.6"
    static member DotNetCore21 = DotNetCore "2.1"
    static member DotNetCore31 = DotNetCore "3.1"
    static member DotNetCoreLts = DotNetCore "LTS"
    static member DotNetCoreLatest = DotNetCore "Latest"
    static member Node6 = Node "6-lts"
    static member Node8 = Node "8-lts"
    static member Node10 = Node "10-lts"
    static member Node12 = Node "12-lts"
    static member NodeLts = Node "lts"
    static member Ruby26 = Ruby "2.6"
    static member Ruby25 = Ruby "2.5"
    static member Ruby24 = Ruby "2.4"
    static member Ruby23 = Ruby "2.3"
    static member Java11 = Java (Java11, JavaSE)
    static member Java11Tomcat90 = Java (Java11, JavaHost.Tomcat90)
    static member Java11Tomcat85 = Java (Java11, JavaHost.Tomcat85)
    static member Java8 = Java (Java8, JavaSE)
    static member Java8WildFly14 = Java (Java8, WildFly14)
    static member Java8Tomcat90 = Java (Java8, JavaHost.Tomcat90)
    static member Java8Tomcat85 = Java (Java8, JavaHost.Tomcat85)
    static member DotNet50 = DotNet "5.0"
    static member AspNet47 = AspNet "4.0"
    static member AspNet35 = AspNet "2.0"
    static member Python27 = Python ("2.7", "2.7")
    static member Python36 = Python ("3.6", "3.4") // not typo, really version 3.4
    static member Python37 = Python ("3.7", "3.7")

module AppSettings =
    let WebsiteNodeDefaultVersion version = "WEBSITE_NODE_DEFAULT_VERSION", version
    let RunFromPackage = "WEBSITE_RUN_FROM_PACKAGE", "1"

let publishingPassword (name:ResourceName) =
    let resourceId = config.resourceId (name, ResourceName "publishingCredentials")
    let expr = $"list({resourceId.ArmExpression.Value}, '2014-06-01').properties.publishingPassword"
    ArmExpression.create(expr, resourceId)

type SecretStore =
    | AppService
    | KeyVault of ResourceRef<CommonWebConfig>

module private WebAppConfig =
    let ToCommon state =
        { Name = state.Name
          ServicePlan = state.ServicePlan
          AppInsights = state.AppInsights
          OperatingSystem = state.OperatingSystem
          Settings = state.Settings
          Cors = state.Cors
          Identity = state.Identity
          SecretStore = state.SecretStore
          ZipDeployPath = state.ZipDeployPath
          AlwaysOn = state.AlwaysOn
          WorkerProcess = state.WorkerProcess }
    let FromCommon state (config: CommonWebConfig): WebAppConfig =
        { state with
            Name = config.Name
            ServicePlan = config.ServicePlan
            AppInsights = config.AppInsights
            OperatingSystem = config.OperatingSystem
            Settings = config.Settings
            Cors = config.Cors
            Identity = config.Identity
            SecretStore = config.SecretStore
            ZipDeployPath = config.ZipDeployPath
            AlwaysOn = config.AlwaysOn
            WorkerProcess = config.WorkerProcess }

type SlotConfig = 
    { Name: string
      AppSettings: Map<string,Setting>
      ConnectionStrings: Map<string,(Setting * ConnectionStringKind)> }

type SlotBuilder() =
    member this.Yield _ =
        { Name = "staging"
          AppSettings = Map.empty
          ConnectionStrings = Map.empty }

    [<CustomOperation "name">]
    member this.Name (state,name) : SlotConfig = {state with Name = name}

    [<CustomOperation "setting">]
    /// Adds an AppSetting to this deployment slot
    member this.AddSetting (state, key, value):SlotConfig =
        { state with AppSettings = state.AppSettings.Add(key, value) }
    member this.AddSetting (state, key, value) = this.AddSetting(state, key, LiteralSetting value)
    member this.AddSetting (state, key, resourceName:ResourceName) = this.AddSetting(state, key, resourceName.Value)
    member this.AddSetting (state, key, value:ArmExpression) = this.AddSetting(state, key, ExpressionSetting value)

    /// Sets a list of app setting of the web app in the form "key" "value".
    [<CustomOperation "settings">]
    member this.AddSettings(state, settings: (string*Setting) list):SlotConfig =
        {state with AppSettings = Map.merge settings state.AppSettings }
    member this.AddSettings(state, settings: (string*string) list) = 
        this.AddSettings( state, List.map(fun (k,v) -> k,LiteralSetting v) settings)

    /// Creates a set of connection strings of the web app whose values will be supplied as secret parameters.
    [<CustomOperation "connection_string">]
    member _.AddConnectionString(state, key) :SlotConfig=
        { state with ConnectionStrings = state.ConnectionStrings.Add(key, (ParameterSetting (SecureParameter key), Custom)) }
    member _.AddConnectionString(state, (key, value:ArmExpression)) :SlotConfig =
        { state with ConnectionStrings = state.ConnectionStrings.Add(key, (ExpressionSetting value, Custom)) }

    /// Creates a set of connection strings of the web app whose values will be supplied as secret parameters.
    [<CustomOperation "connection_strings">]
    member this.AddConnectionStrings(state, connectionStrings:string list) :SlotConfig =
        connectionStrings
        |> List.fold (fun state key -> this.AddConnectionString(state, key)) state
let appSlot = SlotBuilder()

/// Common fields between WebApp and Functions
type CommonWebConfig =
    { Name : ResourceName
      ServicePlan : ResourceRef<ResourceName>
      AppInsights : ResourceRef<ResourceName> option
      OperatingSystem : OS
      Settings : Map<string, Setting>
      Cors : Cors option
      Identity : Identity.ManagedIdentity
<<<<<<< HEAD
      ZipDeployPath : (string*ZipDeploy.ZipDeploySlot) option
=======
      SecretStore : SecretStore
      ZipDeployPath : string option
>>>>>>> c2007df3
      AlwaysOn : bool
      WorkerProcess : Bitness option 
      Slots : Map<string,SlotConfig> }

type WebAppConfig =
    { Name : ResourceName
      ServicePlan : ResourceRef<ResourceName>
      AppInsights : ResourceRef<ResourceName> option
      OperatingSystem : OS
      Settings : Map<string, Setting>
      Cors : Cors option
      Identity : Identity.ManagedIdentity
      ZipDeployPath : (string * ZipDeploy.ZipDeploySlot) option 
      HTTPSOnly : bool
      HTTP20Enabled : bool option
      ClientAffinityEnabled : bool option
      WebSocketsEnabled: bool option
      ConnectionStrings : Map<string, (Setting * ConnectionStringKind)>
      Dependencies : ResourceId Set
      Tags : Map<string,string>
      Sku : Sku
      WorkerSize : WorkerSize
      WorkerCount : int
      RunFromPackage : bool
      WebsiteNodeDefaultVersion : string option
      AlwaysOn : bool
      Runtime : Runtime
      SourceControlSettings : {| Repository : Uri; Branch : string; ContinuousIntegration : FeatureFlag |} option
      DockerImage : (string * string) option
      DockerCi : bool
      DockerAcrCredentials : {| RegistryName : string; Password : SecureParameter |} option
      SecretStore : SecretStore
      AutomaticLoggingExtension : bool
      SiteExtensions : ExtensionName Set
      WorkerProcess : Bitness option
      Slots : Map<string,SlotConfig> }
    /// Gets this web app's Server Plan's full resource ID.
    member this.ServicePlanId = this.ServicePlan.resourceId this.Name
    /// Gets the Service Plan name for this web app.
    member this.ServicePlanName = this.ServicePlanId.Name
    /// Gets the App Insights name for this web app, if it exists.
    member this.AppInsightsName = this.AppInsights |> Option.map (fun ai -> ai.resourceId(this.Name).Name)
    /// Gets the ARM expression path to the publishing password of this web app.
    member this.PublishingPassword = publishingPassword (this.Name)
    member this.Endpoint = $"{this.Name.Value}.azurewebsites.net"
    member this.SystemIdentity = SystemIdentity this.ResourceId
    member this.ResourceId = sites.resourceId this.Name
    interface IBuilder with
        member this.ResourceId = this.ResourceId
        member this.BuildResources location = [
            let keyVault, secrets =
                match this.SecretStore with
                | KeyVault (DeployableResource (WebAppConfig.ToCommon this) vaultName) ->
                    let store = keyVault {
                        name vaultName.Name
                        add_access_policy (AccessPolicy.create (this.SystemIdentity.PrincipalId, [ KeyVault.Secret.Get ]))
                        add_secrets [
                            for setting in this.Settings do
                                match setting.Value with
                                | LiteralSetting _ ->
                                    ()
                                | ParameterSetting _ ->
                                    SecretConfig.create (setting.Key)
                                | ExpressionSetting expr ->
                                    SecretConfig.create (setting.Key, expr)
                        ]
                    }
                    Some store, []
                | KeyVault (ExternalResource vaultName) ->
                    let secrets = [
                        for setting in this.Settings do
                            let secret =
                                match setting.Value with
                                | LiteralSetting _ -> None
                                | ParameterSetting _ -> SecretConfig.create setting.Key |> Some
                                | ExpressionSetting expr -> SecretConfig.create (setting.Key, expr) |> Some
                            match secret with
                            | Some secret ->
                                { Secret.Name = vaultName.Name/secret.Key
                                  Value = secret.Value
                                  ContentType = secret.ContentType
                                  Enabled = secret.Enabled
                                  ActivationDate = secret.ActivationDate
                                  ExpirationDate = secret.ExpirationDate
                                  Location = location
                                  Dependencies = secret.Dependencies.Add vaultName
                                  Tags = secret.Tags } :> IArmResource
                            | None ->
                                ()
                    ]
                    None, secrets
                | KeyVault _
                | AppService ->
                    None, []

            yield! secrets

            { Name = this.Name
              Location = location
              ServicePlan = this.ServicePlanId
              HTTPSOnly = this.HTTPSOnly
              HTTP20Enabled = this.HTTP20Enabled
              ClientAffinityEnabled = this.ClientAffinityEnabled
              WebSocketsEnabled = this.WebSocketsEnabled
              Identity = this.Identity
              Cors = this.Cors
              Tags = this.Tags
              ConnectionStrings = this.ConnectionStrings
              WorkerProcess = this.WorkerProcess
              AppSettings =
                let literalSettings = [
                    if this.RunFromPackage then AppSettings.RunFromPackage
                    yield! this.WebsiteNodeDefaultVersion |> Option.mapList AppSettings.WebsiteNodeDefaultVersion
                    yield! this.AppInsights |> Option.mapList (fun resource -> "APPINSIGHTS_INSTRUMENTATIONKEY", AppInsights.getInstrumentationKey(resource.resourceId this.Name).Eval())
                    match this.OperatingSystem, this.AppInsights with
                    | Windows, Some _ ->
                        "APPINSIGHTS_PROFILERFEATURE_VERSION", "1.0.0"
                        "APPINSIGHTS_SNAPSHOTFEATURE_VERSION", "1.0.0"
                        "ApplicationInsightsAgent_EXTENSION_VERSION", "~2"
                        "DiagnosticServices_EXTENSION_VERSION", "~3"
                        "InstrumentationEngine_EXTENSION_VERSION", "~1"
                        "SnapshotDebugger_EXTENSION_VERSION", "~1"
                        "XDT_MicrosoftApplicationInsights_BaseExtensions", "~1"
                        "XDT_MicrosoftApplicationInsights_Mode", "recommended"
                    | Linux, Some _
                    | _ , None ->
                        ()

                    if this.DockerCi then "DOCKER_ENABLE_CI", "true"
                ]

                let dockerSettings = [
                    match this.DockerAcrCredentials with
                    | Some credentials ->
                        "DOCKER_REGISTRY_SERVER_PASSWORD", ParameterSetting credentials.Password
                        Setting.AsLiteral ("DOCKER_REGISTRY_SERVER_URL", $"https://{credentials.RegistryName}.azurecr.io")
                        Setting.AsLiteral ("DOCKER_REGISTRY_SERVER_USERNAME", credentials.RegistryName)
                    | None ->
                        ()
                ]
                literalSettings
                |> List.map Setting.AsLiteral
                |> List.append dockerSettings
                |> List.append (
                    (match this.SecretStore with
                     | AppService ->
                         this.Settings
                     | KeyVault r ->
                        let name = r.resourceId (WebAppConfig.ToCommon this)
                        [ for setting in this.Settings do
                            match setting.Value with
                            | LiteralSetting _ ->
                                setting.Key, setting.Value
                            | ParameterSetting _
                            | ExpressionSetting _ ->
                                setting.Key, LiteralSetting $"@Microsoft.KeyVault(SecretUri=https://{name.Name.Value}.vault.azure.net/secrets/{setting.Key})"
                        ] |> Map.ofList
                    ) |> Map.toList)
                |> Map
              Kind = [
                "app"
                match this.OperatingSystem with Linux -> "linux" | Windows -> ()
                match this.DockerImage with Some _ -> "container" | _ -> ()
              ] |> String.concat ","
              Dependencies = Set [
                match this.ServicePlan with
                | DependableResource this.Name resourceId -> resourceId
                | _ -> ()

                yield! this.Dependencies

                match this.SecretStore with
                | AppService ->
                    for setting in this.Settings do
                        match setting.Value with
                        | ExpressionSetting expr ->
                            yield! Option.toList expr.Owner
                        | ParameterSetting _
                        | LiteralSetting _ ->
                            ()
                | KeyVault _ ->
                    ()

                match this.AppInsights with
                | Some (DependableResource this.Name resourceId) -> resourceId
                | Some _ | None -> ()
              ]
              AlwaysOn = this.AlwaysOn
              LinuxFxVersion =
                match this.OperatingSystem with
                | Windows ->
                    None
                | Linux ->
                    match this.DockerImage with
                    | Some (image, _) ->
                        Some ("DOCKER|" + image)
                    | None ->
                        match this.Runtime with
                        | DotNetCore version -> Some $"DOTNETCORE|{version}"
                        | Node version -> Some $"NODE|{version}"
                        | Php version -> Some $"PHP|{version}"
                        | Ruby version -> Some $"RUBY|{version}"
                        | Java (runtime, JavaSE) -> Some $"JAVA|{runtime.Version}-{runtime.Jre}"
                        | Java (runtime, (Tomcat version)) -> Some $"TOMCAT|{version}-{runtime.Jre}"
                        | Java (Java8, WildFly14) -> Some $"WILDFLY|14-{Java8.Jre}"
                        | Python (linuxVersion, _) -> Some $"PYTHON|{linuxVersion}"
                        | _ -> None
              NetFrameworkVersion =
                match this.Runtime with
                | AspNet version
                | DotNet ("5.0" as version) ->
                    Some $"v{version}"
                | _ ->
                    None
              JavaVersion =
                match this.Runtime, this.OperatingSystem with
                | Java (Java11, Tomcat _), Windows -> Some "11"
                | Java (Java8, Tomcat _), Windows -> Some "1.8"
                | _ -> None
              JavaContainer =
                match this.Runtime, this.OperatingSystem with
                | Java (_, Tomcat _), Windows -> Some "Tomcat"
                | _ -> None
              JavaContainerVersion =
                match this.Runtime, this.OperatingSystem with
                | Java (_, Tomcat version), Windows -> Some version
                | _ -> None
              PhpVersion =
                match this.Runtime, this.OperatingSystem with
                | Php version, Windows -> Some version
                | _ -> None
              PythonVersion =
                match this.Runtime, this.OperatingSystem with
                | Python (_, windowsVersion), Windows -> Some windowsVersion
                | _ -> None
              Metadata =
                match this.Runtime, this.OperatingSystem with
                | Java (_, Tomcat _), Windows -> Some "java"
                | Php _, _ -> Some "php"
                | Python _, Windows -> Some "python"
                | DotNetCore _, Windows -> Some "dotnetcore"
                | AspNet _, _ | DotNet "5.0", Windows -> Some "dotnet"
                | _ -> None
                |> Option.map(fun stack -> "CURRENT_STACK", stack)
                |> Option.toList
              AppCommandLine = this.DockerImage |> Option.map snd
              ZipDeployPath = this.ZipDeployPath |> Option.map (fun (path,slot) -> path, ZipDeploy.ZipDeployTarget.WebApp, slot )
            }

            match keyVault with
            | Some keyVault ->
                let builder = keyVault :> IBuilder
                yield! builder.BuildResources location
            | None ->
                ()

            match this.SourceControlSettings with
            | Some settings ->
                { Website = this.Name
                  Location = location
                  Repository = settings.Repository
                  Branch = settings.Branch
                  ContinuousIntegration = settings.ContinuousIntegration }
            | None ->
                ()

            match this.AppInsights with
            | Some (DeployableResource this.Name resourceId) ->
                { Name = resourceId.Name
                  Location = location
                  DisableIpMasking = false
                  SamplingPercentage = 100
                  LinkedWebsite =
                    match this.OperatingSystem with
                    | Windows -> Some this.Name
                    | Linux -> None
                  Tags = this.Tags }
            | Some _
            | None ->
                ()

            match this.ServicePlan with
            | DeployableResource this.Name resourceId ->
                { Name = resourceId.Name
                  Location = location
                  Sku = this.Sku
                  WorkerSize = this.WorkerSize
                  WorkerCount = this.WorkerCount
                  OperatingSystem = this.OperatingSystem
                  Tags = this.Tags}
            | _ ->
                ()

            for (ExtensionName extension) in this.SiteExtensions do
                { Name = ResourceName extension
                  SiteName = this.Name
                  Location = location }

            for kvp in this.Slots do
                let name,cfg = kvp.Key,kvp.Value
                { SlotName = name 
                  Location = location
                  ServicePlan = this.ServicePlanId
                  Site = this.ResourceId
                  Tags = this.Tags
                  AppSettings = cfg.AppSettings
                  ConnectionStrings = cfg.ConnectionStrings }
        ]

type WebAppBuilder() =
    member __.Yield _ =
        { Name = ResourceName.Empty
          ServicePlan = derived (fun name -> serverFarms.resourceId (name-"farm"))
          AppInsights = Some (derived (fun name -> components.resourceId (name-"ai")))
          Settings = Map.empty
          Identity = ManagedIdentity.Empty
          Cors = None
          OperatingSystem = Windows
          ZipDeployPath = None
          Sku = Sku.F1
          WorkerSize = Small
          WorkerCount = 1
          RunFromPackage = false
          WebsiteNodeDefaultVersion = None
          AlwaysOn = false
          HTTPSOnly = false
          HTTP20Enabled = None
          ClientAffinityEnabled = None
          WebSocketsEnabled = None
          ConnectionStrings = Map.empty
          Tags = Map.empty
          Dependencies = Set.empty
          Runtime = Runtime.DotNetCoreLts
          DockerImage = None
          DockerCi = false
          SourceControlSettings = None
          DockerAcrCredentials = None
          SecretStore = AppService
          AutomaticLoggingExtension = true
          SiteExtensions = Set.empty
          WorkerProcess = None 
          Slots = Map.empty }
    member __.Run(state:WebAppConfig) =
        { state with
            SiteExtensions =
                match state with
                // its important to only add this extension if we're not using Web App for Containers - if we are
                // then this will generate an error during deployment:
                // No route registered for '/api/siteextensions/Microsoft.AspNetCore.AzureAppServices.SiteExtension'
                | { Runtime = Runtime.DotNetCore _; AutomaticLoggingExtension = true ; DockerImage = None } ->
                    state.SiteExtensions.Add WebApp.Extensions.Logging
                | _ ->
                    state.SiteExtensions
            DockerImage =
                match state.DockerImage, state.DockerAcrCredentials with
                | Some (image, tag), Some credentials when not (image.Contains "azurecr.io") ->
                    Some ($"{credentials.RegistryName}.azurecr.io/{image}", tag)
                | Some x, _ ->
                    Some x
                | None, _ ->
                    None
        }

    [<CustomOperation "sku">]
    member _.Sku(state:WebAppConfig, sku) = { state with Sku = sku }
    /// Sets the size of the service plan worker.
    [<CustomOperation "worker_size">]
    member _.WorkerSize(state:WebAppConfig, workerSize) = { state with WorkerSize = workerSize }
    /// Sets the number of instances on the service plan.
    [<CustomOperation "number_of_workers">]
    member _.NumberOfWorkers(state:WebAppConfig, workerCount) = { state with WorkerCount = workerCount }
    /// Sets the web app to use "run from package" deployment capabilities.
    [<CustomOperation "run_from_package">]
    member _.RunFromPackage(state:WebAppConfig) = { state with RunFromPackage = true }
    /// Sets the node version of the web app.
    [<CustomOperation "website_node_default_version">]
    member _.NodeVersion(state:WebAppConfig, version) = { state with WebsiteNodeDefaultVersion = Some version }
    /// Creates a set of connection strings of the web app whose values will be supplied as secret parameters.
    [<CustomOperation "connection_string">]
    member _.AddConnectionString(state:WebAppConfig, key) =
        { state with ConnectionStrings = state.ConnectionStrings.Add(key, (ParameterSetting (SecureParameter key), Custom)) }
    member _.AddConnectionString(state:WebAppConfig, (key, value:ArmExpression)) =
        { state with ConnectionStrings = state.ConnectionStrings.Add(key, (ExpressionSetting value, Custom)) }
    /// Creates a set of connection strings of the web app whose values will be supplied as secret parameters.
    [<CustomOperation "connection_strings">]
    member this.AddConnectionStrings(state:WebAppConfig, connectionStrings) =
        connectionStrings
        |> List.fold (fun (state:WebAppConfig) (key:string) -> this.AddConnectionString(state, key)) state
    /// Disables http for this webapp so that only https is used.
    [<CustomOperation "https_only">]
    member __.HttpsOnly(state:WebAppConfig) = { state with HTTPSOnly = true }
    /// Enables HTTP 2.0 for this webapp.
    [<CustomOperation "enable_http2">]
    member __.Http20Enabled(state:WebAppConfig) = { state with HTTP20Enabled = Some true }
    /// Disables client affinity for this webapp.
    [<CustomOperation "disable_client_affinity">]
    member __.ClientAffinityEnabled(state:WebAppConfig) = { state with ClientAffinityEnabled = Some false }
    /// Enables websockets for this webapp.
    [<CustomOperation "enable_websockets">]
    member __.WebSockets(state:WebAppConfig) = { state with WebSocketsEnabled = Some true }
    /// Sets the runtime stack
    [<CustomOperation "runtime_stack">]
    member __.RuntimeStack(state:WebAppConfig, runtime) = { state with Runtime = runtime }
    [<CustomOperation "docker_image">]
    /// Specifies a docker image to use from the registry (linux only), and the startup command to execute.
    member __.DockerImage(state:WebAppConfig, registryPath, startupFile) =
        { state with
            OperatingSystem = Linux
            DockerImage = Some (registryPath, startupFile) }
    [<CustomOperation "docker_ci">]
    /// Have your custom Docker image automatically re-deployed when a new version is pushed to e.g. Docker hub.
    member __.DockerCI(state:WebAppConfig) = { state with DockerCi = true }
    [<CustomOperation "docker_use_azure_registry">]
    /// Have your custom Docker image automatically re-deployed when a new version is pushed to e.g. Docker hub.
    member __.DockerAcrCredentials(state:WebAppConfig, registryName) =
        { state with
            DockerAcrCredentials =
                Some {| RegistryName = registryName
                        Password = SecureParameter $"docker-password-for-{registryName}" |} }
    [<CustomOperation "source_control">]
    member _.SourceControl(state:WebAppConfig, url, branch) =
        { state with
            SourceControlSettings =
                Some {| Repository = Uri url
                        Branch = branch
                        ContinuousIntegration = Enabled |} }
    member _.SourceControlCi(state:WebAppConfig, featureFlag) =
        { state with
            SourceControlSettings =
                state.SourceControlSettings
                |> Option.map(fun s -> {| s with ContinuousIntegration = featureFlag |}) }
    [<CustomOperation "enable_source_control_ci">]
    member this.EnableCi(state:WebAppConfig) = this.SourceControlCi(state, Enabled)
    [<CustomOperation "disable_source_control_ci">]
    member this.DisableCi(state:WebAppConfig) = this.SourceControlCi(state, Disabled)
    [<CustomOperation "add_extension">]
    member _.AddExtension (state:WebAppConfig, extension) = { state with SiteExtensions = state.SiteExtensions.Add extension }
    member this.AddExtension (state:WebAppConfig, name) = this.AddExtension (state, ExtensionName name)
    /// Automatically add the ASP.NET Core logging extension.
    [<CustomOperation "automatic_logging_extension">]
    member _.DefaultLogging (state:WebAppConfig, setting) = { state with AutomaticLoggingExtension = setting }
    interface ITaggable<WebAppConfig> with member _.Add state tags = { state with Tags = state.Tags |> Map.merge tags }
    interface IDependable<WebAppConfig> with member _.Add state newDeps = { state with Dependencies = state.Dependencies + newDeps }
    interface IServicePlanApp<WebAppConfig> with
<<<<<<< HEAD
        member _.Get state =
            { Name = state.Name
              ServicePlan = state.ServicePlan
              AppInsights = state.AppInsights
              OperatingSystem = state.OperatingSystem
              Settings = state.Settings
              Cors = state.Cors
              Identity = state.Identity
              ZipDeployPath = state.ZipDeployPath
              AlwaysOn = state.AlwaysOn
              WorkerProcess = state.WorkerProcess 
              Slots = state.Slots }
        member _.Wrap state config =
            { state with
                Name = config.Name
                ServicePlan = config.ServicePlan
                AppInsights = config.AppInsights
                OperatingSystem = config.OperatingSystem
                Settings = config.Settings
                Cors = config.Cors
                Identity = config.Identity
                ZipDeployPath = config.ZipDeployPath
                AlwaysOn = config.AlwaysOn
                WorkerProcess = config.WorkerProcess
                Slots = config.Slots }
=======
        member _.Get state = WebAppConfig.ToCommon state
        member _.Wrap state config = WebAppConfig.FromCommon state config
>>>>>>> c2007df3

let webApp = WebAppBuilder()

/// Allow adding storage accounts directly to CDNs
type EndpointBuilder with
    member this.Origin(state:EndpointConfig, webApp:WebAppConfig) =
        let state = this.Origin(state, webApp.Endpoint)
        this.DependsOn(state, webApp.ResourceId)

/// An interface for shared capabilities between builders that work with Service Plan-style apps.
/// In other words, Web Apps or Functions.
type IServicePlanApp<'T> =
    abstract member Get : 'T -> CommonWebConfig
    abstract member Wrap : 'T -> CommonWebConfig -> 'T

// Common keywords for IServicePlanApp live here.
[<AutoOpen>]
module Extensions =
    type IServicePlanApp<'T> with
        /// Sets the name of the web app.
        [<CustomOperation "name">]
        member this.Name (state:'T, name) = { this.Get state with Name = name } |> this.Wrap state
        member this.Name (state:'T, name:string) = this.Name(state, ResourceName name)
        /// Sets the name of the service plan.
        [<CustomOperation "service_plan_name">]
        member this.SetServicePlanName (state:'T, name) = { this.Get state with ServicePlan = named serverFarms name } |> this.Wrap state
        member this.SetServicePlanName (state:'T, name:string) = this.SetServicePlanName(state, ResourceName name)
        /// Instead of creating a new service plan instance, configure this webapp to point to another Farmer-managed service plan instance.
        /// A dependency will automatically be set for this instance.
        [<CustomOperation "link_to_service_plan">]
        member this.LinkToServicePlan (state:'T, name) = { this.Get state with ServicePlan = managed serverFarms name } |> this.Wrap state
        member this.LinkToServicePlan (state:'T, name:string) = this.LinkToServicePlan (state, ResourceName name)
        member this.LinkToServicePlan (state:'T, config:ServicePlanConfig) = this.LinkToServicePlan (state, config.Name)
        /// Instead of creating a new service plan instance, configure this webapp to point to another unmanaged service plan instance.
        /// A dependency will automatically be set for this instance.
        [<CustomOperation "link_to_unmanaged_service_plan">]
        member this.LinkToUnmanagedServicePlan (state:'T, resourceId) = { this.Get state with ServicePlan = unmanaged resourceId } |> this.Wrap state
        /// Sets the name of the automatically-created app insights instance.
        [<CustomOperation "app_insights_name">]
        member this.UseAppInsights (state:'T, name) = { this.Get state with AppInsights = Some (named components name) } |> this.Wrap state
        member this.UseAppInsights (state:'T, name:string) = this.UseAppInsights(state, ResourceName name)
        /// Removes any automatic app insights creation, configuration and settings for this webapp.
        [<CustomOperation "app_insights_off">]
        member this.DeactivateAppInsights (state:'T) = { this.Get state with AppInsights = None } |> this.Wrap state
        /// Instead of creating a new AI instance, configure this webapp to point to another Farmer-managed AI instance.
        /// A dependency will automatically be set for this instance.
        [<CustomOperation "link_to_app_insights">]
        member this.LinkToAi (state:'T, name) = { this.Get state with AppInsights = Some (managed components name) } |> this.Wrap state
        member this.LinkToAi (state:'T, name) = this.LinkToAi (state, ResourceName name)
        member this.LinkToAi (state:'T, name:ResourceName option) = match name with Some name -> this.LinkToAi (state, name) | None -> state
        member this.LinkToAi (state:'T, config:AppInsightsConfig) = this.LinkToAi (state, config.Name)
        /// Instead of creating a new AI instance, configure this webapp to point to an unmanaged AI instance.
        /// A dependency will not be set for this instance.
        [<CustomOperation "link_to_unmanaged_app_insights">]
        member this.LinkUnmanagedAppInsights (state:'T, resourceId) = { this.Get state with AppInsights = Some (unmanaged resourceId) } |> this.Wrap state
        /// Sets an app setting of the web app in the form "key" "value".
        [<CustomOperation "setting">]
        member this.AddSetting (state:'T, key, value) =
            let current = this.Get state
            { current with Settings = current.Settings.Add(key, LiteralSetting value) }
            |> this.Wrap state
        member this.AddSetting (state:'T, key, resourceName:ResourceName) = this.AddSetting(state, key, resourceName.Value)
        member this.AddSetting (state:'T, key, value:ArmExpression) =
            let current = this.Get state
            { current with Settings = current.Settings.Add(key, ExpressionSetting value) }
            |> this.Wrap state
        /// Sets a list of app setting of the web app in the form "key" "value".
        [<CustomOperation "settings">]
        member this.AddSettings(state:'T, settings: (string*string) list) =
            let current = this.Get state
            settings
            |> List.fold (fun (state:CommonWebConfig) (key, value: string) -> { state with Settings = state.Settings.Add(key, LiteralSetting value) }) current
            |> this.Wrap state
        member this.AddSettings(state:'T, settings) =
            let current = this.Get state
            settings
            |> List.fold (fun (state:CommonWebConfig) (key, value:ArmExpression) -> { state with Settings = state.Settings.Add(key, ExpressionSetting value) }) current
            |> this.Wrap state
        /// Sets an app setting of the web app in the form "key" "value".
        [<CustomOperation "add_identity">]
        member this.AddIdentity (state:'T, identity:UserAssignedIdentity) =
            let current = this.Get state
            { current with
                Identity = current.Identity + identity
                Settings = current.Settings.Add("AZURE_CLIENT_ID", Setting.ExpressionSetting identity.ClientId) }
            |> this.Wrap state
        member this.AddIdentity (state, identity:UserAssignedIdentityConfig) = this.AddIdentity(state, identity.UserAssignedIdentity)
        [<CustomOperation "system_identity">]
        member this.SystemIdentity (state:'T) =
            let current = this.Get state
            { current with Identity = { current.Identity with SystemAssigned = Enabled } }
            |> this.Wrap state
        /// sets the list of origins that should be allowed to make cross-origin calls. Use AllOrigins to allow all.
        [<CustomOperation "enable_cors">]
        member this.EnableCors (state:'T, origins) =
            { this.Get state with
                Cors =
                    match origins with
                    | [ "*" ] -> Some AllOrigins
                    | origins -> Some (SpecificOrigins (List.map Uri origins, None)) }
            |> this.Wrap state
        member this.EnableCors (state:'T, origins) = { this.Get state with Cors = Some origins } |> this.Wrap state
        /// Allows CORS requests with credentials.
        [<CustomOperation "enable_cors_credentials">]
        member this.EnableCorsCredentials (state:'T) =
            let current = this.Get state
            { current with
                Cors =
                    current.Cors
                    |> Option.map (function
                    | SpecificOrigins (origins, _) -> SpecificOrigins (origins, Some true)
                    | AllOrigins -> failwith "You cannot enable CORS Credentials if you have already set CORS to AllOrigins.") }
            |> this.Wrap state
        /// Sets the operating system
        [<CustomOperation "operating_system">]
        member this.OperatingSystem (state:'T, os) = { this.Get state with OperatingSystem = os } |> this.Wrap state
        /// Specifies a folder path or a zip file containing the web application to install as a post-deployment task.
        [<CustomOperation "zip_deploy">]
        member this.ZipDeploy (state:'T, path) = { this.Get state with ZipDeployPath = Some (path,ZipDeploy.ProductionSlot) } |> this.Wrap state
        /// Specifies a folder path or a zip file containing the web application to install as a post-deployment task.
        [<CustomOperation "zip_deploy_slot">]
        member this.ZipDeploySlot (state:'T, slotName,path) = { this.Get state with ZipDeployPath = Some (path, ZipDeploy.NamedSlot slotName) } |> this.Wrap state
        /// Creates an app setting of the web app whose value will be supplied as a secret parameter.
        [<CustomOperation "secret_setting">]
        member this.AddSecret (state:'T, key) =
            let current = this.Get state
            { current with Settings = current.Settings.Add(key, ParameterSetting (SecureParameter key)) }
            |> this.Wrap state
        /// Sets "Always On" flag
        [<CustomOperation "always_on">]
        member this.AlwaysOn(state:'T) = { this.Get state with AlwaysOn = true } |> this.Wrap state
        ///Chooses the bitness (32 or 64) of the worker process
        [<CustomOperation "worker_process">]
        member this.WorkerProcess (state:'T, bitness) = { this.Get state with WorkerProcess = Some bitness } |> this.Wrap state
<<<<<<< HEAD
        /// Adds a deployment slot to the app
        [<CustomOperation "add_slot">]
        member this.AddSlot (state:'T, slot:SlotConfig) = 
            let current = this.Get state
            { current with Slots = current.Slots |> Map.add slot.Name slot}
            |> this.Wrap state
        member this.AddSlot (state:'T, slotName:string) = this.AddSlot(state, appSlot{ name slotName })
        /// Adds deployment slots to the app
        [<CustomOperation "add_slots">]
        member this.AddSlots (state:'T, slots:SlotConfig list) = 
            let current = this.Get state
            { current with Slots = slots |> List.fold (fun m s -> Map.add s.Name s m) current.Slots}
            |> this.Wrap state 
=======
        /// Creates a key vault instance. All secret settings will automatically be mapped into key vault.
        [<CustomOperation "use_keyvault">]
        member this.UseKeyVault (state:'T) =
            let current = this.Get state
            { current with
                Identity = { current.Identity with SystemAssigned = Enabled }
                SecretStore = KeyVault (derived(fun c -> vaults.resourceId (ResourceName (c.Name.Value + "vault")))) }
            |> this.Wrap state
        /// Links your application to a Farmer-managed key vault instance. All secret settings will automatically be mapped into key vault.
        [<CustomOperation "link_to_keyvault">]
        member this.LinkToKeyVault (state:'T, vaultName:ResourceName) =
            let current = this.Get state
            { current with
                Identity = { current.Identity with SystemAssigned = Enabled }
                SecretStore = KeyVault (managed vaults vaultName) }
            |> this.Wrap state
        /// Links your application to an existing key vault instance. All secret settings will automatically be mapped into key vault.
        [<CustomOperation "link_to_unmanaged_keyvault">]
        member this.LinkToExternalKeyVault(state:'T, resourceId) =
            let current = this.Get state
            { current with
                Identity = { current.Identity with SystemAssigned = Enabled }
                SecretStore = KeyVault (unmanaged resourceId) }
            |> this.Wrap state
>>>>>>> c2007df3
<|MERGE_RESOLUTION|>--- conflicted
+++ resolved
@@ -83,7 +83,8 @@
           SecretStore = state.SecretStore
           ZipDeployPath = state.ZipDeployPath
           AlwaysOn = state.AlwaysOn
-          WorkerProcess = state.WorkerProcess }
+          WorkerProcess = state.WorkerProcess 
+          Slots = state.Slots }
     let FromCommon state (config: CommonWebConfig): WebAppConfig =
         { state with
             Name = config.Name
@@ -96,7 +97,8 @@
             SecretStore = config.SecretStore
             ZipDeployPath = config.ZipDeployPath
             AlwaysOn = config.AlwaysOn
-            WorkerProcess = config.WorkerProcess }
+            WorkerProcess = config.WorkerProcess 
+            Slots = config.Slots }
 
 type SlotConfig = 
     { Name: string
@@ -150,12 +152,8 @@
       Settings : Map<string, Setting>
       Cors : Cors option
       Identity : Identity.ManagedIdentity
-<<<<<<< HEAD
+      SecretStore : SecretStore
       ZipDeployPath : (string*ZipDeploy.ZipDeploySlot) option
-=======
-      SecretStore : SecretStore
-      ZipDeployPath : string option
->>>>>>> c2007df3
       AlwaysOn : bool
       WorkerProcess : Bitness option 
       Slots : Map<string,SlotConfig> }
@@ -600,36 +598,8 @@
     interface ITaggable<WebAppConfig> with member _.Add state tags = { state with Tags = state.Tags |> Map.merge tags }
     interface IDependable<WebAppConfig> with member _.Add state newDeps = { state with Dependencies = state.Dependencies + newDeps }
     interface IServicePlanApp<WebAppConfig> with
-<<<<<<< HEAD
-        member _.Get state =
-            { Name = state.Name
-              ServicePlan = state.ServicePlan
-              AppInsights = state.AppInsights
-              OperatingSystem = state.OperatingSystem
-              Settings = state.Settings
-              Cors = state.Cors
-              Identity = state.Identity
-              ZipDeployPath = state.ZipDeployPath
-              AlwaysOn = state.AlwaysOn
-              WorkerProcess = state.WorkerProcess 
-              Slots = state.Slots }
-        member _.Wrap state config =
-            { state with
-                Name = config.Name
-                ServicePlan = config.ServicePlan
-                AppInsights = config.AppInsights
-                OperatingSystem = config.OperatingSystem
-                Settings = config.Settings
-                Cors = config.Cors
-                Identity = config.Identity
-                ZipDeployPath = config.ZipDeployPath
-                AlwaysOn = config.AlwaysOn
-                WorkerProcess = config.WorkerProcess
-                Slots = config.Slots }
-=======
         member _.Get state = WebAppConfig.ToCommon state
         member _.Wrap state config = WebAppConfig.FromCommon state config
->>>>>>> c2007df3
 
 let webApp = WebAppBuilder()
 
@@ -764,7 +734,30 @@
         ///Chooses the bitness (32 or 64) of the worker process
         [<CustomOperation "worker_process">]
         member this.WorkerProcess (state:'T, bitness) = { this.Get state with WorkerProcess = Some bitness } |> this.Wrap state
-<<<<<<< HEAD
+        /// Creates a key vault instance. All secret settings will automatically be mapped into key vault.
+        [<CustomOperation "use_keyvault">]
+        member this.UseKeyVault (state:'T) =
+            let current = this.Get state
+            { current with
+                Identity = { current.Identity with SystemAssigned = Enabled }
+                SecretStore = KeyVault (derived(fun c -> vaults.resourceId (ResourceName (c.Name.Value + "vault")))) }
+            |> this.Wrap state
+        /// Links your application to a Farmer-managed key vault instance. All secret settings will automatically be mapped into key vault.
+        [<CustomOperation "link_to_keyvault">]
+        member this.LinkToKeyVault (state:'T, vaultName:ResourceName) =
+            let current = this.Get state
+            { current with
+                Identity = { current.Identity with SystemAssigned = Enabled }
+                SecretStore = KeyVault (managed vaults vaultName) }
+            |> this.Wrap state
+        /// Links your application to an existing key vault instance. All secret settings will automatically be mapped into key vault.
+        [<CustomOperation "link_to_unmanaged_keyvault">]
+        member this.LinkToExternalKeyVault(state:'T, resourceId) =
+            let current = this.Get state
+            { current with
+                Identity = { current.Identity with SystemAssigned = Enabled }
+                SecretStore = KeyVault (unmanaged resourceId) }
+            |> this.Wrap state
         /// Adds a deployment slot to the app
         [<CustomOperation "add_slot">]
         member this.AddSlot (state:'T, slot:SlotConfig) = 
@@ -777,30 +770,4 @@
         member this.AddSlots (state:'T, slots:SlotConfig list) = 
             let current = this.Get state
             { current with Slots = slots |> List.fold (fun m s -> Map.add s.Name s m) current.Slots}
-            |> this.Wrap state 
-=======
-        /// Creates a key vault instance. All secret settings will automatically be mapped into key vault.
-        [<CustomOperation "use_keyvault">]
-        member this.UseKeyVault (state:'T) =
-            let current = this.Get state
-            { current with
-                Identity = { current.Identity with SystemAssigned = Enabled }
-                SecretStore = KeyVault (derived(fun c -> vaults.resourceId (ResourceName (c.Name.Value + "vault")))) }
-            |> this.Wrap state
-        /// Links your application to a Farmer-managed key vault instance. All secret settings will automatically be mapped into key vault.
-        [<CustomOperation "link_to_keyvault">]
-        member this.LinkToKeyVault (state:'T, vaultName:ResourceName) =
-            let current = this.Get state
-            { current with
-                Identity = { current.Identity with SystemAssigned = Enabled }
-                SecretStore = KeyVault (managed vaults vaultName) }
-            |> this.Wrap state
-        /// Links your application to an existing key vault instance. All secret settings will automatically be mapped into key vault.
-        [<CustomOperation "link_to_unmanaged_keyvault">]
-        member this.LinkToExternalKeyVault(state:'T, resourceId) =
-            let current = this.Get state
-            { current with
-                Identity = { current.Identity with SystemAssigned = Enabled }
-                SecretStore = KeyVault (unmanaged resourceId) }
-            |> this.Wrap state
->>>>>>> c2007df3
+            |> this.Wrap state 