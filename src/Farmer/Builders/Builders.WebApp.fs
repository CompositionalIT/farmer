[<AutoOpen>]
module rec Farmer.Builders.WebApp

open Farmer
open Farmer.Arm
open Farmer.WebApp
open Farmer.Arm.KeyVault.Vaults
open Sites
open System
open Farmer.Identity

type JavaHost =
    | JavaSE | WildFly14 | Tomcat of string
    static member Tomcat85 = Tomcat "8.5"
    static member Tomcat90 = Tomcat "9.0"
type JavaRuntime =
    | Java8 | Java11
    member this.Version = match this with Java8 -> 8 | Java11 -> 11
    member this.Jre = match this with Java8 -> "jre8" | Java11 -> "java11"
type Runtime =
    | DotNetCore of string
    | DotNet of version:string
    | Node of string
    | Php of string
    | Ruby of string
    | AspNet of version:string
    | Java of JavaRuntime * JavaHost
    | Python of linuxVersion:string * windowsVersion:string
    static member Php73 = Php "7.3"
    static member Php72 = Php "7.2"
    static member Php71 = Php "7.1"
    static member Php70 = Php "7.0"
    static member Php56 = Php "5.6"
    static member DotNetCore21 = DotNetCore "2.1"
    static member DotNetCore31 = DotNetCore "3.1"
    static member DotNetCoreLts = DotNetCore "LTS"
    static member DotNetCoreLatest = DotNetCore "Latest"
    static member Node6 = Node "6-lts"
    static member Node8 = Node "8-lts"
    static member Node10 = Node "10-lts"
    static member Node12 = Node "12-lts"
    static member NodeLts = Node "lts"
    static member Ruby26 = Ruby "2.6"
    static member Ruby25 = Ruby "2.5"
    static member Ruby24 = Ruby "2.4"
    static member Ruby23 = Ruby "2.3"
    static member Java11 = Java (Java11, JavaSE)
    static member Java11Tomcat90 = Java (Java11, JavaHost.Tomcat90)
    static member Java11Tomcat85 = Java (Java11, JavaHost.Tomcat85)
    static member Java8 = Java (Java8, JavaSE)
    static member Java8WildFly14 = Java (Java8, WildFly14)
    static member Java8Tomcat90 = Java (Java8, JavaHost.Tomcat90)
    static member Java8Tomcat85 = Java (Java8, JavaHost.Tomcat85)
    static member DotNet50 = DotNet "5.0"
    static member AspNet47 = AspNet "4.0"
    static member AspNet35 = AspNet "2.0"
    static member Python27 = Python ("2.7", "2.7")
    static member Python36 = Python ("3.6", "3.4") // not typo, really version 3.4
    static member Python37 = Python ("3.7", "3.7")

module AppSettings =
    let WebsiteNodeDefaultVersion version = "WEBSITE_NODE_DEFAULT_VERSION", version
    let RunFromPackage = "WEBSITE_RUN_FROM_PACKAGE", "1"

let publishingPassword (name:ResourceName) =
    let resourceId = config.resourceId (name, ResourceName "publishingCredentials")
    let expr = $"list({resourceId.ArmExpression.Value}, '2014-06-01').properties.publishingPassword"
    ArmExpression.create(expr, resourceId)

type SecretStore =
    | AppService
    | KeyVault of ResourceRef<CommonWebConfig>

module private WebAppConfig =
    let ToCommon state =
        { Name = state.Name
          ServicePlan = state.ServicePlan
          AppInsights = state.AppInsights
          OperatingSystem = state.OperatingSystem
          Settings = state.Settings
          Cors = state.Cors
          Identity = state.Identity
          KeyVaultReferenceIdentity = state.KeyVaultReferenceIdentity
          SecretStore = state.SecretStore
          ZipDeployPath = state.ZipDeployPath
          AlwaysOn = state.AlwaysOn
          WorkerProcess = state.WorkerProcess 
          Slots = state.Slots }
    let FromCommon state (config: CommonWebConfig): WebAppConfig =
        { state with
            Name = config.Name
            ServicePlan = config.ServicePlan
            AppInsights = config.AppInsights
            OperatingSystem = config.OperatingSystem
            Settings = config.Settings
            Cors = config.Cors
            Identity = config.Identity
            KeyVaultReferenceIdentity = config.KeyVaultReferenceIdentity
            SecretStore = config.SecretStore
            ZipDeployPath = config.ZipDeployPath
            AlwaysOn = config.AlwaysOn
            WorkerProcess = config.WorkerProcess 
            Slots = config.Slots }

type SlotConfig = 
    { Name: string
      AutoSwapSlotName: string option
      AppSettings: Map<string,Setting>
      ConnectionStrings: Map<string,(Setting * ConnectionStringKind)>
      Identity: ManagedIdentity 
      Tags: Map<string,string>
      Dependencies: ResourceId Set}
    member this.ToArm (owner: Arm.Web.Site) = 
        { owner with
            Type = Arm.Web.slots
            Name = owner.Name/this.Name
            Dependencies = owner.Dependencies |> Set.add (owner.Type.resourceId owner.Name)
            AutoSwapSlotName = this.AutoSwapSlotName
            AppSettings = owner.AppSettings |> Map.merge ( this.AppSettings |> Map.toList)
            ConnectionStrings = owner.ConnectionStrings |> Map.merge (this.ConnectionStrings |> Map.toList)
            Identity = this.Identity }

type SlotBuilder() =
    member this.Yield _ =
        { Name = "staging"
          AutoSwapSlotName = None
          AppSettings = Map.empty
          ConnectionStrings = Map.empty
          Identity = ManagedIdentity.Empty
          Tags = Map.empty
          Dependencies = Set.empty}

    [<CustomOperation "name">]
    member this.Name (state,name) : SlotConfig = {state with Name = name}

    [<CustomOperation "autoSlotSwapName">]
    member this.AutoSlotSwapName (state,autoSlotSwapName) : SlotConfig = {state with AutoSwapSlotName = Some autoSlotSwapName}

    /// Sets an app setting of the web app in the form "key" "value".
    [<CustomOperation "add_identity">]
    member this.AddIdentity (state: SlotConfig, identity:UserAssignedIdentity) =
        { state with
            Identity = state.Identity + identity
            AppSettings = state.AppSettings.Add("AZURE_CLIENT_ID", Setting.ExpressionSetting identity.ClientId) }
    member this.AddIdentity (state, identity:UserAssignedIdentityConfig) = this.AddIdentity(state, identity.UserAssignedIdentity)

    [<CustomOperation "system_identity">]
    member this.SystemIdentity (state: SlotConfig) =
        { state with Identity = { state.Identity with SystemAssigned = Enabled } }

    [<CustomOperation "setting">]
    /// Adds an AppSetting to this deployment slot
    member this.AddSetting (state, key, value):SlotConfig =
        { state with AppSettings = state.AppSettings.Add(key, value) }
    member this.AddSetting (state, key, value) = this.AddSetting(state, key, LiteralSetting value)
    member this.AddSetting (state, key, resourceName:ResourceName) = this.AddSetting(state, key, resourceName.Value)
    member this.AddSetting (state, key, value:ArmExpression) = this.AddSetting(state, key, ExpressionSetting value)

    /// Sets a list of app setting of the web app in the form "key" "value".
    [<CustomOperation "settings">]
    member this.AddSettings(state, settings: (string*Setting) list):SlotConfig =
        {state with AppSettings = Map.merge settings state.AppSettings }
    member this.AddSettings(state, settings: (string*string) list) = 
        this.AddSettings( state, List.map(fun (k,v) -> k,LiteralSetting v) settings)

    /// Creates a set of connection strings of the web app whose values will be supplied as secret parameters.
    [<CustomOperation "connection_string">]
    member _.AddConnectionString(state, key) :SlotConfig=
        { state with ConnectionStrings = state.ConnectionStrings.Add(key, (ParameterSetting (SecureParameter key), Custom)) }
    member _.AddConnectionString(state, (key, value:ArmExpression)) :SlotConfig =
        { state with ConnectionStrings = state.ConnectionStrings.Add(key, (ExpressionSetting value, Custom)) }

    /// Creates a set of connection strings of the web app whose values will be supplied as secret parameters.
    [<CustomOperation "connection_strings">]
    member this.AddConnectionStrings(state, connectionStrings:string list) :SlotConfig =
        connectionStrings
        |> List.fold (fun state key -> this.AddConnectionString(state, key)) state
    interface ITaggable<SlotConfig> with member _.Add state tags = { state with Tags = state.Tags |> Map.merge tags }
    interface IDependable<SlotConfig> with member _.Add state newDeps = { state with Dependencies = state.Dependencies + newDeps }

let appSlot = SlotBuilder()

/// Common fields between WebApp and Functions
type CommonWebConfig =
    { Name : ResourceName
      ServicePlan : ResourceRef<ResourceName>
      AppInsights : ResourceRef<ResourceName> option
      OperatingSystem : OS
      Settings : Map<string, Setting>
      Cors : Cors option
      Identity : Identity.ManagedIdentity
      KeyVaultReferenceIdentity: UserAssignedIdentity Option
      SecretStore : SecretStore
      ZipDeployPath : (string*ZipDeploy.ZipDeploySlot) option
      AlwaysOn : bool
      WorkerProcess : Bitness option 
      Slots : Map<string,SlotConfig> }

type WebAppConfig =
    { Name : ResourceName
      ServicePlan : ResourceRef<ResourceName>
      AppInsights : ResourceRef<ResourceName> option
      OperatingSystem : OS
      Settings : Map<string, Setting>
      Cors : Cors option
      Identity : Identity.ManagedIdentity
      KeyVaultReferenceIdentity: UserAssignedIdentity Option
      ZipDeployPath : (string * ZipDeploy.ZipDeploySlot) option 
      HTTPSOnly : bool
      HTTP20Enabled : bool option
      ClientAffinityEnabled : bool option
      WebSocketsEnabled: bool option
      ConnectionStrings : Map<string, (Setting * ConnectionStringKind)>
      Dependencies : ResourceId Set
      Tags : Map<string,string>
      Sku : Sku
      WorkerSize : WorkerSize
      WorkerCount : int
      MaximumElasticWorkerCount : int option
      RunFromPackage : bool
      WebsiteNodeDefaultVersion : string option
      AlwaysOn : bool
      Runtime : Runtime
      SourceControlSettings : {| Repository : Uri; Branch : string; ContinuousIntegration : FeatureFlag |} option
      DockerImage : (string * string) option
      DockerCi : bool
      DockerAcrCredentials : {| RegistryName : string; Password : SecureParameter |} option
      SecretStore : SecretStore
      AutomaticLoggingExtension : bool
      SiteExtensions : ExtensionName Set
      WorkerProcess : Bitness option
<<<<<<< HEAD
      Slots : Map<string,SlotConfig> 
=======
      Slots : Map<string,SlotConfig>
>>>>>>> 9ca1fef9
      PrivateEndpoints: (LinkedResource * string option) Set }
    /// Gets this web app's Server Plan's full resource ID.
    member this.ServicePlanId = this.ServicePlan.resourceId this.Name
    /// Gets the Service Plan name for this web app.
    member this.ServicePlanName = this.ServicePlanId.Name
    /// Gets the App Insights name for this web app, if it exists.
    member this.AppInsightsName = this.AppInsights |> Option.map (fun ai -> ai.resourceId(this.Name).Name)
    /// Gets the ARM expression path to the publishing password of this web app.
    member this.PublishingPassword = publishingPassword (this.Name)
    member this.Endpoint = $"{this.Name.Value}.azurewebsites.net"
    member this.SystemIdentity = SystemIdentity this.ResourceId
    member this.ResourceId = sites.resourceId this.Name
    interface IBuilder with
        member this.ResourceId = this.ResourceId
        member this.BuildResources location = [
            let keyVault, secrets =
                match this.SecretStore with
                | KeyVault (DeployableResource (WebAppConfig.ToCommon this) vaultName) ->
                    let store = keyVault {
                        name vaultName.Name
                        add_access_policy (AccessPolicy.create (this.SystemIdentity.PrincipalId, [ KeyVault.Secret.Get ]))
                        add_secrets [
                            for setting in this.Settings do
                                match setting.Value with
                                | LiteralSetting _ ->
                                    ()
                                | ParameterSetting _ ->
                                    SecretConfig.create (setting.Key)
                                | ExpressionSetting expr ->
                                    SecretConfig.create (setting.Key, expr)
                        ]
                    }
                    Some store, []
                | KeyVault (ExternalResource vaultName) ->
                    let secrets = [
                        for setting in this.Settings do
                            let secret =
                                match setting.Value with
                                | LiteralSetting _ -> None
                                | ParameterSetting _ -> SecretConfig.create setting.Key |> Some
                                | ExpressionSetting expr -> SecretConfig.create (setting.Key, expr) |> Some
                            match secret with
                            | Some secret ->
                                { Secret.Name = vaultName.Name/secret.Key
                                  Value = secret.Value
                                  ContentType = secret.ContentType
                                  Enabled = secret.Enabled
                                  ActivationDate = secret.ActivationDate
                                  ExpirationDate = secret.ExpirationDate
                                  Location = location
                                  Dependencies = secret.Dependencies.Add vaultName
                                  Tags = secret.Tags } :> IArmResource
                            | None ->
                                ()
                    ]
                    None, secrets
                | KeyVault _
                | AppService ->
                    None, []

            yield! secrets

            let siteSettings = 
                let literalSettings = [
                    if this.RunFromPackage then AppSettings.RunFromPackage
                    yield! this.WebsiteNodeDefaultVersion |> Option.mapList AppSettings.WebsiteNodeDefaultVersion
                    yield! this.AppInsights |> Option.mapList (fun resource -> "APPINSIGHTS_INSTRUMENTATIONKEY", AppInsights.getInstrumentationKey(resource.resourceId this.Name).Eval())
                    match this.OperatingSystem, this.AppInsights with
                    | Windows, Some _ ->
                        "APPINSIGHTS_PROFILERFEATURE_VERSION", "1.0.0"
                        "APPINSIGHTS_SNAPSHOTFEATURE_VERSION", "1.0.0"
                        "ApplicationInsightsAgent_EXTENSION_VERSION", "~2"
                        "DiagnosticServices_EXTENSION_VERSION", "~3"
                        "InstrumentationEngine_EXTENSION_VERSION", "~1"
                        "SnapshotDebugger_EXTENSION_VERSION", "~1"
                        "XDT_MicrosoftApplicationInsights_BaseExtensions", "~1"
                        "XDT_MicrosoftApplicationInsights_Mode", "recommended"
                    | Linux, Some _
                    | _ , None ->
                        ()

                    if this.DockerCi then "DOCKER_ENABLE_CI", "true"
                ]

                let dockerSettings = [
                    match this.DockerAcrCredentials with
                    | Some credentials ->
                        "DOCKER_REGISTRY_SERVER_PASSWORD", ParameterSetting credentials.Password
                        Setting.AsLiteral ("DOCKER_REGISTRY_SERVER_URL", $"https://{credentials.RegistryName}.azurecr.io")
                        Setting.AsLiteral ("DOCKER_REGISTRY_SERVER_USERNAME", credentials.RegistryName)
                    | None ->
                        ()
                ]
                literalSettings
                |> List.map Setting.AsLiteral
                |> List.append dockerSettings
                |> List.append (
                    (match this.SecretStore with
                     | AppService ->
                         this.Settings
                     | KeyVault r ->
                        let name = r.resourceId (WebAppConfig.ToCommon this)
                        [ for setting in this.Settings do
                            match setting.Value with
                            | LiteralSetting _ ->
                                setting.Key, setting.Value
                            | ParameterSetting _
                            | ExpressionSetting _ ->
                                setting.Key, LiteralSetting $"@Microsoft.KeyVault(SecretUri=https://{name.Name.Value}.vault.azure.net/secrets/{setting.Key})"
                        ] |> Map.ofList
                    ) |> Map.toList)
                |> Map

            let site = 
                { Type = Arm.Web.sites
                  Name = this.Name
                  Location = location
                  ServicePlan = this.ServicePlanId
                  HTTPSOnly = this.HTTPSOnly
                  HTTP20Enabled = this.HTTP20Enabled
                  ClientAffinityEnabled = this.ClientAffinityEnabled
                  WebSocketsEnabled = this.WebSocketsEnabled
                  Identity = this.Identity
                  KeyVaultReferenceIdentity = this.KeyVaultReferenceIdentity
                  Cors = this.Cors
                  Tags = this.Tags
                  ConnectionStrings = this.ConnectionStrings
                  WorkerProcess = this.WorkerProcess
                  AppSettings = siteSettings
                  Kind = [
                    "app"
                    match this.OperatingSystem with Linux -> "linux" | Windows -> ()
                    match this.DockerImage with Some _ -> "container" | _ -> ()
                  ] |> String.concat ","
                  Dependencies = Set [
                    match this.ServicePlan with
                    | DependableResource this.Name resourceId -> resourceId
                    | _ -> ()

                    yield! this.Dependencies

                    match this.SecretStore with
                    | AppService ->
                        for setting in this.Settings do
                            match setting.Value with
                            | ExpressionSetting expr ->
                                yield! Option.toList expr.Owner
                            | ParameterSetting _
                            | LiteralSetting _ ->
                                ()
                    | KeyVault _ ->
                        ()

                    match this.AppInsights with
                    | Some (DependableResource this.Name resourceId) -> resourceId
                    | Some _ | None -> ()
                  ]
                  AlwaysOn = this.AlwaysOn
                  LinuxFxVersion =
                    match this.OperatingSystem with
                    | Windows ->
                        None
                    | Linux ->
                        match this.DockerImage with
                        | Some (image, _) ->
                            Some ("DOCKER|" + image)
                        | None ->
                            match this.Runtime with
                            | DotNetCore version -> Some $"DOTNETCORE|{version}"
                            | Node version -> Some $"NODE|{version}"
                            | Php version -> Some $"PHP|{version}"
                            | Ruby version -> Some $"RUBY|{version}"
                            | Java (runtime, JavaSE) -> Some $"JAVA|{runtime.Version}-{runtime.Jre}"
                            | Java (runtime, (Tomcat version)) -> Some $"TOMCAT|{version}-{runtime.Jre}"
                            | Java (Java8, WildFly14) -> Some $"WILDFLY|14-{Java8.Jre}"
                            | Python (linuxVersion, _) -> Some $"PYTHON|{linuxVersion}"
                            | _ -> None
                  NetFrameworkVersion =
                    match this.Runtime with
                    | AspNet version
                    | DotNet ("5.0" as version) ->
                        Some $"v{version}"
                    | _ ->
                        None
                  JavaVersion =
                    match this.Runtime, this.OperatingSystem with
                    | Java (Java11, Tomcat _), Windows -> Some "11"
                    | Java (Java8, Tomcat _), Windows -> Some "1.8"
                    | _ -> None
                  JavaContainer =
                    match this.Runtime, this.OperatingSystem with
                    | Java (_, Tomcat _), Windows -> Some "Tomcat"
                    | _ -> None
                  JavaContainerVersion =
                    match this.Runtime, this.OperatingSystem with
                    | Java (_, Tomcat version), Windows -> Some version
                    | _ -> None
                  PhpVersion =
                    match this.Runtime, this.OperatingSystem with
                    | Php version, Windows -> Some version
                    | _ -> None
                  PythonVersion =
                    match this.Runtime, this.OperatingSystem with
                    | Python (_, windowsVersion), Windows -> Some windowsVersion
                    | _ -> None
                  Metadata =
                    match this.Runtime, this.OperatingSystem with
                    | Java (_, Tomcat _), Windows -> Some "java"
                    | Php _, _ -> Some "php"
                    | Python _, Windows -> Some "python"
                    | DotNetCore _, Windows -> Some "dotnetcore"
                    | AspNet _, _ | DotNet "5.0", Windows -> Some "dotnet"
                    | _ -> None
                    |> Option.map(fun stack -> "CURRENT_STACK", stack)
                    |> Option.toList
                  AppCommandLine = this.DockerImage |> Option.map snd
                  AutoSwapSlotName = None
                  ZipDeployPath = this.ZipDeployPath |> Option.map (fun (path,slot) -> path, ZipDeploy.ZipDeployTarget.WebApp, slot )
                }

            match keyVault with
            | Some keyVault ->
                let builder = keyVault :> IBuilder
                yield! builder.BuildResources location
            | None ->
                ()

            match this.SourceControlSettings with
            | Some settings ->
                { Website = this.Name
                  Location = location
                  Repository = settings.Repository
                  Branch = settings.Branch
                  ContinuousIntegration = settings.ContinuousIntegration }
            | None ->
                ()

            match this.AppInsights with
            | Some (DeployableResource this.Name resourceId) ->
                { Name = resourceId.Name
                  Location = location
                  DisableIpMasking = false
                  SamplingPercentage = 100
                  LinkedWebsite =
                    match this.OperatingSystem with
                    | Windows -> Some this.Name
                    | Linux -> None
                  Tags = this.Tags }
            | Some _
            | None ->
                ()

            match this.ServicePlan with
            | DeployableResource this.Name resourceId ->
                { Name = resourceId.Name
                  Location = location
                  Sku = this.Sku
                  WorkerSize = this.WorkerSize
                  WorkerCount = this.WorkerCount
                  MaximumElasticWorkerCount = this.MaximumElasticWorkerCount
                  OperatingSystem = this.OperatingSystem
                  Tags = this.Tags}
            | _ ->
                ()

            for (ExtensionName extension) in this.SiteExtensions do
                { Name = ResourceName extension
                  SiteName = this.Name
                  Location = location }

            if Map.isEmpty this.Slots then
                site
            else
                { site with AppSettings = Map.empty; ConnectionStrings = Map.empty }
                for (_,slot) in this.Slots |> Map.toSeq do
                    slot.ToArm site

            yield! (PrivateEndpoint.create location this.ResourceId ["sites"] this.PrivateEndpoints)
        ]

type WebAppBuilder() =
    member __.Yield _ =
        { Name = ResourceName.Empty
          ServicePlan = derived (fun name -> serverFarms.resourceId (name-"farm"))
          AppInsights = Some (derived (fun name -> components.resourceId (name-"ai")))
          Settings = Map.empty
          Identity = ManagedIdentity.Empty
          KeyVaultReferenceIdentity = None
          Cors = None
          OperatingSystem = Windows
          ZipDeployPath = None
          Sku = Sku.F1
          WorkerSize = Small
          WorkerCount = 1
          MaximumElasticWorkerCount = None
          RunFromPackage = false
          WebsiteNodeDefaultVersion = None
          AlwaysOn = false
          HTTPSOnly = false
          HTTP20Enabled = None
          ClientAffinityEnabled = None
          WebSocketsEnabled = None
          ConnectionStrings = Map.empty
          Tags = Map.empty
          Dependencies = Set.empty
          Runtime = Runtime.DotNetCoreLts
          DockerImage = None
          DockerCi = false
          SourceControlSettings = None
          DockerAcrCredentials = None
          SecretStore = AppService
          AutomaticLoggingExtension = true
          SiteExtensions = Set.empty
          WorkerProcess = None 
<<<<<<< HEAD
          Slots = Map.empty 
=======
          Slots = Map.empty
>>>>>>> 9ca1fef9
          PrivateEndpoints = Set.empty}
    member __.Run(state:WebAppConfig) =
        { state with
            SiteExtensions =
                match state with
                // its important to only add this extension if we're not using Web App for Containers - if we are
                // then this will generate an error during deployment:
                // No route registered for '/api/siteextensions/Microsoft.AspNetCore.AzureAppServices.SiteExtension'
                | { Runtime = Runtime.DotNetCore _; AutomaticLoggingExtension = true ; DockerImage = None } ->
                    state.SiteExtensions.Add WebApp.Extensions.Logging
                | _ ->
                    state.SiteExtensions
            DockerImage =
                match state.DockerImage, state.DockerAcrCredentials with
                | Some (image, tag), Some credentials when not (image.Contains "azurecr.io") ->
                    Some ($"{credentials.RegistryName}.azurecr.io/{image}", tag)
                | Some x, _ ->
                    Some x
                | None, _ ->
                    None
        }

    [<CustomOperation "sku">]
    member _.Sku(state:WebAppConfig, sku) = { state with Sku = sku }
    /// Sets the size of the service plan worker.
    [<CustomOperation "worker_size">]
    member _.WorkerSize(state:WebAppConfig, workerSize) = { state with WorkerSize = workerSize }
    /// Sets the number of instances on the service plan.
    [<CustomOperation "number_of_workers">]
    member _.NumberOfWorkers(state:WebAppConfig, workerCount) = { state with WorkerCount = workerCount }
    /// Sets the web app to use "run from package" deployment capabilities.
    [<CustomOperation "run_from_package">]
    member _.RunFromPackage(state:WebAppConfig) = { state with RunFromPackage = true }
    /// Sets the node version of the web app.
    [<CustomOperation "website_node_default_version">]
    member _.NodeVersion(state:WebAppConfig, version) = { state with WebsiteNodeDefaultVersion = Some version }
    /// Creates a set of connection strings of the web app whose values will be supplied as secret parameters.
    [<CustomOperation "connection_string">]
    member _.AddConnectionString(state:WebAppConfig, key) =
        { state with ConnectionStrings = state.ConnectionStrings.Add(key, (ParameterSetting (SecureParameter key), Custom)) }
    member _.AddConnectionString(state:WebAppConfig, (key, value:ArmExpression)) =
        { state with ConnectionStrings = state.ConnectionStrings.Add(key, (ExpressionSetting value, Custom)) }
    /// Creates a set of connection strings of the web app whose values will be supplied as secret parameters.
    [<CustomOperation "connection_strings">]
    member this.AddConnectionStrings(state:WebAppConfig, connectionStrings) =
        connectionStrings
        |> List.fold (fun (state:WebAppConfig) (key:string) -> this.AddConnectionString(state, key)) state
    /// Disables http for this webapp so that only https is used.
    [<CustomOperation "https_only">]
    member __.HttpsOnly(state:WebAppConfig) = { state with HTTPSOnly = true }
    /// Enables HTTP 2.0 for this webapp.
    [<CustomOperation "enable_http2">]
    member __.Http20Enabled(state:WebAppConfig) = { state with HTTP20Enabled = Some true }
    /// Disables client affinity for this webapp.
    [<CustomOperation "disable_client_affinity">]
    member __.ClientAffinityEnabled(state:WebAppConfig) = { state with ClientAffinityEnabled = Some false }
    /// Enables websockets for this webapp.
    [<CustomOperation "enable_websockets">]
    member __.WebSockets(state:WebAppConfig) = { state with WebSocketsEnabled = Some true }
    /// Sets the runtime stack
    [<CustomOperation "runtime_stack">]
    member __.RuntimeStack(state:WebAppConfig, runtime) = { state with Runtime = runtime }
    [<CustomOperation "docker_image">]
    /// Specifies a docker image to use from the registry (linux only), and the startup command to execute.
    member __.DockerImage(state:WebAppConfig, registryPath, startupFile) =
        { state with
            OperatingSystem = Linux
            DockerImage = Some (registryPath, startupFile) }
    [<CustomOperation "docker_ci">]
    /// Have your custom Docker image automatically re-deployed when a new version is pushed to e.g. Docker hub.
    member __.DockerCI(state:WebAppConfig) = { state with DockerCi = true }
    [<CustomOperation "docker_use_azure_registry">]
    /// Have your custom Docker image automatically re-deployed when a new version is pushed to e.g. Docker hub.
    member __.DockerAcrCredentials(state:WebAppConfig, registryName) =
        { state with
            DockerAcrCredentials =
                Some {| RegistryName = registryName
                        Password = SecureParameter $"docker-password-for-{registryName}" |} }
    [<CustomOperation "source_control">]
    member _.SourceControl(state:WebAppConfig, url, branch) =
        { state with
            SourceControlSettings =
                Some {| Repository = Uri url
                        Branch = branch
                        ContinuousIntegration = Enabled |} }
    member _.SourceControlCi(state:WebAppConfig, featureFlag) =
        { state with
            SourceControlSettings =
                state.SourceControlSettings
                |> Option.map(fun s -> {| s with ContinuousIntegration = featureFlag |}) }
    [<CustomOperation "enable_source_control_ci">]
    member this.EnableCi(state:WebAppConfig) = this.SourceControlCi(state, Enabled)
    [<CustomOperation "disable_source_control_ci">]
    member this.DisableCi(state:WebAppConfig) = this.SourceControlCi(state, Disabled)
    [<CustomOperation "add_extension">]
    member _.AddExtension (state:WebAppConfig, extension) = { state with SiteExtensions = state.SiteExtensions.Add extension }
    member this.AddExtension (state:WebAppConfig, name) = this.AddExtension (state, ExtensionName name)
    /// Automatically add the ASP.NET Core logging extension.
    [<CustomOperation "automatic_logging_extension">]
    member _.DefaultLogging (state:WebAppConfig, setting) = { state with AutomaticLoggingExtension = setting }

    interface IPrivateEndpoints<WebAppConfig> with member _.Add state endpoints = { state with PrivateEndpoints = state.PrivateEndpoints |> Set.union endpoints}
    interface ITaggable<WebAppConfig> with member _.Add state tags = { state with Tags = state.Tags |> Map.merge tags }
    interface IDependable<WebAppConfig> with member _.Add state newDeps = { state with Dependencies = state.Dependencies + newDeps }
    interface IServicePlanApp<WebAppConfig> with
        member _.Get state = WebAppConfig.ToCommon state
        member _.Wrap state config = WebAppConfig.FromCommon state config

let webApp = WebAppBuilder()

/// Allow adding storage accounts directly to CDNs
type EndpointBuilder with
    member this.Origin(state:EndpointConfig, webApp:WebAppConfig) =
        let state = this.Origin(state, webApp.Endpoint)
        this.DependsOn(state, webApp.ResourceId)

/// An interface for shared capabilities between builders that work with Service Plan-style apps.
/// In other words, Web Apps or Functions.
type IServicePlanApp<'T> =
    abstract member Get : 'T -> CommonWebConfig
    abstract member Wrap : 'T -> CommonWebConfig -> 'T

// Common keywords for IServicePlanApp live here.
[<AutoOpen>]
module Extensions =
    type IServicePlanApp<'T> with
        /// Sets the name of the web app.
        [<CustomOperation "name">]
        member this.Name (state:'T, name) = { this.Get state with Name = name } |> this.Wrap state
        member this.Name (state:'T, name:string) = this.Name(state, ResourceName name)
        /// Sets the name of the service plan.
        [<CustomOperation "service_plan_name">]
        member this.SetServicePlanName (state:'T, name) = { this.Get state with ServicePlan = named serverFarms name } |> this.Wrap state
        member this.SetServicePlanName (state:'T, name:string) = this.SetServicePlanName(state, ResourceName name)
        /// Instead of creating a new service plan instance, configure this webapp to point to another Farmer-managed service plan instance.
        /// A dependency will automatically be set for this instance.
        [<CustomOperation "link_to_service_plan">]
        member this.LinkToServicePlan (state:'T, name) = { this.Get state with ServicePlan = managed serverFarms name } |> this.Wrap state
        member this.LinkToServicePlan (state:'T, name:string) = this.LinkToServicePlan (state, ResourceName name)
        member this.LinkToServicePlan (state:'T, config:ServicePlanConfig) = this.LinkToServicePlan (state, config.Name)
        /// Instead of creating a new service plan instance, configure this webapp to point to another unmanaged service plan instance.
        /// A dependency will automatically be set for this instance.
        [<CustomOperation "link_to_unmanaged_service_plan">]
        member this.LinkToUnmanagedServicePlan (state:'T, resourceId) = { this.Get state with ServicePlan = unmanaged resourceId } |> this.Wrap state
        /// Sets the name of the automatically-created app insights instance.
        [<CustomOperation "app_insights_name">]
        member this.UseAppInsights (state:'T, name) = { this.Get state with AppInsights = Some (named components name) } |> this.Wrap state
        member this.UseAppInsights (state:'T, name:string) = this.UseAppInsights(state, ResourceName name)
        /// Removes any automatic app insights creation, configuration and settings for this webapp.
        [<CustomOperation "app_insights_off">]
        member this.DeactivateAppInsights (state:'T) = { this.Get state with AppInsights = None } |> this.Wrap state
        /// Instead of creating a new AI instance, configure this webapp to point to another Farmer-managed AI instance.
        /// A dependency will automatically be set for this instance.
        [<CustomOperation "link_to_app_insights">]
        member this.LinkToAi (state:'T, name) = { this.Get state with AppInsights = Some (managed components name) } |> this.Wrap state
        member this.LinkToAi (state:'T, name) = this.LinkToAi (state, ResourceName name)
        member this.LinkToAi (state:'T, name:ResourceName option) = match name with Some name -> this.LinkToAi (state, name) | None -> state
        member this.LinkToAi (state:'T, config:AppInsightsConfig) = this.LinkToAi (state, config.Name)
        /// Instead of creating a new AI instance, configure this webapp to point to an unmanaged AI instance.
        /// A dependency will not be set for this instance.
        [<CustomOperation "link_to_unmanaged_app_insights">]
        member this.LinkUnmanagedAppInsights (state:'T, resourceId) = { this.Get state with AppInsights = Some (unmanaged resourceId) } |> this.Wrap state
        /// Sets an app setting of the web app in the form "key" "value".
        [<CustomOperation "setting">]
        member this.AddSetting (state:'T, key, value) =
            let current = this.Get state
            { current with Settings = current.Settings.Add(key, LiteralSetting value) }
            |> this.Wrap state
        member this.AddSetting (state:'T, key, resourceName:ResourceName) = this.AddSetting(state, key, resourceName.Value)
        member this.AddSetting (state:'T, key, value:ArmExpression) =
            let current = this.Get state
            { current with Settings = current.Settings.Add(key, ExpressionSetting value) }
            |> this.Wrap state
        /// Sets a list of app setting of the web app in the form "key" "value".
        [<CustomOperation "settings">]
        member this.AddSettings(state:'T, settings: (string*string) list) =
            let current = this.Get state
            settings
            |> List.fold (fun (state:CommonWebConfig) (key, value: string) -> { state with Settings = state.Settings.Add(key, LiteralSetting value) }) current
            |> this.Wrap state
        member this.AddSettings(state:'T, settings) =
            let current = this.Get state
            settings
            |> List.fold (fun (state:CommonWebConfig) (key, value:ArmExpression) -> { state with Settings = state.Settings.Add(key, ExpressionSetting value) }) current
            |> this.Wrap state
        /// Sets an app setting of the web app in the form "key" "value".
        [<CustomOperation "add_identity">]
        member this.AddIdentity (state:'T, identity:UserAssignedIdentity) =
            let current = this.Get state
            { current with
                Identity = current.Identity + identity
                Settings = current.Settings.Add("AZURE_CLIENT_ID", Setting.ExpressionSetting identity.ClientId) }
            |> this.Wrap state
        member this.AddIdentity (state, identity:UserAssignedIdentityConfig) = this.AddIdentity(state, identity.UserAssignedIdentity)
        [<CustomOperation "keyvault_identity">]
        member this.AddKeyVaultIdentity (state:'T, identity:UserAssignedIdentity) =
            let current = this.Get state
            { current with
                Identity = current.Identity + identity
                KeyVaultReferenceIdentity = Some identity
                Settings = current.Settings.Add("AZURE_CLIENT_ID", Setting.ExpressionSetting identity.ClientId) }
            |> this.Wrap state
        member this.AddKeyVaultIdentity (state, identity:UserAssignedIdentityConfig) = this.AddKeyVaultIdentity(state, identity.UserAssignedIdentity)
        [<CustomOperation "system_identity">]
        member this.SystemIdentity (state:'T) =
            let current = this.Get state
            { current with Identity = { current.Identity with SystemAssigned = Enabled } }
            |> this.Wrap state

        /// sets the list of origins that should be allowed to make cross-origin calls. Use AllOrigins to allow all.
        [<CustomOperation "enable_cors">]
        member this.EnableCors (state:'T, origins) =
            { this.Get state with
                Cors =
                    match origins with
                    | [ "*" ] -> Some AllOrigins
                    | origins -> Some (SpecificOrigins (List.map Uri origins, None)) }
            |> this.Wrap state
        member this.EnableCors (state:'T, origins) = { this.Get state with Cors = Some origins } |> this.Wrap state
        /// Allows CORS requests with credentials.
        [<CustomOperation "enable_cors_credentials">]
        member this.EnableCorsCredentials (state:'T) =
            let current = this.Get state
            { current with
                Cors =
                    current.Cors
                    |> Option.map (function
                    | SpecificOrigins (origins, _) -> SpecificOrigins (origins, Some true)
                    | AllOrigins -> failwith "You cannot enable CORS Credentials if you have already set CORS to AllOrigins.") }
            |> this.Wrap state
        /// Sets the operating system
        [<CustomOperation "operating_system">]
        member this.OperatingSystem (state:'T, os) = { this.Get state with OperatingSystem = os } |> this.Wrap state
        /// Specifies a folder path or a zip file containing the web application to install as a post-deployment task.
        [<CustomOperation "zip_deploy">]
        member this.ZipDeploy (state:'T, path) = { this.Get state with ZipDeployPath = Some (path,ZipDeploy.ProductionSlot) } |> this.Wrap state
        /// Specifies a folder path or a zip file containing the web application to install as a post-deployment task.
        [<CustomOperation "zip_deploy_slot">]
        member this.ZipDeploySlot (state:'T, slotName,path) = { this.Get state with ZipDeployPath = Some (path, ZipDeploy.NamedSlot slotName) } |> this.Wrap state
        /// Creates an app setting of the web app whose value will be supplied as a secret parameter.
        [<CustomOperation "secret_setting">]
        member this.AddSecret (state:'T, key) =
            let current = this.Get state
            { current with Settings = current.Settings.Add(key, ParameterSetting (SecureParameter key)) }
            |> this.Wrap state
        /// Sets "Always On" flag
        [<CustomOperation "always_on">]
        member this.AlwaysOn(state:'T) = { this.Get state with AlwaysOn = true } |> this.Wrap state
        ///Chooses the bitness (32 or 64) of the worker process
        [<CustomOperation "worker_process">]
        member this.WorkerProcess (state:'T, bitness) = { this.Get state with WorkerProcess = Some bitness } |> this.Wrap state
        /// Creates a key vault instance. All secret settings will automatically be mapped into key vault.
        [<CustomOperation "use_keyvault">]
        member this.UseKeyVault (state:'T) =
            let current = this.Get state
            { current with
                Identity = { current.Identity with SystemAssigned = Enabled }
                SecretStore = KeyVault (derived(fun c -> vaults.resourceId (ResourceName (c.Name.Value + "vault")))) }
            |> this.Wrap state
        /// Links your application to a Farmer-managed key vault instance. All secret settings will automatically be mapped into key vault.
        [<CustomOperation "link_to_keyvault">]
        member this.LinkToKeyVault (state:'T, vaultName:ResourceName) =
            let current = this.Get state
            { current with
                Identity = { current.Identity with SystemAssigned = Enabled }
                SecretStore = KeyVault (managed vaults vaultName) }
            |> this.Wrap state
        /// Links your application to an existing key vault instance. All secret settings will automatically be mapped into key vault.
        [<CustomOperation "link_to_unmanaged_keyvault">]
        member this.LinkToExternalKeyVault(state:'T, resourceId) =
            let current = this.Get state
            { current with
                Identity = { current.Identity with SystemAssigned = Enabled }
                SecretStore = KeyVault (unmanaged resourceId) }
            |> this.Wrap state
        /// Adds a deployment slot to the app
        [<CustomOperation "add_slot">]
        member this.AddSlot (state:'T, slot:SlotConfig) = 
            let current = this.Get state
            { current with Slots = current.Slots |> Map.add slot.Name slot}
            |> this.Wrap state
        member this.AddSlot (state:'T, slotName:string) = this.AddSlot(state, appSlot{ name slotName })
        /// Adds deployment slots to the app
        [<CustomOperation "add_slots">]
        member this.AddSlots (state:'T, slots:SlotConfig list) = 
            let current = this.Get state
            { current with Slots = slots |> List.fold (fun m s -> Map.add s.Name s m) current.Slots}
            |> this.Wrap state <|MERGE_RESOLUTION|>--- conflicted
+++ resolved
@@ -229,11 +229,7 @@
       AutomaticLoggingExtension : bool
       SiteExtensions : ExtensionName Set
       WorkerProcess : Bitness option
-<<<<<<< HEAD
-      Slots : Map<string,SlotConfig> 
-=======
       Slots : Map<string,SlotConfig>
->>>>>>> 9ca1fef9
       PrivateEndpoints: (LinkedResource * string option) Set }
     /// Gets this web app's Server Plan's full resource ID.
     member this.ServicePlanId = this.ServicePlan.resourceId this.Name
@@ -548,11 +544,7 @@
           AutomaticLoggingExtension = true
           SiteExtensions = Set.empty
           WorkerProcess = None 
-<<<<<<< HEAD
-          Slots = Map.empty 
-=======
           Slots = Map.empty
->>>>>>> 9ca1fef9
           PrivateEndpoints = Set.empty}
     member __.Run(state:WebAppConfig) =
         { state with
