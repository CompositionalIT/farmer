[<AutoOpen>]
module Farmer.Builders.WebApp

open Farmer
open Farmer.CoreTypes
open Farmer.WebApp
open Farmer.Arm.Web
open Farmer.Arm.Insights
open System

type JavaHost =
    | JavaSE | WildFly14 | Tomcat of string
    static member Tomcat85 = Tomcat "8.5"
    static member Tomcat90 = Tomcat "9.0"
type JavaRuntime =
    | Java8 | Java11
    member this.Version = match this with Java8 -> 8 | Java11 -> 11
    member this.Jre = match this with Java8 -> "jre8" | Java11 -> "java11"
type Runtime =
    | DotNetCore of string
    | Node of string
    | Php of string
    | Ruby of string
    | AspNet of version:string
    | Java of JavaRuntime * JavaHost
    | Python of linuxVersion:string * windowsVersion:string
    static member Php73 = Php "7.3"
    static member Php72 = Php "7.2"
    static member Php71 = Php "7.1"
    static member Php70 = Php "7.0"
    static member Php56 = Php "5.6"
    static member DotNetCore21 = DotNetCore "2.1"
    static member DotNetCore31 = DotNetCore "3.1"
    static member DotNetCoreLts = DotNetCore "LTS"
    static member DotNetCoreLatest = DotNetCore "Latest"
    static member Node6 = Node "6-lts"
    static member Node8 = Node "8-lts"
    static member Node10 = Node "10-lts"
    static member Node12 = Node "12-lts"
    static member NodeLts = Node "lts"
    static member Ruby26 = Ruby "2.6"
    static member Ruby25 = Ruby "2.5"
    static member Ruby24 = Ruby "2.4"
    static member Ruby23 = Ruby "2.3"
    static member Java11 = Java (Java11, JavaSE)
    static member Java11Tomcat90 = Java (Java11, JavaHost.Tomcat90)
    static member Java11Tomcat85 = Java (Java11, JavaHost.Tomcat85)
    static member Java8 = Java (Java8, JavaSE)
    static member Java8WildFly14 = Java (Java8, WildFly14)
    static member Java8Tomcat90 = Java (Java8, JavaHost.Tomcat90)
    static member Java8Tomcat85 = Java (Java8, JavaHost.Tomcat85)
    static member AspNet47 = AspNet "4.0"
    static member AspNet35 = AspNet "2.0"
    static member Python27 = Python ("2.7", "2.7")
    static member Python36 = Python ("3.6", "3.4") // not typo, really version 3.4
    static member Python37 = Python ("3.7", "3.7")

module AppSettings =
    let WebsiteNodeDefaultVersion version = "WEBSITE_NODE_DEFAULT_VERSION", version
    let RunFromPackage = "WEBSITE_RUN_FROM_PACKAGE", "1"

let publishingPassword (ResourceName name) =
    sprintf "list(resourceId('Microsoft.Web/sites/config', '%s', 'publishingcredentials'), '2014-06-01').properties.publishingPassword" name
    |> ArmExpression

type WebAppConfig =
    { Name : ResourceName
      ServicePlanName : ResourceRef
      HTTPSOnly : bool
      HTTP20Enabled : bool option
      ClientAffinityEnabled : bool option
      WebSocketsEnabled: bool option
      AppInsightsName : ResourceRef option
      OperatingSystem : OS
      Settings : Map<string, Setting>
      Dependencies : ResourceName list

      Cors : Cors option
      Sku : Sku
      WorkerSize : WorkerSize
      WorkerCount : int
      RunFromPackage : bool
      WebsiteNodeDefaultVersion : string option
      AlwaysOn : bool
      Runtime : Runtime

      Identity : FeatureFlag option

      ZipDeployPath : string option

      DockerImage : (string * string) option
      DockerCi : bool
      DockerAcrCredentials : {| RegistryName : string; Password : SecureParameter |} option }

    /// Gets the ARM expression path to the publishing password of this web app.
    member this.PublishingPassword = publishingPassword this.Name
    /// Gets the Service Plan name for this web app.
    member this.ServicePlan = this.ServicePlanName.ResourceName
    /// Gets the App Insights name for this web app, if it exists.
    member this.AppInsights = this.AppInsightsName |> Option.map (fun ai -> ai.ResourceName)
    /// Gets the system-created managed principal for the web app. It must have been enabled using enable_managed_identity.
    member this.SystemIdentity =
        sprintf "reference(resourceId('Microsoft.Web/sites', '%s'), '2019-08-01', 'full').identity.principalId" this.Name.Value
        |> ArmExpression
        |> PrincipalId

    interface IBuilder with
        member this.DependencyName = this.ServicePlanName.ResourceName
        member this.BuildResources location _ = [
            let webApp =
                { Name = this.Name
                  Location = location
                  ServicePlan = this.ServicePlanName.ResourceName
                  HTTPSOnly = this.HTTPSOnly
                  HTTP20Enabled = this.HTTP20Enabled
                  ClientAffinityEnabled = this.ClientAffinityEnabled
                  WebSocketsEnabled = this.WebSocketsEnabled
                  Identity = this.Identity
<<<<<<< HEAD
                  Cors = this.Cors
                  AppSettings = [
                    yield! this.Settings |> Map.toList
                    if this.RunFromPackage then AppSettings.RunFromPackage
=======
                  AppSettings =
                    let literalSettings = [
                        if this.RunFromPackage then AppSettings.RunFromPackage
>>>>>>> fe306c2b

                        match this.WebsiteNodeDefaultVersion with
                        | Some v -> AppSettings.WebsiteNodeDefaultVersion v
                        | None -> ()

                        match this.OperatingSystem, this.AppInsightsName with
                        | Windows, Some (External resourceName)
                        | Windows, Some (AutomaticallyCreated resourceName) ->
                            "APPINSIGHTS_INSTRUMENTATIONKEY", instrumentationKey resourceName |> ArmExpression.Eval
                            "APPINSIGHTS_PROFILERFEATURE_VERSION", "1.0.0"
                            "APPINSIGHTS_SNAPSHOTFEATURE_VERSION", "1.0.0"
                            "ApplicationInsightsAgent_EXTENSION_VERSION", "~2"
                            "DiagnosticServices_EXTENSION_VERSION", "~3"
                            "InstrumentationEngine_EXTENSION_VERSION", "~1"
                            "SnapshotDebugger_EXTENSION_VERSION", "~1"
                            "XDT_MicrosoftApplicationInsights_BaseExtensions", "~1"
                            "XDT_MicrosoftApplicationInsights_Mode", "recommended"
                        | Windows, Some AutomaticPlaceholder
                        | Windows, None
                        | Linux, _ ->
                            ()
                        if this.DockerCi then "DOCKER_ENABLE_CI", "true"
                    ]

                    let dockerSettings = [
                        match this.DockerAcrCredentials with
                        | Some credentials ->
                            "DOCKER_REGISTRY_SERVER_PASSWORD", ParameterSetting credentials.Password
                            Setting.AsLiteral ("DOCKER_REGISTRY_SERVER_URL", sprintf "https://%s.azurecr.io" credentials.RegistryName)
                            Setting.AsLiteral ("DOCKER_REGISTRY_SERVER_USERNAME", credentials.RegistryName)
                        | None ->
                            ()
                    ]
                    literalSettings
                    |> List.map Setting.AsLiteral
                    |> List.append dockerSettings
                    |> List.append (this.Settings |> Map.toList)
                  Kind = [
                    "app"
                    match this.OperatingSystem with Linux -> "linux" | Windows -> ()
                    match this.DockerImage with Some _ -> "container" | _ -> ()
                  ] |> String.concat ","
                  Dependencies = [
                    this.ServicePlanName.ResourceName
                    yield! this.Dependencies
                    match this.AppInsightsName with
                    | Some (AutomaticallyCreated appInsightsName)
                    | Some (External appInsightsName) ->
                        appInsightsName
                    | Some AutomaticPlaceholder
                    | None ->
                        ()
                  ]
                  AlwaysOn = this.AlwaysOn
                  LinuxFxVersion =
                    match this.OperatingSystem with
                    | Windows ->
                        None
                    | Linux ->
                        match this.DockerImage with
                        | Some (image, _) ->
                            Some ("DOCKER|" + image)
                        | None ->
                            match this.Runtime with
                            | DotNetCore version -> Some ("DOTNETCORE|" + version)
                            | Node version -> Some ("NODE|" + version)
                            | Php version -> Some ("PHP|" + version)
                            | Ruby version -> Some ("RUBY|" + version)
                            | Java (runtime, JavaSE) -> Some (sprintf "JAVA|%d-%s" runtime.Version runtime.Jre)
                            | Java (runtime, (Tomcat version)) -> Some (sprintf "TOMCAT|%s-%s" version runtime.Jre)
                            | Java (Java8, WildFly14) -> Some (sprintf "WILDFLY|14-%s" Java8.Jre)
                            | Python (linuxVersion, _) -> Some (sprintf "PYTHON|%s" linuxVersion)
                            | _ -> None
                  NetFrameworkVersion =
                    match this.Runtime with
                    | AspNet version -> Some (sprintf "v%s" version)
                    | _ -> None
                  JavaVersion =
                    match this.Runtime, this.OperatingSystem with
                    | Java (Java11, Tomcat _), Windows -> Some "11"
                    | Java (Java8, Tomcat _), Windows -> Some "1.8"
                    | _ -> None
                  JavaContainer =
                    match this.Runtime, this.OperatingSystem with
                    | Java (_, Tomcat _), Windows -> Some "Tomcat"
                    | _ -> None
                  JavaContainerVersion =
                    match this.Runtime, this.OperatingSystem with
                    | Java (_, Tomcat version), Windows -> Some version
                    | _ -> None
                  PhpVersion =
                    match this.Runtime, this.OperatingSystem with
                    | Php version, Windows -> Some version
                    | _ -> None
                  PythonVersion =
                    match this.Runtime, this.OperatingSystem with
                    | Python (_, windowsVersion), Windows -> Some windowsVersion
                    | _ -> None
                  Metadata =
                    match this.Runtime, this.OperatingSystem with
                    | Java (_, Tomcat _), Windows -> Some "java"
                    | Php _, _ -> Some "php"
                    | Python _, Windows -> Some "python"
                    | DotNetCore _, Windows -> Some "dotnetcore"
                    | AspNet _, _ -> Some "dotnet"
                    | _ -> None
                    |> Option.map(fun stack -> "CURRENT_STACK", stack)
                    |> Option.toList
                  AppCommandLine = this.DockerImage |> Option.map snd
                  ZipDeployPath = this.ZipDeployPath
                }

            let ai =
                match this.AppInsightsName with
                | Some (AutomaticallyCreated resourceName) ->
                    { Name = resourceName
                      Location = location
                      LinkedWebsite =
                        match this.OperatingSystem with
                        | Windows -> Some this.Name
                        | Linux -> None }
                    |> Some
                | Some AutomaticPlaceholder
                | Some (External _)
                | None ->
                    None

            let serverFarm =
                match this.ServicePlanName with
                | External _
                | AutomaticPlaceholder ->
                    None
                | AutomaticallyCreated name ->
                    { Name = name
                      Location = location
                      Sku = this.Sku
                      WorkerSize = this.WorkerSize
                      WorkerCount = this.WorkerCount
                      OperatingSystem = this.OperatingSystem }
                    |> Some
            webApp
            match ai with Some ai -> ai | None -> ()
            match serverFarm with Some serverFarm -> serverFarm | None -> ()
        ]

type WebAppBuilder() =
    member __.Yield _ =
        { Name = ResourceName.Empty
          ServicePlanName = AutomaticPlaceholder
          AppInsightsName = Some AutomaticPlaceholder
          Sku = Sku.F1
          WorkerSize = Small
          WorkerCount = 1
          RunFromPackage = false
          WebsiteNodeDefaultVersion = None
          AlwaysOn = false
          HTTPSOnly = false
          HTTP20Enabled = None
          ClientAffinityEnabled = None
          WebSocketsEnabled = None
          Settings = Map.empty
          Dependencies = []
          Identity = None
          Runtime = Runtime.DotNetCoreLts
          OperatingSystem = Windows
          ZipDeployPath = None
          DockerImage = None
          DockerCi = false
          Cors = None
          DockerAcrCredentials = None }
    member __.Run(state:WebAppConfig) =
        let operatingSystem =
            match state.DockerImage with
            | None -> state.OperatingSystem
            | Some _ -> Linux
        { state with
            ServicePlanName =
                match state.ServicePlanName with
                | AutomaticPlaceholder -> AutomaticallyCreated (ResourceName (sprintf "%s-farm" state.Name.Value))
                | AutomaticallyCreated x -> AutomaticallyCreated x
                | External r -> External r
            OperatingSystem =
                operatingSystem
            AppInsightsName =
                tryCreateAppInsightsName state.AppInsightsName state.Name.Value
            DockerImage =
                match state.DockerImage, state.DockerAcrCredentials with
                | Some (image, tag), Some credentials when not (image.Contains "azurecr.io") ->
                    Some (sprintf "%s.azurecr.io/%s" credentials.RegistryName image, tag)
                | Some x, _ ->
                    Some x
                | None, _ ->
                    None
        }
    /// Sets the name of the web app.
    [<CustomOperation "name">]
    member __.Name(state:WebAppConfig, name) = { state with Name = name }
    member this.Name(state:WebAppConfig, name:string) = this.Name(state, ResourceName name)
    /// Sets the name of the service plan.
    [<CustomOperation "service_plan_name">]
    member _.ServicePlanName(state:WebAppConfig, name) = { state with ServicePlanName = name }
    member this.ServicePlanName(state:WebAppConfig, name) = this.ServicePlanName(state, AutomaticallyCreated name)
    member this.ServicePlanName(state:WebAppConfig, name:string) = this.ServicePlanName(state, ResourceName name)
    /// Do not create a service plan for this web app. Instead, link to another pre-defined one.
    [<CustomOperation "link_to_service_plan">]
    member __.LinkToServicePlan(state:WebAppConfig, name) = { state with ServicePlanName = External name }
    member this.LinkToServicePlan(state:WebAppConfig, name:string) = this.LinkToServicePlan (state, ResourceName name)
    member this.LinkToServicePlan(state:WebAppConfig, config:ServicePlanConfig) = this.LinkToServicePlan (state, config.Name)
    /// Sets the sku of the service plan.
    [<CustomOperation "sku">]
    member __.Sku(state:WebAppConfig, sku) = { state with Sku = sku }
    /// Sets the size of the service plan worker.
    [<CustomOperation "worker_size">]
    member __.WorkerSize(state:WebAppConfig, workerSize) = { state with WorkerSize = workerSize }
    /// Sets the number of instances on the service plan.
    [<CustomOperation "number_of_workers">]
    member __.NumberOfWorkers(state:WebAppConfig, workerCount) = { state with WorkerCount = workerCount }
    /// Sets the name of the automatically-created app insights instance.
    [<CustomOperation "app_insights_auto_name">]
    member __.UseAppInsights(state:WebAppConfig, name) = { state with AppInsightsName = Some (AutomaticallyCreated name) }
    member this.UseAppInsights(state:WebAppConfig, name:string) = this.UseAppInsights(state, ResourceName name)
    /// Removes any automatic app insights creation, configuration and settings for this webapp.
    [<CustomOperation "app_insights_off">]
    member __.DeactivateAppInsights(state:WebAppConfig) = { state with AppInsightsName = None }
    /// Instead of creating a new AI instance, configure this webapp to point to another AI instance that you are managing
    /// yourself.
    [<CustomOperation "link_to_app_insights">]
    member __.LinkAppInsights(state:WebAppConfig, name) = { state with AppInsightsName = Some(External name) }
    member this.LinkAppInsights(state:WebAppConfig, name) = this.LinkAppInsights(state, ResourceName name)
    member __.LinkAppInsights(state:WebAppConfig, name) = { state with AppInsightsName = name |> Option.map External }
    /// Sets the web app to use "run from package" deployment capabilities.
    [<CustomOperation "run_from_package">]
    member __.RunFromPackage(state:WebAppConfig) = { state with RunFromPackage = true }
    /// Sets the node version of the web app.
    [<CustomOperation "website_node_default_version">]
    member __.NodeVersion(state:WebAppConfig, version) = { state with WebsiteNodeDefaultVersion = Some version }
    /// Sets an app setting of the web app in the form "key" "value".
    [<CustomOperation "setting">]
    member __.AddSetting(state:WebAppConfig, key, value) =
        { state with Settings = state.Settings.Add(key, LiteralSetting value) }
    member this.AddSetting(state:WebAppConfig, key, value:ArmExpression) =
        this.AddSetting(state, key, value.Eval())
    /// Sets a list of app setting of the web app in the form "key" "value".
    [<CustomOperation "settings">]
    member this.AddSettings(state:WebAppConfig, settings: (string*string) list) =
        settings
        |> List.fold (fun state (key, value: string) -> this.AddSetting(state, key, value)) state
    /// Creates an app setting of the web app whose value will be supplied as a secret parameter.
    [<CustomOperation "secret_setting">]
    member __.AddSecret(state:WebAppConfig, key) =
        { state with Settings = state.Settings.Add(key, ParameterSetting (SecureParameter key)) }
    /// Sets a dependency for the web app.
    [<CustomOperation "depends_on">]
    member __.DependsOn(state:WebAppConfig, resourceName) = { state with Dependencies = resourceName :: state.Dependencies }
    member __.DependsOn(state:WebAppConfig, builder:IBuilder) = { state with Dependencies = builder.DependencyName :: state.Dependencies }
    member __.DependsOn(state:WebAppConfig, resource:IArmResource) = { state with Dependencies = resource.ResourceName :: state.Dependencies }
    /// Sets "Always On" flag
    [<CustomOperation "always_on">]
    member __.AlwaysOn(state:WebAppConfig) = { state with AlwaysOn = true }
    /// Disables http for this webapp so that only https is used.
    [<CustomOperation "https_only">]
    member __.HttpsOnly(state:WebAppConfig) = { state with HTTPSOnly = true }
    /// Enables HTTP 2.0 for this webapp.
    [<CustomOperation "enable_http2">]
    member __.Http20Enabled(state:WebAppConfig) = { state with HTTP20Enabled = Some true }
    /// Disables client affinity for this webapp.
    [<CustomOperation "disable_client_affinity">]
    member __.ClientAffinityEnabled(state:WebAppConfig) = { state with ClientAffinityEnabled = Some false }
    /// Enables websockets for this webapp.
    [<CustomOperation "enable_websockets">]
    member __.WebSockets(state:WebAppConfig) = { state with WebSocketsEnabled = Some true }
    /// Sets the runtime stack
    [<CustomOperation "runtime_stack">]
    member __.RuntimeStack(state:WebAppConfig, runtime) = { state with Runtime = runtime }
    [<CustomOperation "operating_system">]
    /// Sets the operating system
    member __.OperatingSystem(state:WebAppConfig, os) = { state with OperatingSystem = os }
    [<CustomOperation "zip_deploy">]
    /// Specifies a folder path or a zip file containing the web application to install as a post-deployment task.
    member __.ZipDeploy(state:WebAppConfig, path) = { state with ZipDeployPath = Some path }
    [<CustomOperation "docker_image">]
    /// Specifies a docker image to use from the registry (linux only), and the startup command to execute.
    member __.DockerImage(state:WebAppConfig, registryPath, startupFile) = { state with DockerImage = Some (registryPath, startupFile) }
    [<CustomOperation "docker_ci">]
    /// Have your custom Docker image automatically re-deployed when a new version is pushed to e.g. Docker hub.
    member __.DockerCI(state:WebAppConfig) = { state with DockerCi = true }
    [<CustomOperation "docker_use_azure_registry">]
    /// Have your custom Docker image automatically re-deployed when a new version is pushed to e.g. Docker hub.
    member __.DockerAcrCredentials(state:WebAppConfig, registryName) =
        { state with
            DockerAcrCredentials =
                Some {| RegistryName = registryName
                        Password = SecureParameter (sprintf "docker-password-for-%s" registryName) |} }
    [<CustomOperation "enable_managed_identity">]
    member _.EnableManagedIdentity(state:WebAppConfig) =
        { state with Identity = Some Enabled }
    [<CustomOperation "disable_managed_identity">]
    member _.DisableManagedIdentity(state:WebAppConfig) =
        { state with Identity = Some Disabled }
    [<CustomOperation "enable_cors">]
    member _.EnableCors (state:WebAppConfig, origins) = { state with Cors = Some (SpecificOrigins (List.map Uri origins)) }
    member _.EnableCors (state:WebAppConfig, cors) = { state with Cors = Some cors }

let webApp = WebAppBuilder()<|MERGE_RESOLUTION|>--- conflicted
+++ resolved
@@ -116,16 +116,10 @@
                   ClientAffinityEnabled = this.ClientAffinityEnabled
                   WebSocketsEnabled = this.WebSocketsEnabled
                   Identity = this.Identity
-<<<<<<< HEAD
                   Cors = this.Cors
-                  AppSettings = [
-                    yield! this.Settings |> Map.toList
-                    if this.RunFromPackage then AppSettings.RunFromPackage
-=======
                   AppSettings =
                     let literalSettings = [
                         if this.RunFromPackage then AppSettings.RunFromPackage
->>>>>>> fe306c2b
 
                         match this.WebsiteNodeDefaultVersion with
                         | Some v -> AppSettings.WebsiteNodeDefaultVersion v
