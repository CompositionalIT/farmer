--- conflicted
+++ resolved
@@ -230,15 +230,10 @@
       DockerAcrCredentials : {| RegistryName : string; Password : SecureParameter |} option
       AutomaticLoggingExtension : bool
       SiteExtensions : ExtensionName Set
-<<<<<<< HEAD
-      CustomDomain : DomainConfig 
-      DockerPort: int option }
-=======
       PrivateEndpoints: (LinkedResource * string option) Set
       CustomDomains : Map<string,DomainConfig> 
       DockerPort: int option
       ZoneRedundant : FeatureFlag option }
->>>>>>> 0ae6dea5
     member this.Name = this.CommonWebConfig.Name
     /// Gets this web app's Server Plan's full resource ID.
     member this.ServicePlanId = this.CommonWebConfig.ServicePlan.resourceId this.Name.ResourceName
@@ -641,15 +636,10 @@
           DockerAcrCredentials = None
           AutomaticLoggingExtension = true
           SiteExtensions = Set.empty
-<<<<<<< HEAD
-          CustomDomain = NoDomain 
-          DockerPort = None }
-=======
           PrivateEndpoints = Set.empty
           CustomDomains = Map.empty
           DockerPort = None
           ZoneRedundant = None }
->>>>>>> 0ae6dea5
     member _.Run(state:WebAppConfig) =
         if state.Name.ResourceName = ResourceName.Empty then raiseFarmer "No Web App name has been set."
         { state with
@@ -753,16 +743,11 @@
     /// Map specified port traffic from your docker container to port 80 for App Service
     [<CustomOperation "docker_port">]
     member _.DockerPort(state: WebAppConfig, dockerPort:int) = { state with DockerPort = Some dockerPort }
-<<<<<<< HEAD
-    
-    interface IPrivateEndpoints<WebAppConfig> with member _.Add state endpoints = {state with CommonWebConfig = { state.CommonWebConfig with PrivateEndpoints =  state.CommonWebConfig.PrivateEndpoints |> Set.union endpoints}}
-=======
     /// Enables the zone redundancy in service plan
     [<CustomOperation "zone_redundant">]
     member this.ZoneRedundant(state:WebAppConfig, flag:FeatureFlag) = {state with ZoneRedundant = Some flag}
 
-    interface IPrivateEndpoints<WebAppConfig> with member _.Add state endpoints = { state with PrivateEndpoints = state.PrivateEndpoints |> Set.union endpoints}
->>>>>>> 0ae6dea5
+    interface IPrivateEndpoints<WebAppConfig> with member _.Add state endpoints = {state with CommonWebConfig = { state.CommonWebConfig with PrivateEndpoints =  state.CommonWebConfig.PrivateEndpoints |> Set.union endpoints}}
     interface ITaggable<WebAppConfig> with member _.Add state tags = { state with Tags = state.Tags |> Map.merge tags }
     interface IDependable<WebAppConfig> with member _.Add state newDeps = { state with Dependencies = state.Dependencies + newDeps }
     interface IServicePlanApp<WebAppConfig> with
