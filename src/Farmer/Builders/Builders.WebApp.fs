[<AutoOpen>]
module rec Farmer.Builders.WebApp

open Farmer
open Farmer.CoreTypes
open Farmer.WebApp
open Farmer.Arm.Web
open Farmer.Arm.KeyVault.Vaults
open Farmer.Arm.Insights
open Sites
open System

type JavaHost =
    | JavaSE | WildFly14 | Tomcat of string
    static member Tomcat85 = Tomcat "8.5"
    static member Tomcat90 = Tomcat "9.0"
type JavaRuntime =
    | Java8 | Java11
    member this.Version = match this with Java8 -> 8 | Java11 -> 11
    member this.Jre = match this with Java8 -> "jre8" | Java11 -> "java11"
type Runtime =
    | DotNetCore of string
    | Node of string
    | Php of string
    | Ruby of string
    | AspNet of version:string
    | Java of JavaRuntime * JavaHost
    | Python of linuxVersion:string * windowsVersion:string
    static member Php73 = Php "7.3"
    static member Php72 = Php "7.2"
    static member Php71 = Php "7.1"
    static member Php70 = Php "7.0"
    static member Php56 = Php "5.6"
    static member DotNetCore21 = DotNetCore "2.1"
    static member DotNetCore31 = DotNetCore "3.1"
    static member DotNetCoreLts = DotNetCore "LTS"
    static member DotNetCoreLatest = DotNetCore "Latest"
    static member Node6 = Node "6-lts"
    static member Node8 = Node "8-lts"
    static member Node10 = Node "10-lts"
    static member Node12 = Node "12-lts"
    static member NodeLts = Node "lts"
    static member Ruby26 = Ruby "2.6"
    static member Ruby25 = Ruby "2.5"
    static member Ruby24 = Ruby "2.4"
    static member Ruby23 = Ruby "2.3"
    static member Java11 = Java (Java11, JavaSE)
    static member Java11Tomcat90 = Java (Java11, JavaHost.Tomcat90)
    static member Java11Tomcat85 = Java (Java11, JavaHost.Tomcat85)
    static member Java8 = Java (Java8, JavaSE)
    static member Java8WildFly14 = Java (Java8, WildFly14)
    static member Java8Tomcat90 = Java (Java8, JavaHost.Tomcat90)
    static member Java8Tomcat85 = Java (Java8, JavaHost.Tomcat85)
    static member AspNet47 = AspNet "4.0"
    static member AspNet35 = AspNet "2.0"
    static member Python27 = Python ("2.7", "2.7")
    static member Python36 = Python ("3.6", "3.4") // not typo, really version 3.4
    static member Python37 = Python ("3.7", "3.7")

module AppSettings =
    let WebsiteNodeDefaultVersion version = "WEBSITE_NODE_DEFAULT_VERSION", version
    let RunFromPackage = "WEBSITE_RUN_FROM_PACKAGE", "1"

let publishingPassword (name:ResourceName) =
    let resourceId = ResourceId.create(config, name, ResourceName "publishingCredentials")
    let expr = sprintf "list(%s, '2014-06-01').properties.publishingPassword" resourceId.ArmExpression.Value
    ArmExpression.create(expr, resourceId)

type SecretStore =
    | AppService
    | KeyVault of ResourceRef<WebAppConfig>

type WebAppConfig =
    { Name : ResourceName
      ServicePlan : ResourceRef<WebAppConfig>
      HTTPSOnly : bool
      HTTP20Enabled : bool option
      ClientAffinityEnabled : bool option
      WebSocketsEnabled: bool option
      AppInsights : ResourceRef<WebAppConfig> option
      OperatingSystem : OS
      Settings : Map<string, Setting>
      ConnectionStrings : Map<string, (Setting * ConnectionStringKind)>
      Dependencies : ResourceId list
      Tags : Map<string,string>

      Cors : Cors option
      Sku : Sku
      WorkerSize : WorkerSize
      WorkerCount : int
      RunFromPackage : bool
      WebsiteNodeDefaultVersion : string option
      AlwaysOn : bool
      Runtime : Runtime

      Identity : FeatureFlag option

      ZipDeployPath : string option
      SourceControlSettings : {| Repository : Uri; Branch : string; ContinuousIntegration : FeatureFlag |} option

      DockerImage : (string * string) option
      DockerCi : bool
      DockerAcrCredentials : {| RegistryName : string; Password : SecureParameter |} option

      SecretStore : SecretStore
    }
    /// Gets the ARM expression path to the publishing password of this web app.
    member this.PublishingPassword = publishingPassword (this.Name)
    /// Gets the Service Plan name for this web app.
    member this.ServicePlanName = this.ServicePlan.CreateResourceId(this).Name
    /// Gets the App Insights name for this web app, if it exists.
    member this.AppInsightsName = this.AppInsights |> Option.map (fun ai -> ai.CreateResourceId(this).Name)
    /// Gets the system-created managed principal for the web app. It must have been enabled using enable_managed_identity.
    member this.SystemIdentity =
        let expr =
            ArmExpression
                .create(sprintf "reference(resourceId('Microsoft.Web/sites', '%s'), '2019-08-01', 'full').identity.principalId" this.Name.Value)
                .WithOwner(this.Name)
        PrincipalId expr
    member this.Endpoint =
        sprintf "%s.azurewebsites.net" this.Name.Value

    interface IBuilder with
        member this.DependencyName = this.ServicePlanName
        member this.BuildResources location = [
            let keyVault, secrets =
                match this.SecretStore with
                | KeyVault (DeployableResource this vaultName) ->
                    let store = keyVault {
                        name vaultName
                        add_access_policy (AccessPolicy.create (this.SystemIdentity, KeyVault.Secret.All))
                        add_secrets [
                            for setting in this.Settings do
                                match setting.Value with
                                | LiteralSetting _ ->
                                    ()
                                | ParameterSetting _ ->
                                    SecretConfig.create (setting.Key)
                                | ExpressionSetting expr ->
                                    SecretConfig.create (setting.Key, expr)
                        ]
                    }
                    Some store, []
                | KeyVault (External (Managed vaultName | Unmanaged vaultName)) ->
                    let secrets = [
                        for setting in this.Settings do
                            let secret =
                                match setting.Value with
                                | LiteralSetting _ ->
                                    None
                                | ParameterSetting _ ->
                                    SecretConfig.create (setting.Key) |> Some
                                | ExpressionSetting expr ->
                                    SecretConfig.create (setting.Key, expr) |> Some
                            match secret with
                            | Some secret ->
                                { Secret.Name = sprintf "%s/%s" vaultName.Value secret.Key |> ResourceName
                                  Value = secret.Value
                                  ContentType = secret.ContentType
                                  Enabled = secret.Enabled
                                  ActivationDate = secret.ActivationDate
                                  ExpirationDate = secret.ExpirationDate
                                  Location = location
                                  Dependencies = vaultName :: secret.Dependencies } :> IArmResource
                            | None ->
                                ()
                    ]
                    None, secrets
                | KeyVault _ | AppService ->
                    None, []

            yield! secrets

            { Name = this.Name
              Location = location
              ServicePlan = this.ServicePlanName
              HTTPSOnly = this.HTTPSOnly
              HTTP20Enabled = this.HTTP20Enabled
              ClientAffinityEnabled = this.ClientAffinityEnabled
              WebSocketsEnabled = this.WebSocketsEnabled
              Identity = this.Identity
              Cors = this.Cors
              Tags = this.Tags
              ConnectionStrings = this.ConnectionStrings
              AppSettings =
                let literalSettings = [
                    if this.RunFromPackage then AppSettings.RunFromPackage

                    match this.WebsiteNodeDefaultVersion with
                    | Some v -> AppSettings.WebsiteNodeDefaultVersion v
                    | None -> ()

                    match this.OperatingSystem, this.AppInsights with
                    | Windows, Some resource ->
                        "APPINSIGHTS_INSTRUMENTATIONKEY", AppInsights.getInstrumentationKey(resource.CreateResourceId this).Eval()
                        "APPINSIGHTS_PROFILERFEATURE_VERSION", "1.0.0"
                        "APPINSIGHTS_SNAPSHOTFEATURE_VERSION", "1.0.0"
                        "ApplicationInsightsAgent_EXTENSION_VERSION", "~2"
                        "DiagnosticServices_EXTENSION_VERSION", "~3"
                        "InstrumentationEngine_EXTENSION_VERSION", "~1"
                        "SnapshotDebugger_EXTENSION_VERSION", "~1"
                        "XDT_MicrosoftApplicationInsights_BaseExtensions", "~1"
                        "XDT_MicrosoftApplicationInsights_Mode", "recommended"
                    | Windows, None
                    | Linux, _ ->
                        ()
                    if this.DockerCi then "DOCKER_ENABLE_CI", "true"
                ]

                let dockerSettings = [
                    match this.DockerAcrCredentials with
                    | Some credentials ->
                        "DOCKER_REGISTRY_SERVER_PASSWORD", ParameterSetting credentials.Password
                        Setting.AsLiteral ("DOCKER_REGISTRY_SERVER_URL", sprintf "https://%s.azurecr.io" credentials.RegistryName)
                        Setting.AsLiteral ("DOCKER_REGISTRY_SERVER_USERNAME", credentials.RegistryName)
                    | None ->
                        ()
                ]
                literalSettings
                |> List.map Setting.AsLiteral
                |> List.append dockerSettings
                |> List.append (
                    (match this.SecretStore with
                     | AppService ->
                         this.Settings
                     | KeyVault r ->
                        let name = r.CreateResourceName this
                        [ for setting in this.Settings do
                            match setting.Value with
                            | LiteralSetting _ ->
                                setting.Key, setting.Value
                            | ParameterSetting _
                            | ExpressionSetting _ ->
                                setting.Key, LiteralSetting (sprintf "@Microsoft.KeyVault(SecretUri=https://%s.vault.azure.net/secrets/%s)" name.Value setting.Key)
                        ] |> Map.ofList
                    ) |> Map.toList)
                |> Map
              Kind = [
                "app"
                match this.OperatingSystem with Linux -> "linux" | Windows -> ()
                match this.DockerImage with Some _ -> "container" | _ -> ()
              ] |> String.concat ","
              Dependencies = [
                match this.ServicePlan with
                | DependableResource this resourceName -> ResourceId.create resourceName
                | _ -> ()

                yield! this.Dependencies

<<<<<<< HEAD
                for setting in this.Settings do
                    match setting.Value with
                    | ExpressionSetting expr ->
                        match expr.Owner with
                        | Some owner -> owner
                        | None -> ()
                    | ParameterSetting _ | LiteralSetting _ ->
                        ()
=======
                match this.SecretStore with
                | AppService ->
                    for setting in this.Settings do
                        match setting.Value with
                        | ExpressionSetting expr ->
                            match expr.Owner with
                            | Some owner -> owner
                            | None -> ()
                        | ParameterSetting _
                        | LiteralSetting _ ->
                            ()
                | KeyVault _ ->
                    ()
>>>>>>> 813cb52d

                match this.AppInsights with
                | Some (DependableResource this resourceName) -> ResourceId.create resourceName
                | Some _ | None -> ()
              ]
              AlwaysOn = this.AlwaysOn
              LinuxFxVersion =
                match this.OperatingSystem with
                | Windows ->
                    None
                | Linux ->
                    match this.DockerImage with
                    | Some (image, _) ->
                        Some ("DOCKER|" + image)
                    | None ->
                        match this.Runtime with
                        | DotNetCore version -> Some ("DOTNETCORE|" + version)
                        | Node version -> Some ("NODE|" + version)
                        | Php version -> Some ("PHP|" + version)
                        | Ruby version -> Some ("RUBY|" + version)
                        | Java (runtime, JavaSE) -> Some (sprintf "JAVA|%d-%s" runtime.Version runtime.Jre)
                        | Java (runtime, (Tomcat version)) -> Some (sprintf "TOMCAT|%s-%s" version runtime.Jre)
                        | Java (Java8, WildFly14) -> Some (sprintf "WILDFLY|14-%s" Java8.Jre)
                        | Python (linuxVersion, _) -> Some (sprintf "PYTHON|%s" linuxVersion)
                        | _ -> None
              NetFrameworkVersion =
                match this.Runtime with
                | AspNet version -> Some (sprintf "v%s" version)
                | _ -> None
              JavaVersion =
                match this.Runtime, this.OperatingSystem with
                | Java (Java11, Tomcat _), Windows -> Some "11"
                | Java (Java8, Tomcat _), Windows -> Some "1.8"
                | _ -> None
              JavaContainer =
                match this.Runtime, this.OperatingSystem with
                | Java (_, Tomcat _), Windows -> Some "Tomcat"
                | _ -> None
              JavaContainerVersion =
                match this.Runtime, this.OperatingSystem with
                | Java (_, Tomcat version), Windows -> Some version
                | _ -> None
              PhpVersion =
                match this.Runtime, this.OperatingSystem with
                | Php version, Windows -> Some version
                | _ -> None
              PythonVersion =
                match this.Runtime, this.OperatingSystem with
                | Python (_, windowsVersion), Windows -> Some windowsVersion
                | _ -> None
              Metadata =
                match this.Runtime, this.OperatingSystem with
                | Java (_, Tomcat _), Windows -> Some "java"
                | Php _, _ -> Some "php"
                | Python _, Windows -> Some "python"
                | DotNetCore _, Windows -> Some "dotnetcore"
                | AspNet _, _ -> Some "dotnet"
                | _ -> None
                |> Option.map(fun stack -> "CURRENT_STACK", stack)
                |> Option.toList
              AppCommandLine = this.DockerImage |> Option.map snd
              ZipDeployPath = this.ZipDeployPath |> Option.map (fun x -> x, ZipDeploy.ZipDeployTarget.WebApp)
            }

            match keyVault with
            | Some keyVault ->
                let builder = keyVault :> IBuilder
                yield! builder.BuildResources(location)
            | None ->
                ()

            match this.SourceControlSettings with
            | Some settings ->
                { Website = this.Name
                  Location = location
                  Repository = settings.Repository
                  Branch = settings.Branch
                  ContinuousIntegration = settings.ContinuousIntegration }
            | None ->
                ()

            match this.AppInsights with
            | Some (DeployableResource this resourceName) ->
                { Name = resourceName
                  Location = location
                  DisableIpMasking = false
                  SamplingPercentage = 100
                  LinkedWebsite =
                    match this.OperatingSystem with
                    | Windows -> Some this.Name
                    | Linux -> None
                  Tags = this.Tags }
            | Some _
            | None ->
                ()

            match this.ServicePlan with
            | DeployableResource this resourceName ->
                { Name = resourceName
                  Location = location
                  Sku = this.Sku
                  WorkerSize = this.WorkerSize
                  WorkerCount = this.WorkerCount
                  OperatingSystem = this.OperatingSystem
                  Tags = this.Tags}
            | _ ->
                ()
        ]

type WebAppBuilder() =
    member __.Yield _ =
        { Name = ResourceName.Empty
          ServicePlan = derived (fun t -> t.Name.Map(sprintf "%s-farm"))
          AppInsights = Some (derived (fun t -> t.Name.Map(sprintf "%s-ai")))
          Sku = Sku.F1
          WorkerSize = Small
          WorkerCount = 1
          RunFromPackage = false
          WebsiteNodeDefaultVersion = None
          AlwaysOn = false
          HTTPSOnly = false
          HTTP20Enabled = None
          ClientAffinityEnabled = None
          WebSocketsEnabled = None
          Settings = Map.empty
          ConnectionStrings = Map.empty
          Tags = Map.empty
          Dependencies = []
          Identity = None
          Runtime = Runtime.DotNetCoreLts
          OperatingSystem = Windows
          ZipDeployPath = None
          DockerImage = None
          DockerCi = false
          Cors = None
          SourceControlSettings = None
          DockerAcrCredentials = None
          SecretStore = AppService }
    member __.Run(state:WebAppConfig) =
        let operatingSystem =
            match state.DockerImage with
            | None -> state.OperatingSystem
            | Some _ -> Linux
        { state with
            OperatingSystem = operatingSystem
            DockerImage =
                match state.DockerImage, state.DockerAcrCredentials with
                | Some (image, tag), Some credentials when not (image.Contains "azurecr.io") ->
                    Some (sprintf "%s.azurecr.io/%s" credentials.RegistryName image, tag)
                | Some x, _ ->
                    Some x
                | None, _ ->
                    None
        }
    /// Sets the name of the web app.
    [<CustomOperation "name">]
    member __.Name(state:WebAppConfig, name) = { state with Name = name }
    member this.Name(state:WebAppConfig, name:string) = this.Name(state, ResourceName name)
    /// Sets the name of the service plan.
    [<CustomOperation "service_plan_name">]
    member _.ServicePlanName(state:WebAppConfig, name) = { state with ServicePlan = AutoCreate(Named name) }
    member this.ServicePlanName(state:WebAppConfig, name:string) = this.ServicePlanName(state, ResourceName name)
    /// Instead of creating a new service plan instance, configure this webapp to point to another Farmer-managed service plan instance.
    /// A dependency will automatically be set for this instance.
    [<CustomOperation "link_to_service_plan">]
    member __.LinkToServicePlan(state:WebAppConfig, name) = { state with ServicePlan = External (Managed name) }
    member this.LinkToServicePlan(state:WebAppConfig, name:string) = this.LinkToServicePlan (state, ResourceName name)
    member this.LinkToServicePlan(state:WebAppConfig, config:ServicePlanConfig) = this.LinkToServicePlan (state, config.Name)
    /// Instead of creating a new service plan instance, configure this webapp to point to another unmanaged service plan instance.
    /// A dependency will automatically be set for this instance.
    [<CustomOperation "link_to_unmanaged_service_plan">]
    member __.LinkToUnmanagedServicePlan(state:WebAppConfig, resourceId) = { state with ServicePlan = External (Unmanaged resourceId) }
    [<CustomOperation "sku">]
    member __.Sku(state:WebAppConfig, sku) = { state with Sku = sku }
    /// Sets the size of the service plan worker.
    [<CustomOperation "worker_size">]
    member __.WorkerSize(state:WebAppConfig, workerSize) = { state with WorkerSize = workerSize }
    /// Sets the number of instances on the service plan.
    [<CustomOperation "number_of_workers">]
    member __.NumberOfWorkers(state:WebAppConfig, workerCount) = { state with WorkerCount = workerCount }
    /// Sets the name of the automatically-created app insights instance.
    [<CustomOperation "app_insights_name">]
    member __.UseAppInsights(state:WebAppConfig, name) = { state with AppInsights = Some (AutoCreate (Named name)) }
    member this.UseAppInsights(state:WebAppConfig, name:string) = this.UseAppInsights(state, ResourceName name)
    /// Removes any automatic app insights creation, configuration and settings for this webapp.
    [<CustomOperation "app_insights_off">]
    member __.DeactivateAppInsights(state:WebAppConfig) = { state with AppInsights = None }
    /// Instead of creating a new AI instance, configure this webapp to point to another Farmer-managed AI instance.
    /// A dependency will automatically be set for this instance.
    [<CustomOperation "link_to_app_insights">]
    member __.LinkToAi(state:WebAppConfig, name) = { state with AppInsights = Some(External (Managed name)) }
    member this.LinkToAi(state:WebAppConfig, name) = this.LinkToAi (state, ResourceName name)
    member this.LinkToAi(state:WebAppConfig, name:ResourceName option) = match name with Some name -> this.LinkToAi (state, name) | None -> state
    member this.LinkToAi(state:WebAppConfig, config:AppInsightsConfig) = this.LinkToAi (state, config.Name)
    /// Instead of creating a new AI instance, configure this webapp to point to an unmanaged AI instance.
    /// A dependency will not be set for this instance.
    [<CustomOperation "link_to_unmanaged_app_insights">]
    member __.LinkUnmanagedAppInsights(state:WebAppConfig, resourceId) = { state with AppInsights = Some(External(Unmanaged resourceId)) }
    /// Sets the web app to use "run from package" deployment capabilities.
    [<CustomOperation "run_from_package">]
    member __.RunFromPackage(state:WebAppConfig) = { state with RunFromPackage = true }
    /// Sets the node version of the web app.
    [<CustomOperation "website_node_default_version">]
    member __.NodeVersion(state:WebAppConfig, version) = { state with WebsiteNodeDefaultVersion = Some version }
    /// Sets an app setting of the web app in the form "key" "value".
    [<CustomOperation "setting">]
    member __.AddSetting(state:WebAppConfig, key, value) =
        { state with Settings = state.Settings.Add(key, LiteralSetting value) }
    member this.AddSetting(state:WebAppConfig, key, resourceName:ResourceName) = this.AddSetting(state, key, resourceName.Value)
    member _.AddSetting(state:WebAppConfig, key, value:ArmExpression) =
        { state with Settings = state.Settings.Add(key, ExpressionSetting value) }
    /// Sets a list of app setting of the web app in the form "key" "value".
    [<CustomOperation "settings">]
    member this.AddSettings(state:WebAppConfig, settings: (string*string) list) =
        settings
        |> List.fold (fun state (key, value: string) -> this.AddSetting(state, key, value)) state
    /// Creates an app setting of the web app whose value will be supplied as a secret parameter.
    [<CustomOperation "secret_setting">]
    member __.AddSecret(state:WebAppConfig, key) =
        { state with Settings = state.Settings.Add(key, ParameterSetting (SecureParameter key)) }
    /// Creates a set of connection strings of the web app whose values will be supplied as secret parameters.
    [<CustomOperation "connection_string">]
    member _.AddConnectionString(state:WebAppConfig, key) =
        { state with ConnectionStrings = state.ConnectionStrings.Add(key, (ParameterSetting (SecureParameter key), Custom)) }
    member _.AddConnectionString(state:WebAppConfig, (key, value:ArmExpression)) =
        { state with ConnectionStrings = state.ConnectionStrings.Add(key, (ExpressionSetting value, Custom)) }
    /// Creates a set of connection strings of the web app whose values will be supplied as secret parameters.
    [<CustomOperation "connection_strings">]
    member this.AddConnectionStrings(state:WebAppConfig, connectionStrings) =
        connectionStrings
        |> List.fold (fun (state:WebAppConfig) (key:string) -> this.AddConnectionString(state, key)) state
    member private _.AddDependency (state:WebAppConfig, resourceName:ResourceName) = { state with Dependencies = ResourceId.create resourceName :: state.Dependencies }
    member private _.AddDependencies (state:WebAppConfig, resourceNames:ResourceName list) = { state with Dependencies = (resourceNames |> List.map ResourceId.create) @ state.Dependencies }
    /// Sets a dependency for the web app.
    [<CustomOperation "depends_on">]
    member this.DependsOn(state:WebAppConfig, resourceName) = this.AddDependency(state, resourceName)
    member this.DependsOn(state:WebAppConfig, resources) = this.AddDependencies(state, resources)
    member this.DependsOn(state:WebAppConfig, builder:IBuilder) = this.AddDependency(state, builder.DependencyName)
    member this.DependsOn(state:WebAppConfig, builders:IBuilder list) = this.AddDependencies(state, builders |> List.map (fun x -> x.DependencyName))
    member this.DependsOn(state:WebAppConfig, resource:IArmResource) = this.AddDependency(state, resource.ResourceName)
    member this.DependsOn(state:WebAppConfig, resources:IArmResource list) = this.AddDependencies(state, resources |> List.map (fun x -> x.ResourceName))

    /// Sets "Always On" flag
    [<CustomOperation "always_on">]
    member __.AlwaysOn(state:WebAppConfig) = { state with AlwaysOn = true }
    /// Disables http for this webapp so that only https is used.
    [<CustomOperation "https_only">]
    member __.HttpsOnly(state:WebAppConfig) = { state with HTTPSOnly = true }
    /// Enables HTTP 2.0 for this webapp.
    [<CustomOperation "enable_http2">]
    member __.Http20Enabled(state:WebAppConfig) = { state with HTTP20Enabled = Some true }
    /// Disables client affinity for this webapp.
    [<CustomOperation "disable_client_affinity">]
    member __.ClientAffinityEnabled(state:WebAppConfig) = { state with ClientAffinityEnabled = Some false }
    /// Enables websockets for this webapp.
    [<CustomOperation "enable_websockets">]
    member __.WebSockets(state:WebAppConfig) = { state with WebSocketsEnabled = Some true }
    /// Sets the runtime stack
    [<CustomOperation "runtime_stack">]
    member __.RuntimeStack(state:WebAppConfig, runtime) = { state with Runtime = runtime }
    [<CustomOperation "operating_system">]
    /// Sets the operating system
    member __.OperatingSystem(state:WebAppConfig, os) = { state with OperatingSystem = os }
    [<CustomOperation "zip_deploy">]
    /// Specifies a folder path or a zip file containing the web application to install as a post-deployment task.
    member __.ZipDeploy(state:WebAppConfig, path) = { state with ZipDeployPath = Some path }
    [<CustomOperation "docker_image">]
    /// Specifies a docker image to use from the registry (linux only), and the startup command to execute.
    member __.DockerImage(state:WebAppConfig, registryPath, startupFile) = { state with DockerImage = Some (registryPath, startupFile) }
    [<CustomOperation "docker_ci">]
    /// Have your custom Docker image automatically re-deployed when a new version is pushed to e.g. Docker hub.
    member __.DockerCI(state:WebAppConfig) = { state with DockerCi = true }
    [<CustomOperation "docker_use_azure_registry">]
    /// Have your custom Docker image automatically re-deployed when a new version is pushed to e.g. Docker hub.
    member __.DockerAcrCredentials(state:WebAppConfig, registryName) =
        { state with
            DockerAcrCredentials =
                Some {| RegistryName = registryName
                        Password = SecureParameter (sprintf "docker-password-for-%s" registryName) |} }
    [<CustomOperation "enable_managed_identity">]
    member _.EnableManagedIdentity(state:WebAppConfig) =
        { state with Identity = Some Enabled }
    [<CustomOperation "disable_managed_identity">]
    member _.DisableManagedIdentity(state:WebAppConfig) =
        { state with Identity = Some Disabled }
    /// sets the list of origins that should be allowed to make cross-origin calls. Use AllOrigins to allow all.
    [<CustomOperation "enable_cors">]
    member _.EnableCors (state:WebAppConfig, origins) =
        { state with
            Cors =
                match origins with
                | [ "*" ] -> Some AllOrigins
                | origins -> Some (SpecificOrigins (List.map Uri origins, None))
        }
    member _.EnableCors (state:WebAppConfig, origins) = { state with Cors = Some origins }
    /// Allows CORS requests with credentials.
    [<CustomOperation "enable_cors_credentials">]
    member _.EnableCorsCredentials (state:WebAppConfig) =
        { state with
            Cors =
                state.Cors
                |> Option.map (function
                | SpecificOrigins (origins, _) -> SpecificOrigins (origins, Some true)
                | AllOrigins -> failwith "You cannot enable CORS Credentials if you have already set CORS to AllOrigins.")
        }
    [<CustomOperation "source_control">]
    member _.SourceControl(state:WebAppConfig, url, branch) =
        { state with
            SourceControlSettings =
                Some {| Repository = Uri url
                        Branch = branch
                        ContinuousIntegration = Enabled |} }
    member _.SourceControlCi(state:WebAppConfig, featureFlag) =
        { state with
            SourceControlSettings =
                state.SourceControlSettings
                |> Option.map(fun s -> {| s with ContinuousIntegration = featureFlag |}) }
    [<CustomOperation "enable_source_control_ci">]
    member this.EnableCi(state:WebAppConfig) = this.SourceControlCi(state, Enabled)
    [<CustomOperation "disable_source_control_ci">]
    member this.DisableCi(state:WebAppConfig) = this.SourceControlCi(state, Disabled)
    [<CustomOperation "add_tags">]
    member _.Tags(state:WebAppConfig, pairs) =
        { state with
            Tags = pairs |> List.fold (fun map (key,value) -> Map.add key value map) state.Tags }
    [<CustomOperation "add_tag">]
    member this.Tag(state:WebAppConfig, key, value) = this.Tags(state, [ (key,value) ])
    [<CustomOperation "use_keyvault">]
    member this.UseKeyVault(state:WebAppConfig) =
        let state = this.EnableManagedIdentity state
        { state with SecretStore = KeyVault (derived(fun c -> ResourceName (c.Name.Value + "vault"))) }
    [<CustomOperation "use_managed_keyvault">]
    member this.LinkToKeyVault(state:WebAppConfig, name) =
        let state = this.EnableManagedIdentity state
        { state with SecretStore = KeyVault (External(Managed name)) }
    [<CustomOperation "use_external_keyvault">]
    member this.LinkToExternalKeyVault(state:WebAppConfig, name) =
        let state = this.EnableManagedIdentity state
        { state with SecretStore = KeyVault (External(Unmanaged name)) }

let webApp = WebAppBuilder()

/// Allow adding storage accounts directly to CDNs
type EndpointBuilder with
    member this.Origin(state:EndpointConfig, webApp:WebAppConfig) =
        let state = this.Origin(state, webApp.Endpoint)
        this.DependsOn(state, webApp.Name)<|MERGE_RESOLUTION|>--- conflicted
+++ resolved
@@ -141,7 +141,7 @@
                         ]
                     }
                     Some store, []
-                | KeyVault (External (Managed vaultName | Unmanaged vaultName)) ->
+                | KeyVault (ExternalResource vaultName) ->
                     let secrets = [
                         for setting in this.Settings do
                             let secret =
@@ -154,7 +154,7 @@
                                     SecretConfig.create (setting.Key, expr) |> Some
                             match secret with
                             | Some secret ->
-                                { Secret.Name = sprintf "%s/%s" vaultName.Value secret.Key |> ResourceName
+                                { Secret.Name = vaultName.Name + secret.Key
                                   Value = secret.Value
                                   ContentType = secret.ContentType
                                   Enabled = secret.Enabled
@@ -224,14 +224,14 @@
                      | AppService ->
                          this.Settings
                      | KeyVault r ->
-                        let name = r.CreateResourceName this
+                        let name = r.CreateResourceId this
                         [ for setting in this.Settings do
                             match setting.Value with
                             | LiteralSetting _ ->
                                 setting.Key, setting.Value
                             | ParameterSetting _
                             | ExpressionSetting _ ->
-                                setting.Key, LiteralSetting (sprintf "@Microsoft.KeyVault(SecretUri=https://%s.vault.azure.net/secrets/%s)" name.Value setting.Key)
+                                setting.Key, LiteralSetting (sprintf "@Microsoft.KeyVault(SecretUri=https://%s.vault.azure.net/secrets/%s)" name.Name.Value setting.Key)
                         ] |> Map.ofList
                     ) |> Map.toList)
                 |> Map
@@ -247,16 +247,6 @@
 
                 yield! this.Dependencies
 
-<<<<<<< HEAD
-                for setting in this.Settings do
-                    match setting.Value with
-                    | ExpressionSetting expr ->
-                        match expr.Owner with
-                        | Some owner -> owner
-                        | None -> ()
-                    | ParameterSetting _ | LiteralSetting _ ->
-                        ()
-=======
                 match this.SecretStore with
                 | AppService ->
                     for setting in this.Settings do
@@ -270,7 +260,6 @@
                             ()
                 | KeyVault _ ->
                     ()
->>>>>>> 813cb52d
 
                 match this.AppInsights with
                 | Some (DependableResource this resourceName) -> ResourceId.create resourceName
