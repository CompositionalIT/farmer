[<AutoOpen>]
module rec Farmer.Builders.WebApp

open Farmer
open Farmer.Arm
open Farmer.WebApp
open Farmer.Arm.Web
open Farmer.Arm.KeyVault.Vaults
open Farmer.Arm.Insights
open Sites
open System
open Farmer.Identity

type JavaHost =
    | JavaSE | WildFly14 | Tomcat of string
    static member Tomcat85 = Tomcat "8.5"
    static member Tomcat90 = Tomcat "9.0"
type JavaRuntime =
    | Java8 | Java11
    member this.Version = match this with Java8 -> 8 | Java11 -> 11
    member this.Jre = match this with Java8 -> "jre8" | Java11 -> "java11"
type Runtime =
    | DotNetCore of string
    | Node of string
    | Php of string
    | Ruby of string
    | AspNet of version:string
    | Java of JavaRuntime * JavaHost
    | Python of linuxVersion:string * windowsVersion:string
    static member Php73 = Php "7.3"
    static member Php72 = Php "7.2"
    static member Php71 = Php "7.1"
    static member Php70 = Php "7.0"
    static member Php56 = Php "5.6"
    static member DotNetCore21 = DotNetCore "2.1"
    static member DotNetCore31 = DotNetCore "3.1"
    static member DotNetCoreLts = DotNetCore "LTS"
    static member DotNetCoreLatest = DotNetCore "Latest"
    static member Node6 = Node "6-lts"
    static member Node8 = Node "8-lts"
    static member Node10 = Node "10-lts"
    static member Node12 = Node "12-lts"
    static member NodeLts = Node "lts"
    static member Ruby26 = Ruby "2.6"
    static member Ruby25 = Ruby "2.5"
    static member Ruby24 = Ruby "2.4"
    static member Ruby23 = Ruby "2.3"
    static member Java11 = Java (Java11, JavaSE)
    static member Java11Tomcat90 = Java (Java11, JavaHost.Tomcat90)
    static member Java11Tomcat85 = Java (Java11, JavaHost.Tomcat85)
    static member Java8 = Java (Java8, JavaSE)
    static member Java8WildFly14 = Java (Java8, WildFly14)
    static member Java8Tomcat90 = Java (Java8, JavaHost.Tomcat90)
    static member Java8Tomcat85 = Java (Java8, JavaHost.Tomcat85)
    static member AspNet47 = AspNet "4.0"
    static member AspNet35 = AspNet "2.0"
    static member Python27 = Python ("2.7", "2.7")
    static member Python36 = Python ("3.6", "3.4") // not typo, really version 3.4
    static member Python37 = Python ("3.7", "3.7")

module AppSettings =
    let WebsiteNodeDefaultVersion version = "WEBSITE_NODE_DEFAULT_VERSION", version
    let RunFromPackage = "WEBSITE_RUN_FROM_PACKAGE", "1"

let publishingPassword (name:ResourceName) =
    let resourceId = config.resourceId (name, ResourceName "publishingCredentials")
    let expr = sprintf "list(%s, '2014-06-01').properties.publishingPassword" resourceId.ArmExpression.Value
    ArmExpression.create(expr, resourceId)

type SecretStore =
    | AppService
    | KeyVault of ResourceRef<WebAppConfig>

type WebAppConfig =
    { Name : ResourceName
      ServicePlan : ResourceRef<WebAppConfig>
      HTTPSOnly : bool
      HTTP20Enabled : bool option
      ClientAffinityEnabled : bool option
      WebSocketsEnabled: bool option
      AppInsights : ResourceRef<WebAppConfig> option
      OperatingSystem : OS
      Settings : Map<string, Setting>
      ConnectionStrings : Map<string, (Setting * ConnectionStringKind)>
      Dependencies : ResourceId Set
      Tags : Map<string,string>

      Cors : Cors option
      Sku : Sku
      WorkerSize : WorkerSize
      WorkerCount : int
      RunFromPackage : bool
      WebsiteNodeDefaultVersion : string option
      AlwaysOn : bool
      Runtime : Runtime

      Identity : Identity.ManagedIdentity

      ZipDeployPath : string option
      SourceControlSettings : {| Repository : Uri; Branch : string; ContinuousIntegration : FeatureFlag |} option

      DockerImage : (string * string) option
      DockerCi : bool
      DockerAcrCredentials : {| RegistryName : string; Password : SecureParameter |} option

      SecretStore : SecretStore
    }
    /// Gets the ARM expression path to the publishing password of this web app.
    member this.PublishingPassword = publishingPassword (this.Name)
    /// Gets this web app's Server Plan's full resource ID.
    member this.ServicePlanId = this.ServicePlan.CreateResourceId this
    /// Gets the Service Plan name for this web app.
<<<<<<< HEAD
    member this.ServicePlanName = this.ServicePlan.resourceId(this).Name
=======
    member this.ServicePlanName = this.ServicePlanId.Name
>>>>>>> a98e8b43
    /// Gets the App Insights name for this web app, if it exists.
    member this.AppInsightsName = this.AppInsights |> Option.map (fun ai -> ai.resourceId(this).Name)
    member this.Endpoint = sprintf "%s.azurewebsites.net" this.Name.Value
    member this.SystemIdentity = SystemIdentity this.ResourceId
    member this.ResourceId = sites.resourceId this.Name
    interface IBuilder with
        member this.ResourceId = this.ResourceId
        member this.BuildResources location = [
            let keyVault, secrets =
                match this.SecretStore with
                | KeyVault (DeployableResource this vaultName) ->
                    let store = keyVault {
                        name vaultName.Name
                        add_access_policy (AccessPolicy.create (this.SystemIdentity.PrincipalId, [ KeyVault.Secret.Get ]))
                        add_secrets [
                            for setting in this.Settings do
                                match setting.Value with
                                | LiteralSetting _ ->
                                    ()
                                | ParameterSetting _ ->
                                    SecretConfig.create (setting.Key)
                                | ExpressionSetting expr ->
                                    SecretConfig.create (setting.Key, expr)
                        ]
                    }
                    Some store, []
                | KeyVault (ExternalResource vaultName) ->
                    let secrets = [
                        for setting in this.Settings do
                            let secret =
                                match setting.Value with
                                | LiteralSetting _ ->
                                    None
                                | ParameterSetting _ ->
                                    SecretConfig.create (setting.Key) |> Some
                                | ExpressionSetting expr ->
                                    SecretConfig.create (setting.Key, expr) |> Some
                            match secret with
                            | Some secret ->
                                { Secret.Name = vaultName.Name/secret.Key
                                  Value = secret.Value
                                  ContentType = secret.ContentType
                                  Enabled = secret.Enabled
                                  ActivationDate = secret.ActivationDate
                                  ExpirationDate = secret.ExpirationDate
                                  Location = location
                                  Dependencies = vaultName :: secret.Dependencies
                                  Tags = secret.Tags } :> IArmResource
                            | None ->
                                ()
                    ]
                    None, secrets
                | KeyVault _
                | AppService ->
                    None, []

            yield! secrets

            { Name = this.Name
              Location = location
              ServicePlan = this.ServicePlanId
              HTTPSOnly = this.HTTPSOnly
              HTTP20Enabled = this.HTTP20Enabled
              ClientAffinityEnabled = this.ClientAffinityEnabled
              WebSocketsEnabled = this.WebSocketsEnabled
              Identity = this.Identity
              Cors = this.Cors
              Tags = this.Tags
              ConnectionStrings = this.ConnectionStrings
              AppSettings =
                let literalSettings = [
                    if this.RunFromPackage then AppSettings.RunFromPackage

                    match this.WebsiteNodeDefaultVersion with
                    | Some v -> AppSettings.WebsiteNodeDefaultVersion v
                    | None -> ()

                    match this.OperatingSystem, this.AppInsights with
                    | Windows, Some resource ->
                        "APPINSIGHTS_INSTRUMENTATIONKEY", AppInsights.getInstrumentationKey(resource.resourceId this).Eval()
                        "APPINSIGHTS_PROFILERFEATURE_VERSION", "1.0.0"
                        "APPINSIGHTS_SNAPSHOTFEATURE_VERSION", "1.0.0"
                        "ApplicationInsightsAgent_EXTENSION_VERSION", "~2"
                        "DiagnosticServices_EXTENSION_VERSION", "~3"
                        "InstrumentationEngine_EXTENSION_VERSION", "~1"
                        "SnapshotDebugger_EXTENSION_VERSION", "~1"
                        "XDT_MicrosoftApplicationInsights_BaseExtensions", "~1"
                        "XDT_MicrosoftApplicationInsights_Mode", "recommended"
                    | Windows, None
                    | Linux, _ ->
                        ()
                    if this.DockerCi then "DOCKER_ENABLE_CI", "true"
                ]

                let dockerSettings = [
                    match this.DockerAcrCredentials with
                    | Some credentials ->
                        "DOCKER_REGISTRY_SERVER_PASSWORD", ParameterSetting credentials.Password
                        Setting.AsLiteral ("DOCKER_REGISTRY_SERVER_URL", sprintf "https://%s.azurecr.io" credentials.RegistryName)
                        Setting.AsLiteral ("DOCKER_REGISTRY_SERVER_USERNAME", credentials.RegistryName)
                    | None ->
                        ()
                ]
                literalSettings
                |> List.map Setting.AsLiteral
                |> List.append dockerSettings
                |> List.append (
                    (match this.SecretStore with
                     | AppService ->
                         this.Settings
                     | KeyVault r ->
                        let name = r.resourceId this
                        [ for setting in this.Settings do
                            match setting.Value with
                            | LiteralSetting _ ->
                                setting.Key, setting.Value
                            | ParameterSetting _
                            | ExpressionSetting _ ->
                                setting.Key, LiteralSetting (sprintf "@Microsoft.KeyVault(SecretUri=https://%s.vault.azure.net/secrets/%s)" name.Name.Value setting.Key)
                        ] |> Map.ofList
                    ) |> Map.toList)
                |> Map
              Kind = [
                "app"
                match this.OperatingSystem with Linux -> "linux" | Windows -> ()
                match this.DockerImage with Some _ -> "container" | _ -> ()
              ] |> String.concat ","
              Dependencies = Set [
                match this.ServicePlan with
                | DependableResource this resourceId -> resourceId
                | _ -> ()

                yield! this.Dependencies

                match this.SecretStore with
                | AppService ->
                    for setting in this.Settings do
                        match setting.Value with
                        | ExpressionSetting expr ->
                            match expr.Owner with
                            | Some owner -> owner
                            | None -> ()
                        | ParameterSetting _
                        | LiteralSetting _ ->
                            ()
                | KeyVault _ ->
                    ()

                match this.AppInsights with
                | Some (DependableResource this resourceId) -> resourceId
                | Some _ | None -> ()
              ]
              AlwaysOn = this.AlwaysOn
              LinuxFxVersion =
                match this.OperatingSystem with
                | Windows ->
                    None
                | Linux ->
                    match this.DockerImage with
                    | Some (image, _) ->
                        Some ("DOCKER|" + image)
                    | None ->
                        match this.Runtime with
                        | DotNetCore version -> Some ("DOTNETCORE|" + version)
                        | Node version -> Some ("NODE|" + version)
                        | Php version -> Some ("PHP|" + version)
                        | Ruby version -> Some ("RUBY|" + version)
                        | Java (runtime, JavaSE) -> Some (sprintf "JAVA|%d-%s" runtime.Version runtime.Jre)
                        | Java (runtime, (Tomcat version)) -> Some (sprintf "TOMCAT|%s-%s" version runtime.Jre)
                        | Java (Java8, WildFly14) -> Some (sprintf "WILDFLY|14-%s" Java8.Jre)
                        | Python (linuxVersion, _) -> Some (sprintf "PYTHON|%s" linuxVersion)
                        | _ -> None
              NetFrameworkVersion =
                match this.Runtime with
                | AspNet version -> Some (sprintf "v%s" version)
                | _ -> None
              JavaVersion =
                match this.Runtime, this.OperatingSystem with
                | Java (Java11, Tomcat _), Windows -> Some "11"
                | Java (Java8, Tomcat _), Windows -> Some "1.8"
                | _ -> None
              JavaContainer =
                match this.Runtime, this.OperatingSystem with
                | Java (_, Tomcat _), Windows -> Some "Tomcat"
                | _ -> None
              JavaContainerVersion =
                match this.Runtime, this.OperatingSystem with
                | Java (_, Tomcat version), Windows -> Some version
                | _ -> None
              PhpVersion =
                match this.Runtime, this.OperatingSystem with
                | Php version, Windows -> Some version
                | _ -> None
              PythonVersion =
                match this.Runtime, this.OperatingSystem with
                | Python (_, windowsVersion), Windows -> Some windowsVersion
                | _ -> None
              Metadata =
                match this.Runtime, this.OperatingSystem with
                | Java (_, Tomcat _), Windows -> Some "java"
                | Php _, _ -> Some "php"
                | Python _, Windows -> Some "python"
                | DotNetCore _, Windows -> Some "dotnetcore"
                | AspNet _, _ -> Some "dotnet"
                | _ -> None
                |> Option.map(fun stack -> "CURRENT_STACK", stack)
                |> Option.toList
              AppCommandLine = this.DockerImage |> Option.map snd
              ZipDeployPath = this.ZipDeployPath |> Option.map (fun x -> x, ZipDeploy.ZipDeployTarget.WebApp)
            }

            match keyVault with
            | Some keyVault ->
                let builder = keyVault :> IBuilder
                yield! builder.BuildResources(location)
            | None ->
                ()

            match this.SourceControlSettings with
            | Some settings ->
                { Website = this.Name
                  Location = location
                  Repository = settings.Repository
                  Branch = settings.Branch
                  ContinuousIntegration = settings.ContinuousIntegration }
            | None ->
                ()

            match this.AppInsights with
            | Some (DeployableResource this resourceId) ->
                { Name = resourceId.Name
                  Location = location
                  DisableIpMasking = false
                  SamplingPercentage = 100
                  LinkedWebsite =
                    match this.OperatingSystem with
                    | Windows -> Some this.Name
                    | Linux -> None
                  Tags = this.Tags }
            | Some _
            | None ->
                ()

            match this.ServicePlan with
            | DeployableResource this resourceId ->
                { Name = resourceId.Name
                  Location = location
                  Sku = this.Sku
                  WorkerSize = this.WorkerSize
                  WorkerCount = this.WorkerCount
                  OperatingSystem = this.OperatingSystem
                  Tags = this.Tags}
            | _ ->
                ()
        ]

type WebAppBuilder() =
    member __.Yield _ =
        { Name = ResourceName.Empty
          ServicePlan = derived (fun config -> serverFarms.resourceId (config.Name-"farm"))
          AppInsights = Some (derived (fun config -> components.resourceId (config.Name-"ai")))
          Sku = Sku.F1
          WorkerSize = Small
          WorkerCount = 1
          RunFromPackage = false
          WebsiteNodeDefaultVersion = None
          AlwaysOn = false
          HTTPSOnly = false
          HTTP20Enabled = None
          ClientAffinityEnabled = None
          WebSocketsEnabled = None
          Settings = Map.empty
          ConnectionStrings = Map.empty
          Tags = Map.empty
          Dependencies = Set.empty
          Identity = ManagedIdentity.Empty
          Runtime = Runtime.DotNetCoreLts
          OperatingSystem = Windows
          ZipDeployPath = None
          DockerImage = None
          DockerCi = false
          Cors = None
          SourceControlSettings = None
          DockerAcrCredentials = None
          SecretStore = AppService }
    member __.Run(state:WebAppConfig) =
        let operatingSystem =
            match state.DockerImage with
            | None -> state.OperatingSystem
            | Some _ -> Linux
        { state with
            OperatingSystem = operatingSystem
            DockerImage =
                match state.DockerImage, state.DockerAcrCredentials with
                | Some (image, tag), Some credentials when not (image.Contains "azurecr.io") ->
                    Some (sprintf "%s.azurecr.io/%s" credentials.RegistryName image, tag)
                | Some x, _ ->
                    Some x
                | None, _ ->
                    None
        }
    /// Sets the name of the web app.
    [<CustomOperation "name">]
    member __.Name(state:WebAppConfig, name) = { state with Name = name }
    member this.Name(state:WebAppConfig, name:string) = this.Name(state, ResourceName name)
    /// Sets the name of the service plan.
    [<CustomOperation "service_plan_name">]
    member _.ServicePlanName(state:WebAppConfig, name) = { state with ServicePlan = named serverFarms name }
    member this.ServicePlanName(state:WebAppConfig, name:string) = this.ServicePlanName(state, ResourceName name)
    /// Instead of creating a new service plan instance, configure this webapp to point to another Farmer-managed service plan instance.
    /// A dependency will automatically be set for this instance.
    [<CustomOperation "link_to_service_plan">]
    member __.LinkToServicePlan(state:WebAppConfig, name) = { state with ServicePlan = managed serverFarms name }
    member this.LinkToServicePlan(state:WebAppConfig, name:string) = this.LinkToServicePlan (state, ResourceName name)
    member this.LinkToServicePlan(state:WebAppConfig, config:ServicePlanConfig) = this.LinkToServicePlan (state, config.Name)
    /// Instead of creating a new service plan instance, configure this webapp to point to another unmanaged service plan instance.
    /// A dependency will automatically be set for this instance.
    [<CustomOperation "link_to_unmanaged_service_plan">]
    member __.LinkToUnmanagedServicePlan(state:WebAppConfig, resourceId) = { state with ServicePlan = External (Unmanaged resourceId) }
    [<CustomOperation "sku">]
    member __.Sku(state:WebAppConfig, sku) = { state with Sku = sku }
    /// Sets the size of the service plan worker.
    [<CustomOperation "worker_size">]
    member __.WorkerSize(state:WebAppConfig, workerSize) = { state with WorkerSize = workerSize }
    /// Sets the number of instances on the service plan.
    [<CustomOperation "number_of_workers">]
    member __.NumberOfWorkers(state:WebAppConfig, workerCount) = { state with WorkerCount = workerCount }
    /// Sets the name of the automatically-created app insights instance.
    [<CustomOperation "app_insights_name">]
    member __.UseAppInsights(state:WebAppConfig, name) = { state with AppInsights = Some (named components name) }
    member this.UseAppInsights(state:WebAppConfig, name:string) = this.UseAppInsights(state, ResourceName name)
    /// Removes any automatic app insights creation, configuration and settings for this webapp.
    [<CustomOperation "app_insights_off">]
    member __.DeactivateAppInsights(state:WebAppConfig) = { state with AppInsights = None }
    /// Instead of creating a new AI instance, configure this webapp to point to another Farmer-managed AI instance.
    /// A dependency will automatically be set for this instance.
    [<CustomOperation "link_to_app_insights">]
    member __.LinkToAi(state:WebAppConfig, name) = { state with AppInsights = Some (managed components name) }
    member this.LinkToAi(state:WebAppConfig, name) = this.LinkToAi (state, ResourceName name)
    member this.LinkToAi(state:WebAppConfig, name:ResourceName option) = match name with Some name -> this.LinkToAi (state, name) | None -> state
    member this.LinkToAi(state:WebAppConfig, config:AppInsightsConfig) = this.LinkToAi (state, config.Name)
    /// Instead of creating a new AI instance, configure this webapp to point to an unmanaged AI instance.
    /// A dependency will not be set for this instance.
    [<CustomOperation "link_to_unmanaged_app_insights">]
    member __.LinkUnmanagedAppInsights(state:WebAppConfig, resourceId) = { state with AppInsights = Some (External(Unmanaged resourceId)) }
    /// Sets the web app to use "run from package" deployment capabilities.
    [<CustomOperation "run_from_package">]
    member __.RunFromPackage(state:WebAppConfig) = { state with RunFromPackage = true }
    /// Sets the node version of the web app.
    [<CustomOperation "website_node_default_version">]
    member __.NodeVersion(state:WebAppConfig, version) = { state with WebsiteNodeDefaultVersion = Some version }
    /// Sets an app setting of the web app in the form "key" "value".
    [<CustomOperation "setting">]
    member __.AddSetting(state:WebAppConfig, key, value) = { state with Settings = state.Settings.Add(key, LiteralSetting value) }
    member this.AddSetting(state:WebAppConfig, key, resourceName:ResourceName) = this.AddSetting(state, key, resourceName.Value)
    member _.AddSetting(state:WebAppConfig, key, value:ArmExpression) = { state with Settings = state.Settings.Add(key, ExpressionSetting value) }
    /// Sets a list of app setting of the web app in the form "key" "value".
    [<CustomOperation "settings">]
    member this.AddSettings(state:WebAppConfig, settings: (string*string) list) =
        settings
        |> List.fold (fun state (key, value: string) -> this.AddSetting(state, key, value)) state
    member this.AddSettings(state:WebAppConfig, settings) =
        settings
        |> List.fold (fun state (key, value:ArmExpression) -> this.AddSetting(state, key, value)) state
    /// Creates an app setting of the web app whose value will be supplied as a secret parameter.
    [<CustomOperation "secret_setting">]
    member __.AddSecret(state:WebAppConfig, key) =
        { state with Settings = state.Settings.Add(key, ParameterSetting (SecureParameter key)) }
    /// Creates a set of connection strings of the web app whose values will be supplied as secret parameters.
    [<CustomOperation "connection_string">]
    member _.AddConnectionString(state:WebAppConfig, key) =
        { state with ConnectionStrings = state.ConnectionStrings.Add(key, (ParameterSetting (SecureParameter key), Custom)) }
    member _.AddConnectionString(state:WebAppConfig, (key, value:ArmExpression)) =
        { state with ConnectionStrings = state.ConnectionStrings.Add(key, (ExpressionSetting value, Custom)) }
    /// Creates a set of connection strings of the web app whose values will be supplied as secret parameters.
    [<CustomOperation "connection_strings">]
    member this.AddConnectionStrings(state:WebAppConfig, connectionStrings) =
        connectionStrings
        |> List.fold (fun (state:WebAppConfig) (key:string) -> this.AddConnectionString(state, key)) state

    /// Sets a dependency for the web app.
    [<CustomOperation "depends_on">]
    member this.DependsOn(state:WebAppConfig, builder:IBuilder) = this.DependsOn (state, builder.ResourceId)
    member this.DependsOn(state:WebAppConfig, builders:IBuilder list) = this.DependsOn (state, builders |> List.map (fun x -> x.ResourceId))
    member this.DependsOn(state:WebAppConfig, resource:IArmResource) = this.DependsOn (state, resource.ResourceId)
    member this.DependsOn(state:WebAppConfig, resources:IArmResource list) = this.DependsOn (state, resources |> List.map (fun x -> x.ResourceId))
    member this.DependsOn (state:WebAppConfig, resourceId:ResourceId) = { state with Dependencies = state.Dependencies.Add resourceId }
    member this.DependsOn (state:WebAppConfig, resourceIds:ResourceId list) = { state with Dependencies = state.Dependencies + Set resourceIds }

    /// Sets "Always On" flag
    [<CustomOperation "always_on">]
    member __.AlwaysOn(state:WebAppConfig) = { state with AlwaysOn = true }
    /// Disables http for this webapp so that only https is used.
    [<CustomOperation "https_only">]
    member __.HttpsOnly(state:WebAppConfig) = { state with HTTPSOnly = true }
    /// Enables HTTP 2.0 for this webapp.
    [<CustomOperation "enable_http2">]
    member __.Http20Enabled(state:WebAppConfig) = { state with HTTP20Enabled = Some true }
    /// Disables client affinity for this webapp.
    [<CustomOperation "disable_client_affinity">]
    member __.ClientAffinityEnabled(state:WebAppConfig) = { state with ClientAffinityEnabled = Some false }
    /// Enables websockets for this webapp.
    [<CustomOperation "enable_websockets">]
    member __.WebSockets(state:WebAppConfig) = { state with WebSocketsEnabled = Some true }
    /// Sets the runtime stack
    [<CustomOperation "runtime_stack">]
    member __.RuntimeStack(state:WebAppConfig, runtime) = { state with Runtime = runtime }
    [<CustomOperation "operating_system">]
    /// Sets the operating system
    member __.OperatingSystem(state:WebAppConfig, os) = { state with OperatingSystem = os }
    [<CustomOperation "zip_deploy">]
    /// Specifies a folder path or a zip file containing the web application to install as a post-deployment task.
    member __.ZipDeploy(state:WebAppConfig, path) = { state with ZipDeployPath = Some path }
    [<CustomOperation "docker_image">]
    /// Specifies a docker image to use from the registry (linux only), and the startup command to execute.
    member __.DockerImage(state:WebAppConfig, registryPath, startupFile) = { state with DockerImage = Some (registryPath, startupFile) }
    [<CustomOperation "docker_ci">]
    /// Have your custom Docker image automatically re-deployed when a new version is pushed to e.g. Docker hub.
    member __.DockerCI(state:WebAppConfig) = { state with DockerCi = true }
    [<CustomOperation "docker_use_azure_registry">]
    /// Have your custom Docker image automatically re-deployed when a new version is pushed to e.g. Docker hub.
    member __.DockerAcrCredentials(state:WebAppConfig, registryName) =
        { state with
            DockerAcrCredentials =
                Some {| RegistryName = registryName
                        Password = SecureParameter (sprintf "docker-password-for-%s" registryName) |} }
    [<CustomOperation "add_identity">]
    member _.AddIdentity(state:WebAppConfig, identity:UserAssignedIdentity) = { state with Identity = state.Identity + identity }
    member this.AddIdentity(state, identity:UserAssignedIdentityConfig) = this.AddIdentity(state, identity.UserAssignedIdentity)
    [<CustomOperation "system_identity">]
    member _.SystemIdentity(state:WebAppConfig) = { state with Identity = { state.Identity with SystemAssigned = Enabled } }
    /// sets the list of origins that should be allowed to make cross-origin calls. Use AllOrigins to allow all.
    [<CustomOperation "enable_cors">]
    member _.EnableCors (state:WebAppConfig, origins) =
        { state with
            Cors =
                match origins with
                | [ "*" ] -> Some AllOrigins
                | origins -> Some (SpecificOrigins (List.map Uri origins, None))
        }
    member _.EnableCors (state:WebAppConfig, origins) = { state with Cors = Some origins }
    /// Allows CORS requests with credentials.
    [<CustomOperation "enable_cors_credentials">]
    member _.EnableCorsCredentials (state:WebAppConfig) =
        { state with
            Cors =
                state.Cors
                |> Option.map (function
                | SpecificOrigins (origins, _) -> SpecificOrigins (origins, Some true)
                | AllOrigins -> failwith "You cannot enable CORS Credentials if you have already set CORS to AllOrigins.")
        }
    [<CustomOperation "source_control">]
    member _.SourceControl(state:WebAppConfig, url, branch) =
        { state with
            SourceControlSettings =
                Some {| Repository = Uri url
                        Branch = branch
                        ContinuousIntegration = Enabled |} }
    member _.SourceControlCi(state:WebAppConfig, featureFlag) =
        { state with
            SourceControlSettings =
                state.SourceControlSettings
                |> Option.map(fun s -> {| s with ContinuousIntegration = featureFlag |}) }
    [<CustomOperation "enable_source_control_ci">]
    member this.EnableCi(state:WebAppConfig) = this.SourceControlCi(state, Enabled)
    [<CustomOperation "disable_source_control_ci">]
    member this.DisableCi(state:WebAppConfig) = this.SourceControlCi(state, Disabled)
    [<CustomOperation "add_tags">]
    member _.Tags(state:WebAppConfig, pairs) =
        { state with
            Tags = pairs |> List.fold (fun map (key,value) -> Map.add key value map) state.Tags }
    [<CustomOperation "add_tag">]
    member this.Tag(state:WebAppConfig, key, value) = this.Tags(state, [ (key,value) ])
    [<CustomOperation "use_keyvault">]
    member this.UseKeyVault(state:WebAppConfig) =
        let state = this.SystemIdentity (state)
        { state with SecretStore = KeyVault (derived(fun c -> vaults.resourceId (ResourceName (c.Name.Value + "vault")))) }
    [<CustomOperation "use_managed_keyvault">]
    member this.LinkToKeyVault(state:WebAppConfig, name) =
        let state = this.SystemIdentity (state)
        { state with SecretStore = KeyVault (External(Managed name)) }
    [<CustomOperation "use_external_keyvault">]
    member this.LinkToExternalKeyVault(state:WebAppConfig, name) =
        let state = this.SystemIdentity (state)
        { state with SecretStore = KeyVault (External(Unmanaged name)) }

let webApp = WebAppBuilder()

/// Allow adding storage accounts directly to CDNs
type EndpointBuilder with
    member this.Origin(state:EndpointConfig, webApp:WebAppConfig) =
        let state = this.Origin(state, webApp.Endpoint)
        this.DependsOn(state, webApp.ResourceId)<|MERGE_RESOLUTION|>--- conflicted
+++ resolved
@@ -108,13 +108,9 @@
     /// Gets the ARM expression path to the publishing password of this web app.
     member this.PublishingPassword = publishingPassword (this.Name)
     /// Gets this web app's Server Plan's full resource ID.
-    member this.ServicePlanId = this.ServicePlan.CreateResourceId this
+    member this.ServicePlanId = this.ServicePlan.resourceId this
     /// Gets the Service Plan name for this web app.
-<<<<<<< HEAD
-    member this.ServicePlanName = this.ServicePlan.resourceId(this).Name
-=======
     member this.ServicePlanName = this.ServicePlanId.Name
->>>>>>> a98e8b43
     /// Gets the App Insights name for this web app, if it exists.
     member this.AppInsightsName = this.AppInsights |> Option.map (fun ai -> ai.resourceId(this).Name)
     member this.Endpoint = sprintf "%s.azurewebsites.net" this.Name.Value
