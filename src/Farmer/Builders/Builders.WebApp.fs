--- conflicted
+++ resolved
@@ -232,10 +232,7 @@
       WorkerProcess : Bitness option
       ZipDeployPath : (string*ZipDeploy.ZipDeploySlot) option
       HealthCheckPath: string option
-<<<<<<< HEAD
       SlotSettingNames: string Set
-=======
->>>>>>> c30e4f1f
       IpSecurityRestrictions: IpSecurityRestriction list 
       IntegratedSubnet : SubnetReference option
       PrivateEndpoints: (SubnetReference * string option) Set }
@@ -503,12 +500,8 @@
                   ZipDeployPath = this.CommonWebConfig.ZipDeployPath |> Option.map (fun (path,slot) -> path, ZipDeploy.ZipDeployTarget.WebApp, slot )
                   HealthCheckPath = this.CommonWebConfig.HealthCheckPath
                   IpSecurityRestrictions = this.CommonWebConfig.IpSecurityRestrictions
-<<<<<<< HEAD
-                  LinkToSubnet = this.CommonWebConfig.IntegratedSubnet }
-=======
                   LinkToSubnet = this.CommonWebConfig.IntegratedSubnet
                   VirtualApplications = this.VirtualApplications }
->>>>>>> c30e4f1f
 
             match keyVault with
             | Some keyVault ->
@@ -582,7 +575,6 @@
                       SiteId =  Managed (Arm.Web.sites.resourceId this.Name.ResourceName)
                       DomainName = customDomain.DomainName
                       SslState = SslDisabled } // Initially create non-secure host name binding, we link the certificate in a nested deployment below
-<<<<<<< HEAD
 
                 let dependsOn : ResourceId list = 
                   match previousHostNameCertificateLinkingDeployment with
@@ -596,21 +588,6 @@
                     depends_on dependsOn
                 }
 
-=======
-
-                let dependsOn : ResourceId list = 
-                  match previousHostNameCertificateLinkingDeployment with
-                  | Some previous -> [ previous; this.ResourceId ]
-                  | None -> [ this.ResourceId ]
-
-                let hostNameBindingDeployment = resourceGroup {
-                    name "[resourceGroup().name]"
-                    location resourceLocation
-                    add_resource hostNameBinding
-                    depends_on dependsOn
-                }
-
->>>>>>> c30e4f1f
                 yield! ((hostNameBindingDeployment :> IBuilder).BuildResources location)
 
                 match customDomain with
@@ -658,7 +635,6 @@
                                       }
                         depends_on certificateDeployment.ResourceId
                      }
-<<<<<<< HEAD
 
                     yield! ((hostNameCertificateLinkingDeployment :> IBuilder).BuildResources location)
 
@@ -671,14 +647,6 @@
                     SlotSettingNames = this.CommonWebConfig.SlotSettingNames;
                 }
 
-=======
-
-                    yield! ((hostNameCertificateLinkingDeployment :> IBuilder).BuildResources location)
-
-                    previousHostNameCertificateLinkingDeployment <- Some hostNameCertificateLinkingDeployment.ResourceId
-                | _ -> () 
-
->>>>>>> c30e4f1f
             match this.CommonWebConfig.IntegratedSubnet with
             | None -> ()
             | Some subnetRef ->
@@ -709,10 +677,7 @@
               WorkerProcess = None
               ZipDeployPath = None
               HealthCheckPath = None
-<<<<<<< HEAD
               SlotSettingNames = Set.empty
-=======
->>>>>>> c30e4f1f
               IpSecurityRestrictions = []
               IntegratedSubnet = None 
               PrivateEndpoints = Set.empty }
@@ -848,9 +813,6 @@
     [<CustomOperation "zone_redundant">]
     member this.ZoneRedundant(state:WebAppConfig, flag:FeatureFlag) = {state with ZoneRedundant = Some flag}
 
-<<<<<<< HEAD
-    interface IPrivateEndpoints<WebAppConfig> with member _.Add state endpoints = {state with CommonWebConfig = { state.CommonWebConfig with PrivateEndpoints =  state.CommonWebConfig.PrivateEndpoints |> Set.union endpoints}}
-=======
     [<CustomOperation "add_virtual_applications">] 
     member this.AddVirtualApplications(state:WebAppConfig, newVirtualApps) =
         let currentVirtualApps =
@@ -863,7 +825,6 @@
                 ||> List.fold (fun map config -> Map.add config.VirtualPath { PhysicalPath = "site\\" + config.PhysicalPath; PreloadEnabled = config.PreloadEnabled } map) }
 
     interface IPrivateEndpoints<WebAppConfig> with member _.Add state endpoints = { state with CommonWebConfig = { state.CommonWebConfig with PrivateEndpoints =  state.CommonWebConfig.PrivateEndpoints |> Set.union endpoints } }
->>>>>>> c30e4f1f
     interface ITaggable<WebAppConfig> with member _.Add state tags = { state with Tags = state.Tags |> Map.merge tags }
     interface IDependable<WebAppConfig> with member _.Add state newDeps = { state with Dependencies = state.Dependencies + newDeps }
     interface IServicePlanApp<WebAppConfig> with
@@ -1109,12 +1070,6 @@
         [<CustomOperation "add_denied_ip_restriction">]
         member this.DenyIp(state:'T, name, ip) =
             this.Map state (fun x -> { x with IpSecurityRestrictions = IpSecurityRestriction.Create name ip Deny :: x.IpSecurityRestrictions })
-<<<<<<< HEAD
-=======
-        member this.DenyIp(state:'T, name, ip:string) =
-            let ip = IPAddressCidr.parse ip
-            this.Map state (fun x -> { x with IpSecurityRestrictions = IpSecurityRestriction.Create name ip Deny :: x.IpSecurityRestrictions })
->>>>>>> c30e4f1f
         /// Integrate this app with a virtual network subnet
         [<CustomOperation "link_to_vnet">]
         member this.LinkToVNet(state:'T, subnet:SubnetReference option) = 
