[<AutoOpen>]
module rec Farmer.Builders.WebApp

open Farmer
open Farmer.Arm
open Farmer.WebApp
open Farmer.Arm.KeyVault.Vaults
open Sites
open System
open Farmer.Identity

type JavaHost =
    | JavaSE | WildFly14 | Tomcat of string
    static member Tomcat85 = Tomcat "8.5"
    static member Tomcat90 = Tomcat "9.0"
type JavaRuntime =
    | Java8 | Java11
    member this.Version = match this with Java8 -> 8 | Java11 -> 11
    member this.Jre = match this with Java8 -> "jre8" | Java11 -> "java11"
type Runtime =
    | DotNetCore of string
    | DotNet of version:string
    | Node of string
    | Php of string
    | Ruby of string
    | AspNet of version:string
    | Java of JavaRuntime * JavaHost
    | Python of linuxVersion:string * windowsVersion:string
    static member Php73 = Php "7.3"
    static member Php72 = Php "7.2"
    static member Php71 = Php "7.1"
    static member Php70 = Php "7.0"
    static member Php56 = Php "5.6"
    static member DotNetCore21 = DotNetCore "2.1"
    static member DotNetCore31 = DotNetCore "3.1"
    static member DotNetCoreLts = DotNetCore "LTS"
    static member DotNetCoreLatest = DotNetCore "Latest"
    static member Node6 = Node "6-lts"
    static member Node8 = Node "8-lts"
    static member Node10 = Node "10-lts"
    static member Node12 = Node "12-lts"
    static member NodeLts = Node "lts"
    static member Ruby26 = Ruby "2.6"
    static member Ruby25 = Ruby "2.5"
    static member Ruby24 = Ruby "2.4"
    static member Ruby23 = Ruby "2.3"
    static member Java11 = Java (Java11, JavaSE)
    static member Java11Tomcat90 = Java (Java11, JavaHost.Tomcat90)
    static member Java11Tomcat85 = Java (Java11, JavaHost.Tomcat85)
    static member Java8 = Java (Java8, JavaSE)
    static member Java8WildFly14 = Java (Java8, WildFly14)
    static member Java8Tomcat90 = Java (Java8, JavaHost.Tomcat90)
    static member Java8Tomcat85 = Java (Java8, JavaHost.Tomcat85)
    static member DotNet60 = DotNet "6.0"
    static member DotNet50 = DotNet "5.0"
    static member AspNet47 = AspNet "4.0"
    static member AspNet35 = AspNet "2.0"
    static member Python27 = Python ("2.7", "2.7")
    static member Python36 = Python ("3.6", "3.4") // not typo, really version 3.4
    static member Python37 = Python ("3.7", "3.7")

module AppSettings =
    let WebsiteNodeDefaultVersion version = "WEBSITE_NODE_DEFAULT_VERSION", version
    let RunFromPackage = "WEBSITE_RUN_FROM_PACKAGE", "1"
    let WebsitesPort (port:int) =  "WEBSITES_PORT", port.ToString()

let publishingPassword (name:ResourceName) =
    let resourceId = config.resourceId (name, ResourceName "publishingCredentials")
    let expr = $"list({resourceId.ArmExpression.Value}, '2014-06-01').properties.publishingPassword"
    ArmExpression.create(expr, resourceId)

type SecretStore =
    | AppService
    | KeyVault of ResourceRef<CommonWebConfig>

type SlotConfig =
    { Name: string
      AutoSwapSlotName: string option
      AppSettings: Map<string,Setting>
      ConnectionStrings: Map<string,(Setting * ConnectionStringKind)>
      Identity: ManagedIdentity
      KeyVaultReferenceIdentity: UserAssignedIdentity option
      Tags: Map<string,string>
      Dependencies: ResourceId Set
      IpSecurityRestrictions: IpSecurityRestriction list }
    member this.ToSite (owner: Arm.Web.Site) =
        { owner with
            SiteType = SiteType.Slot (owner.Name/this.Name)
            Dependencies = owner.Dependencies |> Set.add (owner.ResourceType.resourceId owner.Name)
            AutoSwapSlotName = this.AutoSwapSlotName
            AppSettings = owner.AppSettings |> Option.map (Map.merge ( this.AppSettings |> Map.toList))
            ConnectionStrings = owner.ConnectionStrings |> Option.map (Map.merge (this.ConnectionStrings |> Map.toList))
            Identity = this.Identity + owner.Identity
            KeyVaultReferenceIdentity = this.KeyVaultReferenceIdentity |> Option.orElse owner.KeyVaultReferenceIdentity
            IpSecurityRestrictions = this.IpSecurityRestrictions
            ZipDeployPath = None }

type SlotBuilder() =
    member this.Yield _ =
        { Name = "staging"
          AutoSwapSlotName = None
          AppSettings = Map.empty
          ConnectionStrings = Map.empty
          Identity = ManagedIdentity.Empty
          KeyVaultReferenceIdentity =  None
          Tags = Map.empty
          Dependencies = Set.empty
          IpSecurityRestrictions = [] }

    [<CustomOperation "name">]
    member this.Name (state,name) : SlotConfig = {state with Name = name}

    [<CustomOperation "autoSlotSwapName">]
    member this.AutoSlotSwapName (state,autoSlotSwapName) : SlotConfig = {state with AutoSwapSlotName = Some autoSlotSwapName}

    /// Sets an app setting of the web app in the form "key" "value".
    [<CustomOperation "add_identity">]
    member this.AddIdentity (state: SlotConfig, identity:UserAssignedIdentity) =
        { state with
            Identity = (state.Identity + identity)
            AppSettings = state.AppSettings.Add("AZURE_CLIENT_ID", Setting.ExpressionSetting identity.ClientId) }
    member this.AddIdentity (state, identity:UserAssignedIdentityConfig) = this.AddIdentity(state, identity.UserAssignedIdentity)

    [<CustomOperation "system_identity">]
    member this.SystemIdentity (state: SlotConfig) =
        { state with Identity = {state.Identity with SystemAssigned = Enabled } }

    [<CustomOperation "keyvault_identity">]
    member this.AddKeyVaultIdentity (state: SlotConfig, identity:UserAssignedIdentity) =
        { state with
            Identity = state.Identity + identity
            KeyVaultReferenceIdentity = Some identity
            AppSettings = state.AppSettings.Add("AZURE_CLIENT_ID", Setting.ExpressionSetting identity.ClientId) }
    member this.AddKeyVaultIdentity (state: SlotConfig, identity:UserAssignedIdentityConfig) = this.AddKeyVaultIdentity(state, identity.UserAssignedIdentity)

    [<CustomOperation "setting">]
    /// Adds an AppSetting to this deployment slot
    member this.AddSetting (state, key, value):SlotConfig =
        { state with AppSettings = state.AppSettings.Add(key, value) }
    member this.AddSetting (state, key, value) = this.AddSetting(state, key, LiteralSetting value)
    member this.AddSetting (state, key, resourceName:ResourceName) = this.AddSetting(state, key, resourceName.Value)
    member this.AddSetting (state, key, value:ArmExpression) = this.AddSetting(state, key, ExpressionSetting value)

    /// Sets a list of app setting of the web app in the form "key" "value".
    [<CustomOperation "settings">]
    member this.AddSettings(state, settings: (string*Setting) list):SlotConfig =
        {state with AppSettings = Map.merge settings state.AppSettings }
    member this.AddSettings(state, settings: (string*string) list) =
        this.AddSettings( state, List.map(fun (k,v) -> k,LiteralSetting v) settings)

    /// Creates a set of connection strings of the web app whose values will be supplied as secret parameters.
    [<CustomOperation "connection_string">]
    member _.AddConnectionString(state, key) :SlotConfig=
        { state with ConnectionStrings = state.ConnectionStrings.Add(key, (ParameterSetting (SecureParameter key), Custom)) }
    member _.AddConnectionString(state, (key, value:ArmExpression)) :SlotConfig =
        { state with ConnectionStrings = state.ConnectionStrings.Add(key, (ExpressionSetting value, Custom)) }

    /// Creates a set of connection strings of the web app whose values will be supplied as secret parameters.
    [<CustomOperation "connection_strings">]
    member this.AddConnectionStrings(state, connectionStrings:string list) :SlotConfig =
        connectionStrings
        |> List.fold (fun state key -> this.AddConnectionString(state, key)) state
        
    /// Add Allowed ip for ip security restrictions
    [<CustomOperation "add_allowed_ip_restriction">] 
    member _.AllowIp(state, name, cidr:IPAddressCidr) : SlotConfig = 
        { state with IpSecurityRestrictions = state.IpSecurityRestrictions @ [IpSecurityRestriction.Create name cidr Allow] }
    member this.AllowIp(state, name, ip:Net.IPAddress) : SlotConfig = 
        let cidr = { Address = ip; Prefix = 32 }
        this.AllowIp(state, name, cidr)
    member this.AllowIp(state, name, ip:string) : SlotConfig = 
        let cidr = { Address = Net.IPAddress.Parse ip; Prefix = 32 }
        this.AllowIp(state, name, cidr)
    /// Add Denied ip for ip security restrictions
    [<CustomOperation "add_denied_ip_restriction">] 
    member _.DenyIp(state, name, cidr:IPAddressCidr) : SlotConfig = 
        { state with IpSecurityRestrictions = state.IpSecurityRestrictions @ [IpSecurityRestriction.Create name cidr Deny] }
    member this.DenyIp(state, name, ip:Net.IPAddress) : SlotConfig = 
        let cidr = { Address = ip; Prefix = 32 }
        this.DenyIp(state, name, cidr)
    member this.DenyIp(state, name, ip:string) : SlotConfig = 
        let cidr = { Address = Net.IPAddress.Parse ip; Prefix = 32 }
        this.DenyIp(state, name, cidr) 
    interface ITaggable<SlotConfig> with member _.Add state tags = { state with Tags = state.Tags |> Map.merge tags }
    interface IDependable<SlotConfig> with member _.Add state newDeps = { state with Dependencies = state.Dependencies + newDeps }

let appSlot = SlotBuilder()

/// Common fields between WebApp and Functions
type CommonWebConfig =
    { Name : WebAppName
      AlwaysOn : bool
      AppInsights : ResourceRef<ResourceName> option
      ConnectionStrings : Map<string, (Setting * ConnectionStringKind)>
      Cors : Cors option
      FTPState : FTPState option
      HTTPSOnly : bool
      Identity : Identity.ManagedIdentity
      KeyVaultReferenceIdentity: UserAssignedIdentity Option
      OperatingSystem : OS
      SecretStore : SecretStore
      ServicePlan : ResourceRef<ResourceName>
      Settings : Map<string, Setting>
      Slots : Map<string,SlotConfig>
      WorkerProcess : Bitness option
      ZipDeployPath : (string*ZipDeploy.ZipDeploySlot) option
      HealthCheckPath: string option
      IpSecurityRestrictions: IpSecurityRestriction list }

type WebAppConfig =
    { CommonWebConfig: CommonWebConfig
      HTTP20Enabled : bool option
      ClientAffinityEnabled : bool option
      WebSocketsEnabled: bool option
      Dependencies : ResourceId Set
      Tags : Map<string,string>
      Sku : Sku
      WorkerSize : WorkerSize
      WorkerCount : int
      MaximumElasticWorkerCount : int option
      RunFromPackage : bool
      WebsiteNodeDefaultVersion : string option
      Runtime : Runtime
      SourceControlSettings : {| Repository : Uri; Branch : string; ContinuousIntegration : FeatureFlag |} option
      DockerImage : (string * string) option
      DockerCi : bool
      DockerAcrCredentials : {| RegistryName : string; Password : SecureParameter |} option
      AutomaticLoggingExtension : bool
      SiteExtensions : ExtensionName Set
      PrivateEndpoints: (LinkedResource * string option) Set
<<<<<<< HEAD
      CustomDomain : DomainConfig 
      DockerPort: int option
      ZoneRedundant : FeatureFlag option }
=======
      CustomDomains : Map<string,DomainConfig> 
      DockerPort: int option }
>>>>>>> 868787b3
    member this.Name = this.CommonWebConfig.Name
    /// Gets this web app's Server Plan's full resource ID.
    member this.ServicePlanId = this.CommonWebConfig.ServicePlan.resourceId this.Name.ResourceName
    /// Gets the Service Plan name for this web app.
    member this.ServicePlanName = this.ServicePlanId.Name
    /// Gets the App Insights name for this web app, if it exists.
    member this.AppInsightsName = this.CommonWebConfig.AppInsights |> Option.map (fun ai -> ai.resourceId(this.Name.ResourceName).Name)
    /// Gets the ARM expression path to the publishing password of this web app.
    member this.PublishingPassword = publishingPassword this.Name.ResourceName
    member this.Endpoint = $"{this.Name.ResourceName.Value}.azurewebsites.net"
    member this.SystemIdentity = SystemIdentity this.ResourceId
    member this.ResourceId = sites.resourceId this.Name.ResourceName
    interface IBuilder with
        member this.ResourceId = this.ResourceId
        member this.BuildResources location = [
            let keyVault, secrets =
                match this.CommonWebConfig.SecretStore with
                | KeyVault (DeployableResource (this.CommonWebConfig) vaultName) ->
                    let store = keyVault {
                        name vaultName.Name
                        add_access_policy (AccessPolicy.create (this.SystemIdentity.PrincipalId, [ KeyVault.Secret.Get ]))
                        add_secrets [
                            for setting in this.CommonWebConfig.Settings do
                                match setting.Value with
                                | LiteralSetting _ ->
                                    ()
                                | ParameterSetting _ ->
                                    SecretConfig.create (setting.Key)
                                | ExpressionSetting expr ->
                                    SecretConfig.create (setting.Key, expr)
                        ]
                    }
                    Some store, []
                | KeyVault (ExternalResource vaultName) ->
                    let secrets = [
                        for setting in this.CommonWebConfig.Settings do
                            let secret =
                                match setting.Value with
                                | LiteralSetting _ -> None
                                | ParameterSetting _ -> SecretConfig.create setting.Key |> Some
                                | ExpressionSetting expr -> SecretConfig.create (setting.Key, expr) |> Some
                            match secret with
                            | Some secret ->
                                { Secret.Name = vaultName.Name/secret.SecretName
                                  Value = secret.Value
                                  ContentType = secret.ContentType
                                  Enabled = secret.Enabled
                                  ActivationDate = secret.ActivationDate
                                  ExpirationDate = secret.ExpirationDate
                                  Location = location
                                  Dependencies = secret.Dependencies.Add vaultName
                                  Tags = secret.Tags } :> IArmResource
                            | None ->
                                ()
                    ]
                    None, secrets
                | KeyVault _
                | AppService ->
                    None, []

            yield! secrets

            let siteSettings =
                let literalSettings = [
                    if this.RunFromPackage then AppSettings.RunFromPackage
                    yield! this.WebsiteNodeDefaultVersion |> Option.mapList AppSettings.WebsiteNodeDefaultVersion
                    yield! this.CommonWebConfig.AppInsights |> Option.mapList (fun resource -> "APPINSIGHTS_INSTRUMENTATIONKEY", AppInsights.getInstrumentationKey(resource.resourceId this.Name.ResourceName).Eval())
                    match this.CommonWebConfig.OperatingSystem, this.CommonWebConfig.AppInsights with
                    | Windows, Some _ ->
                        "APPINSIGHTS_PROFILERFEATURE_VERSION", "1.0.0"
                        "APPINSIGHTS_SNAPSHOTFEATURE_VERSION", "1.0.0"
                        "ApplicationInsightsAgent_EXTENSION_VERSION", "~2"
                        "DiagnosticServices_EXTENSION_VERSION", "~3"
                        "InstrumentationEngine_EXTENSION_VERSION", "~1"
                        "SnapshotDebugger_EXTENSION_VERSION", "~1"
                        "XDT_MicrosoftApplicationInsights_BaseExtensions", "~1"
                        "XDT_MicrosoftApplicationInsights_Mode", "recommended"
                    | Linux, Some _
                    | _ , None ->
                        ()
                        
                    yield! this.DockerPort |> Option.mapList AppSettings.WebsitesPort
                    
                    if this.DockerCi then "DOCKER_ENABLE_CI", "true"
                ]

                let dockerSettings = [
                    match this.DockerAcrCredentials with
                    | Some credentials ->
                        "DOCKER_REGISTRY_SERVER_PASSWORD", ParameterSetting credentials.Password
                        Setting.AsLiteral ("DOCKER_REGISTRY_SERVER_URL", $"https://{credentials.RegistryName}.azurecr.io")
                        Setting.AsLiteral ("DOCKER_REGISTRY_SERVER_USERNAME", credentials.RegistryName)
                    | None ->
                        ()
                ]
                literalSettings
                |> List.map Setting.AsLiteral
                |> List.append dockerSettings
                |> List.append (
                    (match this.CommonWebConfig.SecretStore with
                     | AppService ->
                         this.CommonWebConfig.Settings
                     | KeyVault r ->
                        let name = r.resourceId (this.CommonWebConfig)
                        [ for setting in this.CommonWebConfig.Settings do
                            match setting.Value with
                            | LiteralSetting _ ->
                                setting.Key, setting.Value
                            | ParameterSetting _
                            | ExpressionSetting _ ->
                                setting.Key, LiteralSetting $"@Microsoft.KeyVault(SecretUri=https://{name.Name.Value}.vault.azure.net/secrets/{setting.Key})"
                        ] |> Map.ofList
                    ) |> Map.toList)
                |> Map

            let site =
                { SiteType = Site this.Name
                  Location = location
                  ServicePlan = this.ServicePlanId
                  HTTPSOnly = this.CommonWebConfig.HTTPSOnly
                  FTPState = this.CommonWebConfig.FTPState
                  HTTP20Enabled = this.HTTP20Enabled
                  ClientAffinityEnabled = this.ClientAffinityEnabled
                  WebSocketsEnabled = this.WebSocketsEnabled
                  Identity = this.CommonWebConfig.Identity
                  KeyVaultReferenceIdentity = this.CommonWebConfig.KeyVaultReferenceIdentity
                  Cors = this.CommonWebConfig.Cors
                  Tags = this.Tags
                  ConnectionStrings = Some this.CommonWebConfig.ConnectionStrings
                  WorkerProcess = this.CommonWebConfig.WorkerProcess
                  AppSettings = Some siteSettings
                  Kind = [
                    "app"
                    match this.CommonWebConfig.OperatingSystem with Linux -> "linux" | Windows -> ()
                    match this.DockerImage with Some _ -> "container" | _ -> ()
                  ] |> String.concat ","
                  Dependencies = Set [
                    match this.CommonWebConfig.ServicePlan with
                    | DependableResource this.Name.ResourceName resourceId -> resourceId
                    | _ -> ()

                    yield! this.Dependencies

                    match this.CommonWebConfig.SecretStore with
                    | AppService ->
                        for setting in this.CommonWebConfig.Settings do
                            match setting.Value with
                            | ExpressionSetting expr ->
                                yield! Option.toList expr.Owner
                            | ParameterSetting _
                            | LiteralSetting _ ->
                                ()
                    | KeyVault _ ->
                        ()

                    match this.CommonWebConfig.AppInsights with
                    | Some (DependableResource this.Name.ResourceName resourceId) -> resourceId
                    | Some _ | None -> ()
                  ]
                  AlwaysOn = this.CommonWebConfig.AlwaysOn
                  LinuxFxVersion =
                    match this.CommonWebConfig.OperatingSystem with
                    | Windows ->
                        None
                    | Linux ->
                        match this.DockerImage with
                        | Some (image, _) ->
                            Some ("DOCKER|" + image)
                        | None ->
                            match this.Runtime with
                            | DotNetCore version -> Some $"DOTNETCORE|{version}"
                            | DotNet version -> Some $"DOTNETCORE|{version}"
                            | Node version -> Some $"NODE|{version}"
                            | Php version -> Some $"PHP|{version}"
                            | Ruby version -> Some $"RUBY|{version}"
                            | Java (runtime, JavaSE) -> Some $"JAVA|{runtime.Version}-{runtime.Jre}"
                            | Java (runtime, (Tomcat version)) -> Some $"TOMCAT|{version}-{runtime.Jre}"
                            | Java (Java8, WildFly14) -> Some $"WILDFLY|14-{Java8.Jre}"
                            | Python (linuxVersion, _) -> Some $"PYTHON|{linuxVersion}"
                            | _ -> None
                  NetFrameworkVersion =
                    match this.Runtime with
                    | AspNet version
                    | DotNet ("5.0" as version)
                    | DotNet ("6.0" as version) ->
                        Some $"v{version}"
                    | _ ->
                        None
                  JavaVersion =
                    match this.Runtime, this.CommonWebConfig.OperatingSystem with
                    | Java (Java11, Tomcat _), Windows -> Some "11"
                    | Java (Java8, Tomcat _), Windows -> Some "1.8"
                    | _ -> None
                  JavaContainer =
                    match this.Runtime, this.CommonWebConfig.OperatingSystem with
                    | Java (_, Tomcat _), Windows -> Some "Tomcat"
                    | _ -> None
                  JavaContainerVersion =
                    match this.Runtime, this.CommonWebConfig.OperatingSystem with
                    | Java (_, Tomcat version), Windows -> Some version
                    | _ -> None
                  PhpVersion =
                    match this.Runtime, this.CommonWebConfig.OperatingSystem with
                    | Php version, Windows -> Some version
                    | _ -> None
                  PythonVersion =
                    match this.Runtime, this.CommonWebConfig.OperatingSystem with
                    | Python (_, windowsVersion), Windows -> Some windowsVersion
                    | _ -> None
                  Metadata =
                    match this.Runtime, this.CommonWebConfig.OperatingSystem with
                    | Java (_, Tomcat _), Windows -> Some "java"
                    | Php _, _ -> Some "php"
                    | Python _, Windows -> Some "python"
                    | DotNetCore _, Windows -> Some "dotnetcore"
                    | AspNet _, _ | DotNet "5.0", Windows -> Some "dotnet"
                    | _ -> None
                    |> Option.map(fun stack -> "CURRENT_STACK", stack)
                    |> Option.toList
                  AppCommandLine = this.DockerImage |> Option.map snd
                  AutoSwapSlotName = None
                  ZipDeployPath = this.CommonWebConfig.ZipDeployPath |> Option.map (fun (path,slot) -> path, ZipDeploy.ZipDeployTarget.WebApp, slot )
                  HealthCheckPath = this.CommonWebConfig.HealthCheckPath
                  IpSecurityRestrictions = this.CommonWebConfig.IpSecurityRestrictions
                }

            match keyVault with
            | Some keyVault ->
                let builder = keyVault :> IBuilder
                yield! builder.BuildResources location
            | None ->
                ()

            match this.SourceControlSettings with
            | Some settings ->
                { Website = this.Name.ResourceName
                  Location = location
                  Repository = settings.Repository
                  Branch = settings.Branch
                  ContinuousIntegration = settings.ContinuousIntegration }
            | None ->
                ()

            match this.CommonWebConfig.AppInsights with
            | Some (DeployableResource this.Name.ResourceName resourceId) ->
                { Name = resourceId.Name
                  Location = location
                  DisableIpMasking = false
                  SamplingPercentage = 100
                  LinkedWebsite =
                    match this.CommonWebConfig.OperatingSystem with
                    | Windows -> Some this.Name.ResourceName
                    | Linux -> None
                  Tags = this.Tags }
            | Some _
            | None ->
                ()

            match this.CommonWebConfig.ServicePlan with
            | DeployableResource this.Name.ResourceName resourceId ->
                { Name = resourceId.Name
                  Location = location
                  Sku = this.Sku
                  WorkerSize = this.WorkerSize
                  WorkerCount = this.WorkerCount
                  MaximumElasticWorkerCount = this.MaximumElasticWorkerCount
                  OperatingSystem = this.CommonWebConfig.OperatingSystem
                  ZoneRedundant = this.ZoneRedundant
                  Tags = this.Tags}
            | _ ->
                ()

            for (ExtensionName extension) in this.SiteExtensions do
                { Name = ResourceName extension
                  SiteName = this.Name.ResourceName
                  Location = location }

            if Map.isEmpty this.CommonWebConfig.Slots then
                site
            else
                { site with AppSettings = None; ConnectionStrings = None } // Don't deploy production slot settings as they could cause an app restart
                for (_,slot) in this.CommonWebConfig.Slots |> Map.toSeq do
                    slot.ToSite site
                
            // Host Name Bindings must be deployed sequentially to avoid an error, as the site cannot be modified concurrently.
            // To do so we add a dependency to the previous binding.
            let mutable previousHostNameBinding = None
            for customDomain in this.CustomDomains |> Map.toSeq |> Seq.map snd do
                let dependsOn = 
                    match previousHostNameBinding with 
                    | Some previous -> Set.singleton previous
                    | None -> Set.empty

                let hostNameBinding =
                    { Location = location
                      SiteId =  Managed (Arm.Web.sites.resourceId this.Name.ResourceName)
                      DomainName = customDomain.DomainName
                      SslState = SslDisabled // Initially create non-secure host name binding, we link the certificate in a nested deployment below if this is a secure domain.
                      DependsOn = dependsOn }

                hostNameBinding

                previousHostNameBinding <- Some hostNameBinding.ResourceId
                match customDomain with
                | SecureDomain (customDomain, certOptions) ->
                    let cert =
                        { Location = location
                          SiteId = Managed this.ResourceId
                          ServicePlanId = Managed this.ServicePlanId
                          DomainName = customDomain }
                    hostNameBinding

                    // Get the resource group which contains the app service plan
                    let aspRgName = 
                      match this.CommonWebConfig.ServicePlan with
                      | LinkedResource linked -> linked.ResourceId.ResourceGroup
                      | _ -> None
                    // Create a nested resource group deployment for the certificate - this isn't strictly necessary when the app & app service plan are in the same resource group
                    // however, when they are in different resource groups this is required to make the deployment succeed (there is an ARM bug which causes a Not Found / Conflict otherwise)
                    // To keep the code simple, I opted to always nest the certificate deployment. - TheRSP 2021-12-14
                    let certRg = resourceGroup { 
                        name (aspRgName |> Option.defaultValue "[resourceGroup().name]")
                        add_resource 
                          { cert with
                              SiteId = Unmanaged cert.SiteId.ResourceId
                              ServicePlanId = Unmanaged cert.ServicePlanId.ResourceId }
                        depends_on cert.SiteId
                        depends_on hostNameBinding.ResourceId
                    }
                    yield! ((certRg :> IBuilder).BuildResources location)

                    // Need to rename `location` binding to prevent conflict with `location` operator in resource group
                    let resourceLocation = location
                    // nested deployment to update hostname binding with specified SSL options
                    yield! (resourceGroup {
                        name "[resourceGroup().name]"
                        location resourceLocation
                        add_resource { hostNameBinding with
                                        SiteId =
                                            match hostNameBinding.SiteId with
                                            | Managed id -> Unmanaged id
                                            | x -> x
                                        SslState =
                                            match certOptions with
                                            | AppManagedCertificate -> SniBased (cert.GetThumbprintReference aspRgName)
                                            | CustomCertificate thumbprint -> SniBased thumbprint
                                        DependsOn = Set.empty // Don't want the dependency in this nested template.
                                      }
                        depends_on certRg
                    } :> IBuilder).BuildResources location
                | _ -> ()

            yield! (PrivateEndpoint.create location this.ResourceId ["sites"] this.PrivateEndpoints)
        ]

type WebAppBuilder() =
    member _.Yield _ =
        { CommonWebConfig =
            { Name = WebAppName.Empty
              AlwaysOn = false
              AppInsights = Some (derived (fun name -> components.resourceId (name-"ai")))
              ConnectionStrings = Map.empty
              Cors = None
              HTTPSOnly = false
              Identity = ManagedIdentity.Empty
              FTPState = None
              KeyVaultReferenceIdentity = None
              OperatingSystem = Windows
              SecretStore = AppService
              ServicePlan = derived (fun name -> serverFarms.resourceId (name-"farm"))
              Settings = Map.empty
              Slots = Map.empty
              WorkerProcess = None
              ZipDeployPath = None
              HealthCheckPath = None
              IpSecurityRestrictions = [] }
          Sku = Sku.F1
          WorkerSize = Small
          WorkerCount = 1
          MaximumElasticWorkerCount = None
          RunFromPackage = false
          WebsiteNodeDefaultVersion = None
          HTTP20Enabled = None
          ClientAffinityEnabled = None
          WebSocketsEnabled = None
          Tags = Map.empty
          Dependencies = Set.empty
          Runtime = Runtime.DotNetCoreLts
          DockerImage = None
          DockerCi = false
          SourceControlSettings = None
          DockerAcrCredentials = None
          AutomaticLoggingExtension = true
          SiteExtensions = Set.empty
          PrivateEndpoints = Set.empty
<<<<<<< HEAD
          CustomDomain = NoDomain
          DockerPort = None
          ZoneRedundant = None }

=======
          CustomDomains = Map.empty
          DockerPort = None }
>>>>>>> 868787b3
    member _.Run(state:WebAppConfig) =
        if state.Name.ResourceName = ResourceName.Empty then raiseFarmer "No Web App name has been set."
        { state with
            SiteExtensions =
                match state with
                // its important to only add this extension if we're not using Web App for Containers - if we are
                // then this will generate an error during deployment:
                // No route registered for '/api/siteextensions/Microsoft.AspNetCore.AzureAppServices.SiteExtension'
                | { Runtime = DotNetCore _
                    AutomaticLoggingExtension = true
                    DockerImage = None
                    CommonWebConfig = { OperatingSystem = Windows } }
                    ->
                    state.SiteExtensions.Add Extensions.Logging
                | _ ->
                    state.SiteExtensions
            DockerImage =
                match state.DockerImage, state.DockerAcrCredentials with
                | Some (image, tag), Some credentials when not (image.Contains "azurecr.io") ->
                    Some ($"{credentials.RegistryName}.azurecr.io/{image}", tag)
                | Some x, _ ->
                    Some x
                | None, _ ->
                    None
        }

    [<CustomOperation "sku">]
    member _.Sku(state:WebAppConfig, sku) = { state with Sku = sku }
    /// Sets the size of the service plan worker.
    [<CustomOperation "worker_size">]
    member _.WorkerSize(state:WebAppConfig, workerSize) = { state with WorkerSize = workerSize }
    /// Sets the number of instances on the service plan.
    [<CustomOperation "number_of_workers">]
    member _.NumberOfWorkers(state:WebAppConfig, workerCount) = { state with WorkerCount = workerCount }
    /// Sets the web app to use "run from package" deployment capabilities.
    [<CustomOperation "run_from_package">]
    member _.RunFromPackage(state:WebAppConfig) = { state with RunFromPackage = true }
    /// Sets the node version of the web app.
    [<CustomOperation "website_node_default_version">]
    member _.NodeVersion(state:WebAppConfig, version) = { state with WebsiteNodeDefaultVersion = Some version }
    /// Enables HTTP 2.0 for this webapp.
    [<CustomOperation "enable_http2">]
    member _.Http20Enabled(state:WebAppConfig) = { state with HTTP20Enabled = Some true }
    /// Disables client affinity for this webapp.
    [<CustomOperation "disable_client_affinity">]
    member _.ClientAffinityEnabled(state:WebAppConfig) = { state with ClientAffinityEnabled = Some false }
    /// Enables websockets for this webapp.
    [<CustomOperation "enable_websockets">]
    member _.WebSockets(state:WebAppConfig) = { state with WebSocketsEnabled = Some true }
    /// Sets the runtime stack
    [<CustomOperation "runtime_stack">]
    member _.RuntimeStack(state:WebAppConfig, runtime) = { state with Runtime = runtime }
    [<CustomOperation "docker_image">]
    /// Specifies a docker image to use from the registry (linux only), and the startup command to execute.
    member _.DockerImage(state:WebAppConfig, registryPath, startupFile) =
        { state with
            CommonWebConfig = { state.CommonWebConfig with OperatingSystem = Linux }
            DockerImage = Some (registryPath, startupFile) }
    [<CustomOperation "docker_ci">]
    /// Have your custom Docker image automatically re-deployed when a new version is pushed to e.g. Docker hub.
    member _.DockerCI(state:WebAppConfig) = { state with DockerCi = true }
    [<CustomOperation "docker_use_azure_registry">]
    /// Have your custom Docker image automatically re-deployed when a new version is pushed to e.g. Docker hub.
    member _.DockerAcrCredentials(state:WebAppConfig, registryName) =
        { state with
            DockerAcrCredentials =
                Some {| RegistryName = registryName
                        Password = SecureParameter $"docker-password-for-{registryName}" |} }
    [<CustomOperation "source_control">]
    member _.SourceControl(state:WebAppConfig, url, branch) =
        { state with
            SourceControlSettings =
                Some {| Repository = Uri url
                        Branch = branch
                        ContinuousIntegration = Enabled |} }
    member _.SourceControlCi(state:WebAppConfig, featureFlag) =
        { state with
            SourceControlSettings =
                state.SourceControlSettings
                |> Option.map(fun s -> {| s with ContinuousIntegration = featureFlag |}) }
    [<CustomOperation "enable_source_control_ci">]
    member this.EnableCi(state:WebAppConfig) = this.SourceControlCi(state, Enabled)
    [<CustomOperation "disable_source_control_ci">]
    member this.DisableCi(state:WebAppConfig) = this.SourceControlCi(state, Disabled)
    [<CustomOperation "add_extension">]
    member _.AddExtension (state:WebAppConfig, extension) = { state with SiteExtensions = state.SiteExtensions.Add extension }
    member this.AddExtension (state:WebAppConfig, name) = this.AddExtension (state, ExtensionName name)
    /// Automatically add the ASP.NET Core logging extension.
    [<CustomOperation "automatic_logging_extension">]
    member _.DefaultLogging (state:WebAppConfig, setting) = { state with AutomaticLoggingExtension = setting }
    //Add Custom domain to you web app
    [<CustomOperation "custom_domain">]
    member _.AddCustomDomain(state:WebAppConfig, domainConfig:DomainConfig) = { state with CustomDomains = state.CustomDomains |> Map.add domainConfig.DomainName domainConfig }
    member this.AddCustomDomain(state:WebAppConfig, customDomain) = this.AddCustomDomain (state, SecureDomain (customDomain,AppManagedCertificate))
    member this.AddCustomDomain(state:WebAppConfig, (customDomain,thumbprint)) = this.AddCustomDomain (state, SecureDomain (customDomain,CustomCertificate thumbprint))
    [<CustomOperation "custom_domains">]
    member this.AddCustomDomains(state, customDomains:string list) = customDomains |> List.fold (fun state domain -> this.AddCustomDomain(state, domain)) state
    member this.AddCustomDomains(state, domainConfigs:DomainConfig list) = domainConfigs |> List.fold (fun state domain -> this.AddCustomDomain(state, domain)) state
    member this.AddCustomDomains(state, customDomainsWithThumprint:(string * ArmExpression) list) = customDomainsWithThumprint |> List.fold (fun state domain -> this.AddCustomDomain(state, domain)) state

    /// Map specified port traffic from your docker container to port 80 for App Service
    [<CustomOperation "docker_port">]
    member _.DockerPort(state: WebAppConfig, dockerPort:int) = { state with DockerPort = Some dockerPort }
    /// Enables the zone redundancy in service plan
    [<CustomOperation "zone_redundant">]
    member this.ZoneRedundant(state:WebAppConfig, flag:FeatureFlag) = {state with ZoneRedundant = Some flag}

    interface IPrivateEndpoints<WebAppConfig> with member _.Add state endpoints = { state with PrivateEndpoints = state.PrivateEndpoints |> Set.union endpoints}
    interface ITaggable<WebAppConfig> with member _.Add state tags = { state with Tags = state.Tags |> Map.merge tags }
    interface IDependable<WebAppConfig> with member _.Add state newDeps = { state with Dependencies = state.Dependencies + newDeps }
    interface IServicePlanApp<WebAppConfig> with
        member _.Get state = state.CommonWebConfig
        member _.Wrap state config = {state with CommonWebConfig = config}

let webApp = WebAppBuilder()

/// Allow adding storage accounts directly to CDNs
type EndpointBuilder with
    member this.Origin(state:EndpointConfig, webApp:WebAppConfig) =
        let state = this.Origin(state, webApp.Endpoint)
        this.DependsOn(state, webApp.ResourceId)

/// An interface for shared capabilities between builders that work with Service Plan-style apps.
/// In other words, Web Apps or Functions.
type IServicePlanApp<'T> =
    abstract member Get : 'T -> CommonWebConfig
    abstract member Wrap : 'T -> CommonWebConfig -> 'T

// Common keywords for IServicePlanApp live here.
[<AutoOpen>]
module Extensions =
    type IServicePlanApp<'T> with
        member private this.Map (state:'T) f = this.Wrap state ( f (this.Get state) )
        /// Sets the name of the web app.
        [<CustomOperation "name">]
        member this.Name (state:'T, name) = { this.Get state with Name = name } |> this.Wrap state
        member this.Name (state:'T, name:ResourceName) = this.Name (state, (WebAppName.Create name |> Result.get))
        member this.Name (state:'T, name:string) = this.Name(state, ResourceName name)
        /// Sets the name of the service plan.
        [<CustomOperation "service_plan_name">]
        member this.SetServicePlanName (state:'T, name) = { this.Get state with ServicePlan = named serverFarms name } |> this.Wrap state
        member this.SetServicePlanName (state:'T, name:string) = this.SetServicePlanName(state, ResourceName name)
        /// Instead of creating a new service plan instance, configure this webapp to point to another Farmer-managed service plan instance.
        /// A dependency will automatically be set for this instance.
        [<CustomOperation "link_to_service_plan">]
        member this.LinkToServicePlan (state:'T, name) = { this.Get state with ServicePlan = managed serverFarms name } |> this.Wrap state
        member this.LinkToServicePlan (state:'T, name:string) = this.LinkToServicePlan (state, ResourceName name)
        member this.LinkToServicePlan (state:'T, config:ServicePlanConfig) = this.LinkToServicePlan (state, config.Name)
        /// Instead of creating a new service plan instance, configure this webapp to point to another unmanaged service plan instance.
        /// A dependency will automatically be set for this instance.
        [<CustomOperation "link_to_unmanaged_service_plan">]
        member this.LinkToUnmanagedServicePlan (state:'T, resourceId) = { this.Get state with ServicePlan = unmanaged resourceId } |> this.Wrap state
        /// Sets the name of the automatically-created app insights instance.
        [<CustomOperation "app_insights_name">]
        member this.UseAppInsights (state:'T, name) = { this.Get state with AppInsights = Some (named components name) } |> this.Wrap state
        member this.UseAppInsights (state:'T, name:string) = this.UseAppInsights(state, ResourceName name)
        /// Removes any automatic app insights creation, configuration and settings for this webapp.
        [<CustomOperation "app_insights_off">]
        member this.DeactivateAppInsights (state:'T) = { this.Get state with AppInsights = None } |> this.Wrap state
        /// Instead of creating a new AI instance, configure this webapp to point to another Farmer-managed AI instance.
        /// A dependency will automatically be set for this instance.
        [<CustomOperation "link_to_app_insights">]
        member this.LinkToAi (state:'T, name) = { this.Get state with AppInsights = Some (managed components name) } |> this.Wrap state
        member this.LinkToAi (state:'T, name) = this.LinkToAi (state, ResourceName name)
        member this.LinkToAi (state:'T, name:ResourceName option) = match name with Some name -> this.LinkToAi (state, name) | None -> state
        member this.LinkToAi (state:'T, config:AppInsightsConfig) = this.LinkToAi (state, config.Name)
        /// Instead of creating a new AI instance, configure this webapp to point to an unmanaged AI instance.
        /// A dependency will not be set for this instance.
        [<CustomOperation "link_to_unmanaged_app_insights">]
        member this.LinkUnmanagedAppInsights (state:'T, resourceId) = { this.Get state with AppInsights = Some (unmanaged resourceId) } |> this.Wrap state
        /// Sets an app setting of the web app in the form "key" "value".
        [<CustomOperation "setting">]
        member this.AddSetting (state:'T, key, value) =
            let current = this.Get state
            { current with Settings = current.Settings.Add(key, LiteralSetting value) }
            |> this.Wrap state
        member this.AddSetting (state:'T, key, resourceName:ResourceName) = this.AddSetting(state, key, resourceName.Value)
        member this.AddSetting (state:'T, key, value:ArmExpression) =
            let current = this.Get state
            { current with Settings = current.Settings.Add(key, ExpressionSetting value) }
            |> this.Wrap state
        /// Sets a list of app setting of the web app in the form "key" "value".
        [<CustomOperation "settings">]
        member this.AddSettings(state:'T, settings: (string*string) list) =
            let current = this.Get state
            settings
            |> List.fold (fun (state:CommonWebConfig) (key, value: string) -> { state with Settings = state.Settings.Add(key, LiteralSetting value) }) current
            |> this.Wrap state
        member this.AddSettings(state:'T, settings) =
            let current = this.Get state
            settings
            |> List.fold (fun (state:CommonWebConfig) (key, value:ArmExpression) -> { state with Settings = state.Settings.Add(key, ExpressionSetting value) }) current
            |> this.Wrap state
        /// Creates a set of connection strings of the web app whose values will be supplied as secret parameters.
        [<CustomOperation "connection_string">]
        member this.AddConnectionString(state:'T, key) =
            let current = this.Get state
            { current with ConnectionStrings = current.ConnectionStrings.Add(key, (ParameterSetting (SecureParameter key), Custom)) }
            |> this.Wrap state
        member this.AddConnectionString(state:'T, (key, value:ArmExpression)) =
            let current = this.Get state
            { current with ConnectionStrings = current.ConnectionStrings.Add(key, (ExpressionSetting value, Custom)) }
            |> this.Wrap state
        /// Creates a set of connection strings of the web app whose values will be supplied as secret parameters.
        [<CustomOperation "connection_strings">]
        member this.AddConnectionStrings(state:'T, connectionStrings) =
            let current = this.Get state
            connectionStrings
            |> List.fold (fun (state:CommonWebConfig) (key, value:ArmExpression) ->
               { state with ConnectionStrings = state.ConnectionStrings.Add(key, (ExpressionSetting value, Custom)) }) current 
            |> this.Wrap state
        /// Sets an app setting of the web app in the form "key" "value".
        [<CustomOperation "add_identity">]
        member this.AddIdentity (state:'T, identity:UserAssignedIdentity) =
            let current = this.Get state
            { current with
                Identity = current.Identity + identity
                Settings = current.Settings.Add("AZURE_CLIENT_ID", Setting.ExpressionSetting identity.ClientId) }
            |> this.Wrap state
        member this.AddIdentity (state, identity:UserAssignedIdentityConfig) = this.AddIdentity(state, identity.UserAssignedIdentity)
        [<CustomOperation "keyvault_identity">]
        member this.AddKeyVaultIdentity (state:'T, identity:UserAssignedIdentity) =
            let current = this.Get state
            { current with
                Identity = current.Identity + identity
                KeyVaultReferenceIdentity = Some identity
                Settings = current.Settings.Add("AZURE_CLIENT_ID", Setting.ExpressionSetting identity.ClientId) }
            |> this.Wrap state
        member this.AddKeyVaultIdentity (state, identity:UserAssignedIdentityConfig) = this.AddKeyVaultIdentity(state, identity.UserAssignedIdentity)
        [<CustomOperation "system_identity">]
        member this.SystemIdentity (state:'T) =
            let current = this.Get state
            { current with Identity = { current.Identity with SystemAssigned = Enabled } }
            |> this.Wrap state

        /// sets the list of origins that should be allowed to make cross-origin calls. Use AllOrigins to allow all.
        [<CustomOperation "enable_cors">]
        member this.EnableCors (state:'T, origins) =
            { this.Get state with
                Cors =
                    match origins with
                    | [ "*" ] -> Some AllOrigins
                    | origins -> Some (SpecificOrigins (List.map Uri origins, None)) }
            |> this.Wrap state
        member this.EnableCors (state:'T, origins) = { this.Get state with Cors = Some origins } |> this.Wrap state
        /// Allows CORS requests with credentials.
        [<CustomOperation "enable_cors_credentials">]
        member this.EnableCorsCredentials (state:'T) =
            let current = this.Get state
            { current with
                Cors =
                    current.Cors
                    |> Option.map (function
                    | SpecificOrigins (origins, _) -> SpecificOrigins (origins, Some true)
                    | AllOrigins -> raiseFarmer "You cannot enable CORS Credentials if you have already set CORS to AllOrigins.") }
            |> this.Wrap state
        /// Sets the operating system
        [<CustomOperation "operating_system">]
        member this.OperatingSystem (state:'T, os) = { this.Get state with OperatingSystem = os } |> this.Wrap state
        /// Specifies a folder path or a zip file containing the web application to install as a post-deployment task.
        [<CustomOperation "zip_deploy">]
        member this.ZipDeploy (state:'T, path) = { this.Get state with ZipDeployPath = Some (path,ZipDeploy.ProductionSlot) } |> this.Wrap state
        /// Specifies a folder path or a zip file containing the web application to install as a post-deployment task.
        [<CustomOperation "zip_deploy_slot">]
        member this.ZipDeploySlot (state:'T, slotName,path) = { this.Get state with ZipDeployPath = Some (path, ZipDeploy.NamedSlot slotName) } |> this.Wrap state
        /// Creates an app setting of the web app whose value will be supplied as a secret parameter.
        [<CustomOperation "secret_setting">]
        member this.AddSecret (state:'T, key) =
            let current = this.Get state
            { current with Settings = current.Settings.Add(key, ParameterSetting (SecureParameter key)) }
            |> this.Wrap state
        /// Sets "Always On" flag
        [<CustomOperation "always_on">]
        member this.AlwaysOn(state:'T) = { this.Get state with AlwaysOn = true } |> this.Wrap state
        ///Chooses the bitness (32 or 64) of the worker process
        [<CustomOperation "worker_process">]
        member this.WorkerProcess (state:'T, bitness) = { this.Get state with WorkerProcess = Some bitness } |> this.Wrap state
        /// Creates a key vault instance. All secret settings will automatically be mapped into key vault.
        [<CustomOperation "use_keyvault">]
        member this.UseKeyVault (state:'T) =
            let current = this.Get state
            { current with
                Identity = { current.Identity with SystemAssigned = Enabled }
                SecretStore = KeyVault (derived(fun c -> vaults.resourceId (ResourceName (c.Name.ResourceName.Value + "vault")))) }
            |> this.Wrap state
        /// Links your application to a Farmer-managed key vault instance. All secret settings will automatically be mapped into key vault.
        [<CustomOperation "link_to_keyvault">]
        member this.LinkToKeyVault (state:'T, vaultName:ResourceName) =
            let current = this.Get state
            { current with
                Identity = { current.Identity with SystemAssigned = Enabled }
                SecretStore = KeyVault (managed vaults vaultName) }
            |> this.Wrap state
        /// Links your application to an existing key vault instance. All secret settings will automatically be mapped into key vault.
        [<CustomOperation "link_to_unmanaged_keyvault">]
        member this.LinkToExternalKeyVault(state:'T, resourceId) =
            let current = this.Get state
            { current with
                Identity = { current.Identity with SystemAssigned = Enabled }
                SecretStore = KeyVault (unmanaged resourceId) }
            |> this.Wrap state
        /// Adds a deployment slot to the app
        [<CustomOperation "add_slot">]
        member this.AddSlot (state:'T, slot:SlotConfig) =
            let current = this.Get state
            { current with Slots = current.Slots |> Map.add slot.Name slot}
            |> this.Wrap state
        member this.AddSlot (state:'T, slotName:string) = this.AddSlot(state, appSlot{ name slotName })
        /// Adds deployment slots to the app
        [<CustomOperation "add_slots">]
        member this.AddSlots (state:'T, slots:SlotConfig list) =
            let current = this.Get state
            { current with Slots = slots |> List.fold (fun m s -> Map.add s.Name s m) current.Slots}
            |> this.Wrap state

        /// Disables http for this webapp so that only https is used.
        [<CustomOperation "https_only">]
        member this.HttpsOnly(state:'T) = this.Map state (fun x -> { x with HTTPSOnly = true })

        /// Allows to enable or disable FTP and FTPS
        [<CustomOperation "ftp_state">]
        member this.FTPState(state:'T, ftpState:FTPState) = this.Map state (fun x -> { x with FTPState = Some ftpState })

        [<CustomOperation "health_check_path">]
        /// Specifies the path Azure load balancers will ping to check for unhealthy instances.
        member this.HealthCheckPath(state:'T, healthCheckPath:string) = this.Map state (fun x -> {x with HealthCheckPath = Some(healthCheckPath)})
        /// Add Allowed ip for ip security restrictions
        [<CustomOperation "add_allowed_ip_restriction">] 
        member this.AllowIp(state:'T, name, ip) = 
            this.Map state (fun x -> { x with IpSecurityRestrictions = IpSecurityRestriction.Create name ip Allow :: x.IpSecurityRestrictions })
        /// Add Denied ip for ip security restrictions
        [<CustomOperation "add_denied_ip_restriction">] 
        member this.DenyIp(state:'T, name, ip) = 
            this.Map state (fun x -> { x with IpSecurityRestrictions = IpSecurityRestriction.Create name ip Deny :: x.IpSecurityRestrictions })<|MERGE_RESOLUTION|>--- conflicted
+++ resolved
@@ -228,14 +228,9 @@
       AutomaticLoggingExtension : bool
       SiteExtensions : ExtensionName Set
       PrivateEndpoints: (LinkedResource * string option) Set
-<<<<<<< HEAD
-      CustomDomain : DomainConfig 
+      CustomDomains : Map<string,DomainConfig> 
       DockerPort: int option
       ZoneRedundant : FeatureFlag option }
-=======
-      CustomDomains : Map<string,DomainConfig> 
-      DockerPort: int option }
->>>>>>> 868787b3
     member this.Name = this.CommonWebConfig.Name
     /// Gets this web app's Server Plan's full resource ID.
     member this.ServicePlanId = this.CommonWebConfig.ServicePlan.resourceId this.Name.ResourceName
@@ -631,15 +626,9 @@
           AutomaticLoggingExtension = true
           SiteExtensions = Set.empty
           PrivateEndpoints = Set.empty
-<<<<<<< HEAD
-          CustomDomain = NoDomain
+          CustomDomains = Map.empty
           DockerPort = None
           ZoneRedundant = None }
-
-=======
-          CustomDomains = Map.empty
-          DockerPort = None }
->>>>>>> 868787b3
     member _.Run(state:WebAppConfig) =
         if state.Name.ResourceName = ResourceName.Empty then raiseFarmer "No Web App name has been set."
         { state with
