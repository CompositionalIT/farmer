[<AutoOpen>]
module rec Farmer.Builders.WebApp

open Farmer
open Farmer.Arm
open Farmer.WebApp
open Farmer.Arm.KeyVault.Vaults
open Sites
open System
open Farmer.Identity

type JavaHost =
    | JavaSE | WildFly14 | Tomcat of string
    static member Tomcat85 = Tomcat "8.5"
    static member Tomcat90 = Tomcat "9.0"
type JavaRuntime =
    | Java8 | Java11
    member this.Version = match this with Java8 -> 8 | Java11 -> 11
    member this.Jre = match this with Java8 -> "jre8" | Java11 -> "java11"
type Runtime =
    | DotNetCore of string
    | Node of string
    | Php of string
    | Ruby of string
    | AspNet of version:string
    | Java of JavaRuntime * JavaHost
    | Python of linuxVersion:string * windowsVersion:string
    static member Php73 = Php "7.3"
    static member Php72 = Php "7.2"
    static member Php71 = Php "7.1"
    static member Php70 = Php "7.0"
    static member Php56 = Php "5.6"
    static member DotNetCore21 = DotNetCore "2.1"
    static member DotNetCore31 = DotNetCore "3.1"
    static member DotNetCoreLts = DotNetCore "LTS"
    static member DotNetCoreLatest = DotNetCore "Latest"
    static member Node6 = Node "6-lts"
    static member Node8 = Node "8-lts"
    static member Node10 = Node "10-lts"
    static member Node12 = Node "12-lts"
    static member NodeLts = Node "lts"
    static member Ruby26 = Ruby "2.6"
    static member Ruby25 = Ruby "2.5"
    static member Ruby24 = Ruby "2.4"
    static member Ruby23 = Ruby "2.3"
    static member Java11 = Java (Java11, JavaSE)
    static member Java11Tomcat90 = Java (Java11, JavaHost.Tomcat90)
    static member Java11Tomcat85 = Java (Java11, JavaHost.Tomcat85)
    static member Java8 = Java (Java8, JavaSE)
    static member Java8WildFly14 = Java (Java8, WildFly14)
    static member Java8Tomcat90 = Java (Java8, JavaHost.Tomcat90)
    static member Java8Tomcat85 = Java (Java8, JavaHost.Tomcat85)
    static member AspNet47 = AspNet "4.0"
    static member AspNet35 = AspNet "2.0"
    static member Python27 = Python ("2.7", "2.7")
    static member Python36 = Python ("3.6", "3.4") // not typo, really version 3.4
    static member Python37 = Python ("3.7", "3.7")

module AppSettings =
    let WebsiteNodeDefaultVersion version = "WEBSITE_NODE_DEFAULT_VERSION", version
    let RunFromPackage = "WEBSITE_RUN_FROM_PACKAGE", "1"

let publishingPassword (name:ResourceName) =
    let resourceId = config.resourceId (name, ResourceName "publishingCredentials")
    let expr = sprintf "list(%s, '2014-06-01').properties.publishingPassword" resourceId.ArmExpression.Value
    ArmExpression.create(expr, resourceId)

type SecretStore =
    | AppService
    | KeyVault of ResourceRef<WebAppConfig>

type WebAppConfig =
    { Name : ResourceName
      ServicePlan : ResourceRef<WebAppConfig>
      HTTPSOnly : bool
      HTTP20Enabled : bool option
      ClientAffinityEnabled : bool option
      WebSocketsEnabled: bool option
      AppInsights : ResourceRef<WebAppConfig> option
      OperatingSystem : OS
      Settings : Map<string, Setting>
      ConnectionStrings : Map<string, (Setting * ConnectionStringKind)>
      Dependencies : ResourceId Set
      Tags : Map<string,string>

      Cors : Cors option
      Sku : Sku
      WorkerSize : WorkerSize
      WorkerCount : int
      RunFromPackage : bool
      WebsiteNodeDefaultVersion : string option
      AlwaysOn : bool
      Runtime : Runtime

      Identity : Identity.ManagedIdentity

      ZipDeployPath : string option
      SourceControlSettings : {| Repository : Uri; Branch : string; ContinuousIntegration : FeatureFlag |} option

      DockerImage : (string * string) option
      DockerCi : bool
      DockerAcrCredentials : {| RegistryName : string; Password : SecureParameter |} option

      SecretStore : SecretStore

      AutomaticLoggingExtension : bool
      SiteExtensions : ExtensionName Set
    }
    /// Gets the ARM expression path to the publishing password of this web app.
    member this.PublishingPassword = publishingPassword (this.Name)
    /// Gets this web app's Server Plan's full resource ID.
    member this.ServicePlanId = this.ServicePlan.resourceId this
    /// Gets the Service Plan name for this web app.
    member this.ServicePlanName = this.ServicePlanId.Name
    /// Gets the App Insights name for this web app, if it exists.
    member this.AppInsightsName = this.AppInsights |> Option.map (fun ai -> ai.resourceId(this).Name)
    member this.Endpoint = sprintf "%s.azurewebsites.net" this.Name.Value
    member this.SystemIdentity = SystemIdentity this.ResourceId
    member this.ResourceId = sites.resourceId this.Name
    interface IBuilder with
        member this.ResourceId = this.ResourceId
        member this.BuildResources location = [
            let keyVault, secrets =
                match this.SecretStore with
                | KeyVault (DeployableResource this vaultName) ->
                    let store = keyVault {
                        name vaultName.Name
                        add_access_policy (AccessPolicy.create (this.SystemIdentity.PrincipalId, [ KeyVault.Secret.Get ]))
                        add_secrets [
                            for setting in this.Settings do
                                match setting.Value with
                                | LiteralSetting _ ->
                                    ()
                                | ParameterSetting _ ->
                                    SecretConfig.create (setting.Key)
                                | ExpressionSetting expr ->
                                    SecretConfig.create (setting.Key, expr)
                        ]
                    }
                    Some store, []
                | KeyVault (ExternalResource vaultName) ->
                    let secrets = [
                        for setting in this.Settings do
                            let secret =
                                match setting.Value with
                                | LiteralSetting _ ->
                                    None
                                | ParameterSetting _ ->
                                    SecretConfig.create (setting.Key) |> Some
                                | ExpressionSetting expr ->
                                    SecretConfig.create (setting.Key, expr) |> Some
                            match secret with
                            | Some secret ->
                                { Secret.Name = vaultName.Name/secret.Key
                                  Value = secret.Value
                                  ContentType = secret.ContentType
                                  Enabled = secret.Enabled
                                  ActivationDate = secret.ActivationDate
                                  ExpirationDate = secret.ExpirationDate
                                  Location = location
                                  Dependencies = vaultName :: secret.Dependencies
                                  Tags = secret.Tags } :> IArmResource
                            | None ->
                                ()
                    ]
                    None, secrets
                | KeyVault _
                | AppService ->
                    None, []

            yield! secrets

            { Name = this.Name
              Location = location
              ServicePlan = this.ServicePlanId
              HTTPSOnly = this.HTTPSOnly
              HTTP20Enabled = this.HTTP20Enabled
              ClientAffinityEnabled = this.ClientAffinityEnabled
              WebSocketsEnabled = this.WebSocketsEnabled
              Identity = this.Identity
              Cors = this.Cors
              Tags = this.Tags
              ConnectionStrings = this.ConnectionStrings
              AppSettings =
                let literalSettings = [
                    if this.RunFromPackage then AppSettings.RunFromPackage
                    yield! this.WebsiteNodeDefaultVersion |> Option.mapList AppSettings.WebsiteNodeDefaultVersion
                    yield! this.AppInsights |> Option.mapList (fun resource -> "APPINSIGHTS_INSTRUMENTATIONKEY", AppInsights.getInstrumentationKey(resource.resourceId this).Eval())
                    match this.OperatingSystem, this.AppInsights with
                    | Windows, Some _ ->
                        "APPINSIGHTS_PROFILERFEATURE_VERSION", "1.0.0"
                        "APPINSIGHTS_SNAPSHOTFEATURE_VERSION", "1.0.0"
                        "ApplicationInsightsAgent_EXTENSION_VERSION", "~2"
                        "DiagnosticServices_EXTENSION_VERSION", "~3"
                        "InstrumentationEngine_EXTENSION_VERSION", "~1"
                        "SnapshotDebugger_EXTENSION_VERSION", "~1"
                        "XDT_MicrosoftApplicationInsights_BaseExtensions", "~1"
                        "XDT_MicrosoftApplicationInsights_Mode", "recommended"
                    | Linux, Some _
                    | _ , None ->
                        ()

                    if this.DockerCi then "DOCKER_ENABLE_CI", "true"
                ]

                let dockerSettings = [
                    match this.DockerAcrCredentials with
                    | Some credentials ->
                        "DOCKER_REGISTRY_SERVER_PASSWORD", ParameterSetting credentials.Password
                        Setting.AsLiteral ("DOCKER_REGISTRY_SERVER_URL", sprintf "https://%s.azurecr.io" credentials.RegistryName)
                        Setting.AsLiteral ("DOCKER_REGISTRY_SERVER_USERNAME", credentials.RegistryName)
                    | None ->
                        ()
                ]
                literalSettings
                |> List.map Setting.AsLiteral
                |> List.append dockerSettings
                |> List.append (
                    (match this.SecretStore with
                     | AppService ->
                         this.Settings
                     | KeyVault r ->
                        let name = r.resourceId this
                        [ for setting in this.Settings do
                            match setting.Value with
                            | LiteralSetting _ ->
                                setting.Key, setting.Value
                            | ParameterSetting _
                            | ExpressionSetting _ ->
                                setting.Key, LiteralSetting (sprintf "@Microsoft.KeyVault(SecretUri=https://%s.vault.azure.net/secrets/%s)" name.Name.Value setting.Key)
                        ] |> Map.ofList
                    ) |> Map.toList)
                |> Map
              Kind = [
                "app"
                match this.OperatingSystem with Linux -> "linux" | Windows -> ()
                match this.DockerImage with Some _ -> "container" | _ -> ()
              ] |> String.concat ","
              Dependencies = Set [
                match this.ServicePlan with
                | DependableResource this resourceId -> resourceId
                | _ -> ()

                yield! this.Dependencies

                match this.SecretStore with
                | AppService ->
                    for setting in this.Settings do
                        match setting.Value with
                        | ExpressionSetting expr ->
                            yield! Option.toList expr.Owner
                        | ParameterSetting _
                        | LiteralSetting _ ->
                            ()
                | KeyVault _ ->
                    ()

                match this.AppInsights with
                | Some (DependableResource this resourceId) -> resourceId
                | Some _ | None -> ()
              ]
              AlwaysOn = this.AlwaysOn
              LinuxFxVersion =
                match this.OperatingSystem with
                | Windows ->
                    None
                | Linux ->
                    match this.DockerImage with
                    | Some (image, _) ->
                        Some ("DOCKER|" + image)
                    | None ->
                        match this.Runtime with
                        | DotNetCore version -> Some ("DOTNETCORE|" + version)
                        | Node version -> Some ("NODE|" + version)
                        | Php version -> Some ("PHP|" + version)
                        | Ruby version -> Some ("RUBY|" + version)
                        | Java (runtime, JavaSE) -> Some (sprintf "JAVA|%d-%s" runtime.Version runtime.Jre)
                        | Java (runtime, (Tomcat version)) -> Some (sprintf "TOMCAT|%s-%s" version runtime.Jre)
                        | Java (Java8, WildFly14) -> Some (sprintf "WILDFLY|14-%s" Java8.Jre)
                        | Python (linuxVersion, _) -> Some (sprintf "PYTHON|%s" linuxVersion)
                        | _ -> None
              NetFrameworkVersion =
                match this.Runtime with
                | AspNet version -> Some (sprintf "v%s" version)
                | _ -> None
              JavaVersion =
                match this.Runtime, this.OperatingSystem with
                | Java (Java11, Tomcat _), Windows -> Some "11"
                | Java (Java8, Tomcat _), Windows -> Some "1.8"
                | _ -> None
              JavaContainer =
                match this.Runtime, this.OperatingSystem with
                | Java (_, Tomcat _), Windows -> Some "Tomcat"
                | _ -> None
              JavaContainerVersion =
                match this.Runtime, this.OperatingSystem with
                | Java (_, Tomcat version), Windows -> Some version
                | _ -> None
              PhpVersion =
                match this.Runtime, this.OperatingSystem with
                | Php version, Windows -> Some version
                | _ -> None
              PythonVersion =
                match this.Runtime, this.OperatingSystem with
                | Python (_, windowsVersion), Windows -> Some windowsVersion
                | _ -> None
              Metadata =
                match this.Runtime, this.OperatingSystem with
                | Java (_, Tomcat _), Windows -> Some "java"
                | Php _, _ -> Some "php"
                | Python _, Windows -> Some "python"
                | DotNetCore _, Windows -> Some "dotnetcore"
                | AspNet _, _ -> Some "dotnet"
                | _ -> None
                |> Option.map(fun stack -> "CURRENT_STACK", stack)
                |> Option.toList
              AppCommandLine = this.DockerImage |> Option.map snd
              ZipDeployPath = this.ZipDeployPath |> Option.map (fun x -> x, ZipDeploy.ZipDeployTarget.WebApp)
            }

            match keyVault with
            | Some keyVault ->
                let builder = keyVault :> IBuilder
                yield! builder.BuildResources(location)
            | None ->
                ()

            match this.SourceControlSettings with
            | Some settings ->
                { Website = this.Name
                  Location = location
                  Repository = settings.Repository
                  Branch = settings.Branch
                  ContinuousIntegration = settings.ContinuousIntegration }
            | None ->
                ()

            match this.AppInsights with
            | Some (DeployableResource this resourceId) ->
                { Name = resourceId.Name
                  Location = location
                  DisableIpMasking = false
                  SamplingPercentage = 100
                  LinkedWebsite =
                    match this.OperatingSystem with
                    | Windows -> Some this.Name
                    | Linux -> None
                  Tags = this.Tags }
            | Some _
            | None ->
                ()

            match this.ServicePlan with
            | DeployableResource this resourceId ->
                { Name = resourceId.Name
                  Location = location
                  Sku = this.Sku
                  WorkerSize = this.WorkerSize
                  WorkerCount = this.WorkerCount
                  OperatingSystem = this.OperatingSystem
                  Tags = this.Tags}
            | _ ->
                ()

            for (ExtensionName extension) in this.SiteExtensions do
                { Name = ResourceName extension
                  SiteName = this.Name
                  Location = location }
        ]

type WebAppBuilder() =
    member __.Yield _ =
        { Name = ResourceName.Empty
          ServicePlan = derived (fun config -> serverFarms.resourceId (config.Name-"farm"))
          AppInsights = Some (derived (fun config -> components.resourceId (config.Name-"ai")))
          Sku = Sku.F1
          WorkerSize = Small
          WorkerCount = 1
          RunFromPackage = false
          WebsiteNodeDefaultVersion = None
          AlwaysOn = false
          HTTPSOnly = false
          HTTP20Enabled = None
          ClientAffinityEnabled = None
          WebSocketsEnabled = None
          Settings = Map.empty
          ConnectionStrings = Map.empty
          Tags = Map.empty
          Dependencies = Set.empty
          Identity = ManagedIdentity.Empty
          Runtime = Runtime.DotNetCoreLts
          OperatingSystem = Windows
          ZipDeployPath = None
          DockerImage = None
          DockerCi = false
          Cors = None
          SourceControlSettings = None
          DockerAcrCredentials = None
          SecretStore = AppService
          AutomaticLoggingExtension = true
          SiteExtensions = Set.empty }
    member __.Run(state:WebAppConfig) =
        let operatingSystem =
            match state.DockerImage with
            | None -> state.OperatingSystem
            | Some _ -> Linux
        { state with
            OperatingSystem = operatingSystem
            SiteExtensions =
                match state with
                | { Runtime = Runtime.DotNetCore _; AutomaticLoggingExtension = true } ->
                    state.SiteExtensions.Add WebApp.Extensions.Logging
                | _ ->
                    state.SiteExtensions
            DockerImage =
                match state.DockerImage, state.DockerAcrCredentials with
                | Some (image, tag), Some credentials when not (image.Contains "azurecr.io") ->
                    Some (sprintf "%s.azurecr.io/%s" credentials.RegistryName image, tag)
                | Some x, _ ->
                    Some x
                | None, _ ->
                    None
        }
    /// Sets the name of the web app.
    [<CustomOperation "name">]
    member _.Name(state:WebAppConfig, name) = { state with Name = name }
    member this.Name(state:WebAppConfig, name:string) = this.Name(state, ResourceName name)
    /// Sets the name of the service plan.
    [<CustomOperation "service_plan_name">]
    member _.ServicePlanName(state:WebAppConfig, name) = { state with ServicePlan = named serverFarms name }
    member this.ServicePlanName(state:WebAppConfig, name:string) = this.ServicePlanName(state, ResourceName name)
    /// Instead of creating a new service plan instance, configure this webapp to point to another Farmer-managed service plan instance.
    /// A dependency will automatically be set for this instance.
    [<CustomOperation "link_to_service_plan">]
    member _.LinkToServicePlan(state:WebAppConfig, name) = { state with ServicePlan = managed serverFarms name }
    member this.LinkToServicePlan(state:WebAppConfig, name:string) = this.LinkToServicePlan (state, ResourceName name)
    member this.LinkToServicePlan(state:WebAppConfig, config:ServicePlanConfig) = this.LinkToServicePlan (state, config.Name)
    /// Instead of creating a new service plan instance, configure this webapp to point to another unmanaged service plan instance.
    /// A dependency will automatically be set for this instance.
    [<CustomOperation "link_to_unmanaged_service_plan">]
    member _.LinkToUnmanagedServicePlan(state:WebAppConfig, resourceId) = { state with ServicePlan = External (Unmanaged resourceId) }
    [<CustomOperation "sku">]
    member _.Sku(state:WebAppConfig, sku) = { state with Sku = sku }
    /// Sets the size of the service plan worker.
    [<CustomOperation "worker_size">]
    member _.WorkerSize(state:WebAppConfig, workerSize) = { state with WorkerSize = workerSize }
    /// Sets the number of instances on the service plan.
    [<CustomOperation "number_of_workers">]
    member _.NumberOfWorkers(state:WebAppConfig, workerCount) = { state with WorkerCount = workerCount }
    /// Sets the name of the automatically-created app insights instance.
    [<CustomOperation "app_insights_name">]
    member _.UseAppInsights(state:WebAppConfig, name) = { state with AppInsights = Some (named components name) }
    member this.UseAppInsights(state:WebAppConfig, name:string) = this.UseAppInsights(state, ResourceName name)
    /// Removes any automatic app insights creation, configuration and settings for this webapp.
    [<CustomOperation "app_insights_off">]
    member _.DeactivateAppInsights(state:WebAppConfig) = { state with AppInsights = None }
    /// Instead of creating a new AI instance, configure this webapp to point to another Farmer-managed AI instance.
    /// A dependency will automatically be set for this instance.
    [<CustomOperation "link_to_app_insights">]
    member _.LinkToAi(state:WebAppConfig, name) = { state with AppInsights = Some (managed components name) }
    member this.LinkToAi(state:WebAppConfig, name) = this.LinkToAi (state, ResourceName name)
    member this.LinkToAi(state:WebAppConfig, name:ResourceName option) = match name with Some name -> this.LinkToAi (state, name) | None -> state
    member this.LinkToAi(state:WebAppConfig, config:AppInsightsConfig) = this.LinkToAi (state, config.Name)
    /// Instead of creating a new AI instance, configure this webapp to point to an unmanaged AI instance.
    /// A dependency will not be set for this instance.
    [<CustomOperation "link_to_unmanaged_app_insights">]
    member _.LinkUnmanagedAppInsights(state:WebAppConfig, resourceId) = { state with AppInsights = Some (External(Unmanaged resourceId)) }
    /// Sets the web app to use "run from package" deployment capabilities.
    [<CustomOperation "run_from_package">]
    member _.RunFromPackage(state:WebAppConfig) = { state with RunFromPackage = true }
    /// Sets the node version of the web app.
    [<CustomOperation "website_node_default_version">]
    member _.NodeVersion(state:WebAppConfig, version) = { state with WebsiteNodeDefaultVersion = Some version }
    /// Sets an app setting of the web app in the form "key" "value".
    [<CustomOperation "setting">]
    member _.AddSetting(state:WebAppConfig, key, value) = { state with Settings = state.Settings.Add(key, LiteralSetting value) }
    member this.AddSetting(state:WebAppConfig, key, resourceName:ResourceName) = this.AddSetting(state, key, resourceName.Value)
    member _.AddSetting(state:WebAppConfig, key, value:ArmExpression) = { state with Settings = state.Settings.Add(key, ExpressionSetting value) }
    /// Sets a list of app setting of the web app in the form "key" "value".
    [<CustomOperation "settings">]
    member this.AddSettings(state:WebAppConfig, settings: (string*string) list) =
        settings
        |> List.fold (fun state (key, value: string) -> this.AddSetting(state, key, value)) state
    member this.AddSettings(state:WebAppConfig, settings) =
        settings
        |> List.fold (fun state (key, value:ArmExpression) -> this.AddSetting(state, key, value)) state
    /// Creates an app setting of the web app whose value will be supplied as a secret parameter.
    [<CustomOperation "secret_setting">]
    member _.AddSecret(state:WebAppConfig, key) =
        { state with Settings = state.Settings.Add(key, ParameterSetting (SecureParameter key)) }
    /// Creates a set of connection strings of the web app whose values will be supplied as secret parameters.
    [<CustomOperation "connection_string">]
    member _.AddConnectionString(state:WebAppConfig, key) =
        { state with ConnectionStrings = state.ConnectionStrings.Add(key, (ParameterSetting (SecureParameter key), Custom)) }
    member _.AddConnectionString(state:WebAppConfig, (key, value:ArmExpression)) =
        { state with ConnectionStrings = state.ConnectionStrings.Add(key, (ExpressionSetting value, Custom)) }
    /// Creates a set of connection strings of the web app whose values will be supplied as secret parameters.
    [<CustomOperation "connection_strings">]
    member this.AddConnectionStrings(state:WebAppConfig, connectionStrings) =
        connectionStrings
        |> List.fold (fun (state:WebAppConfig) (key:string) -> this.AddConnectionString(state, key)) state

    /// Sets a dependency for the web app.
    [<CustomOperation "depends_on">]
    member this.DependsOn(state:WebAppConfig, builder:IBuilder) = this.DependsOn (state, builder.ResourceId)
    member this.DependsOn(state:WebAppConfig, builders:IBuilder list) = this.DependsOn (state, builders |> List.map (fun x -> x.ResourceId))
    member this.DependsOn(state:WebAppConfig, resource:IArmResource) = this.DependsOn (state, resource.ResourceId)
    member this.DependsOn(state:WebAppConfig, resources:IArmResource list) = this.DependsOn (state, resources |> List.map (fun x -> x.ResourceId))
    member _.DependsOn (state:WebAppConfig, resourceId:ResourceId) = { state with Dependencies = state.Dependencies.Add resourceId }
    member _.DependsOn (state:WebAppConfig, resourceIds:ResourceId list) = { state with Dependencies = state.Dependencies + Set resourceIds }

    /// Sets "Always On" flag
    [<CustomOperation "always_on">]
    member __.AlwaysOn(state:WebAppConfig) = { state with AlwaysOn = true }
    /// Disables http for this webapp so that only https is used.
    [<CustomOperation "https_only">]
    member __.HttpsOnly(state:WebAppConfig) = { state with HTTPSOnly = true }
    /// Enables HTTP 2.0 for this webapp.
    [<CustomOperation "enable_http2">]
    member __.Http20Enabled(state:WebAppConfig) = { state with HTTP20Enabled = Some true }
    /// Disables client affinity for this webapp.
    [<CustomOperation "disable_client_affinity">]
    member __.ClientAffinityEnabled(state:WebAppConfig) = { state with ClientAffinityEnabled = Some false }
    /// Enables websockets for this webapp.
    [<CustomOperation "enable_websockets">]
    member __.WebSockets(state:WebAppConfig) = { state with WebSocketsEnabled = Some true }
    /// Sets the runtime stack
    [<CustomOperation "runtime_stack">]
    member __.RuntimeStack(state:WebAppConfig, runtime) = { state with Runtime = runtime }
    [<CustomOperation "operating_system">]
    /// Sets the operating system
    member __.OperatingSystem(state:WebAppConfig, os) = { state with OperatingSystem = os }
    [<CustomOperation "zip_deploy">]
    /// Specifies a folder path or a zip file containing the web application to install as a post-deployment task.
    member __.ZipDeploy(state:WebAppConfig, path) = { state with ZipDeployPath = Some path }
    [<CustomOperation "docker_image">]
    /// Specifies a docker image to use from the registry (linux only), and the startup command to execute.
    member __.DockerImage(state:WebAppConfig, registryPath, startupFile) = { state with DockerImage = Some (registryPath, startupFile) }
    [<CustomOperation "docker_ci">]
    /// Have your custom Docker image automatically re-deployed when a new version is pushed to e.g. Docker hub.
    member __.DockerCI(state:WebAppConfig) = { state with DockerCi = true }
    [<CustomOperation "docker_use_azure_registry">]
    /// Have your custom Docker image automatically re-deployed when a new version is pushed to e.g. Docker hub.
    member __.DockerAcrCredentials(state:WebAppConfig, registryName) =
        { state with
            DockerAcrCredentials =
                Some {| RegistryName = registryName
                        Password = SecureParameter (sprintf "docker-password-for-%s" registryName) |} }
    [<CustomOperation "add_identity">]
    member _.AddIdentity(state:WebAppConfig, identity:UserAssignedIdentity) = { state with Identity = state.Identity + identity }
    member this.AddIdentity(state, identity:UserAssignedIdentityConfig) = this.AddIdentity(state, identity.UserAssignedIdentity)
    [<CustomOperation "system_identity">]
    member _.SystemIdentity(state:WebAppConfig) = { state with Identity = { state.Identity with SystemAssigned = Enabled } }
    /// sets the list of origins that should be allowed to make cross-origin calls. Use AllOrigins to allow all.
    [<CustomOperation "enable_cors">]
    member _.EnableCors (state:WebAppConfig, origins) =
        { state with
            Cors =
                match origins with
                | [ "*" ] -> Some AllOrigins
                | origins -> Some (SpecificOrigins (List.map Uri origins, None)) }
    member _.EnableCors (state:WebAppConfig, origins) = { state with Cors = Some origins }
    /// Allows CORS requests with credentials.
    [<CustomOperation "enable_cors_credentials">]
    member _.EnableCorsCredentials (state:WebAppConfig) =
        { state with
            Cors =
                state.Cors
                |> Option.map (function
                | SpecificOrigins (origins, _) -> SpecificOrigins (origins, Some true)
                | AllOrigins -> failwith "You cannot enable CORS Credentials if you have already set CORS to AllOrigins.") }
    [<CustomOperation "source_control">]
    member _.SourceControl(state:WebAppConfig, url, branch) =
        { state with
            SourceControlSettings =
                Some {| Repository = Uri url
                        Branch = branch
                        ContinuousIntegration = Enabled |} }
    member _.SourceControlCi(state:WebAppConfig, featureFlag) =
        { state with
            SourceControlSettings =
                state.SourceControlSettings
                |> Option.map(fun s -> {| s with ContinuousIntegration = featureFlag |}) }
    [<CustomOperation "enable_source_control_ci">]
    member this.EnableCi(state:WebAppConfig) = this.SourceControlCi(state, Enabled)
    [<CustomOperation "disable_source_control_ci">]
    member this.DisableCi(state:WebAppConfig) = this.SourceControlCi(state, Disabled)
    [<CustomOperation "add_tags">]
    member _.Tags (state:WebAppConfig, pairs) =
        { state with
            Tags = pairs |> List.fold (fun map (key,value) -> Map.add key value map) state.Tags }
    [<CustomOperation "add_tag">]
    member this.Tag(state:WebAppConfig, key, value) = this.Tags(state, [ (key,value) ])
    [<CustomOperation "use_keyvault">]
    member this.UseKeyVault (state:WebAppConfig) =
        let state = this.SystemIdentity (state)
        { state with SecretStore = KeyVault (derived(fun c -> vaults.resourceId (ResourceName (c.Name.Value + "vault")))) }
    [<CustomOperation "use_managed_keyvault">]
    member this.LinkToKeyVault (state:WebAppConfig, name) =
        let state = this.SystemIdentity (state)
        { state with SecretStore = KeyVault (External(Managed name)) }
    [<CustomOperation "use_external_keyvault">]
    member this.LinkToExternalKeyVault(state:WebAppConfig, name) =
        let state = this.SystemIdentity (state)
        { state with SecretStore = KeyVault (External(Unmanaged name)) }
    [<CustomOperation "add_extension">]
    member _.AddExtension (state:WebAppConfig, extension) =
        { state with SiteExtensions = state.SiteExtensions.Add extension }
    member this.AddExtension(state, name) =
<<<<<<< HEAD
        this.AddExtension(state, ExtensionName name)
    /// Automatically add the ASP.NET Core logging extension.
    [<CustomOperation "automatic_logging_extension">]
    member _.DefaultLogging(state, setting) =
        { state with AutomaticLoggingExtension = setting }
=======
        this.AddExtension (state, ExtensionName name)
>>>>>>> 612c7fa8

let webApp = WebAppBuilder()

/// Allow adding storage accounts directly to CDNs
type EndpointBuilder with
    member this.Origin(state:EndpointConfig, webApp:WebAppConfig) =
        let state = this.Origin(state, webApp.Endpoint)
        this.DependsOn(state, webApp.ResourceId)<|MERGE_RESOLUTION|>--- conflicted
+++ resolved
@@ -607,15 +607,11 @@
     member _.AddExtension (state:WebAppConfig, extension) =
         { state with SiteExtensions = state.SiteExtensions.Add extension }
     member this.AddExtension(state, name) =
-<<<<<<< HEAD
-        this.AddExtension(state, ExtensionName name)
+        this.AddExtension (state, ExtensionName name)
     /// Automatically add the ASP.NET Core logging extension.
     [<CustomOperation "automatic_logging_extension">]
     member _.DefaultLogging(state, setting) =
         { state with AutomaticLoggingExtension = setting }
-=======
-        this.AddExtension (state, ExtensionName name)
->>>>>>> 612c7fa8
 
 let webApp = WebAppBuilder()
 
