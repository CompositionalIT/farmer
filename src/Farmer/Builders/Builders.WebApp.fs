--- conflicted
+++ resolved
@@ -500,18 +500,6 @@
         connectionStrings
         |> List.fold (fun (state:WebAppConfig) (key:string) -> this.AddConnectionString(state, key)) state
 
-<<<<<<< HEAD
-=======
-    /// Sets a dependency for the web app.
-    [<CustomOperation "depends_on">]
-    member this.DependsOn(state:WebAppConfig, builder:IBuilder) = this.DependsOn (state, builder.ResourceId)
-    member this.DependsOn(state:WebAppConfig, builders:IBuilder list) = this.DependsOn (state, builders |> List.map (fun x -> x.ResourceId))
-    member this.DependsOn(state:WebAppConfig, resource:IArmResource) = this.DependsOn (state, resource.ResourceId)
-    member this.DependsOn(state:WebAppConfig, resources:IArmResource list) = this.DependsOn (state, resources |> List.map (fun x -> x.ResourceId))
-    member _.DependsOn (state:WebAppConfig, resourceId:ResourceId) = { state with Dependencies = state.Dependencies.Add resourceId }
-    member _.DependsOn (state:WebAppConfig, resourceIds:ResourceId list) = { state with Dependencies = state.Dependencies + Set resourceIds }
-
->>>>>>> 78961d54
     /// Sets "Always On" flag
     [<CustomOperation "always_on">]
     member __.AlwaysOn(state:WebAppConfig) = { state with AlwaysOn = true }
@@ -591,15 +579,6 @@
     member this.EnableCi(state:WebAppConfig) = this.SourceControlCi(state, Enabled)
     [<CustomOperation "disable_source_control_ci">]
     member this.DisableCi(state:WebAppConfig) = this.SourceControlCi(state, Disabled)
-<<<<<<< HEAD
-=======
-    [<CustomOperation "add_tags">]
-    member _.Tags (state:WebAppConfig, pairs) =
-        { state with
-            Tags = pairs |> List.fold (fun map (key,value) -> Map.add key value map) state.Tags }
-    [<CustomOperation "add_tag">]
-    member this.Tag(state:WebAppConfig, key, value) = this.Tags(state, [ (key,value) ])
->>>>>>> 78961d54
     [<CustomOperation "use_keyvault">]
     member this.UseKeyVault (state:WebAppConfig) =
         let state = this.SystemIdentity (state)
@@ -616,17 +595,13 @@
     member _.AddExtension (state:WebAppConfig, extension) =
         { state with SiteExtensions = state.SiteExtensions.Add extension }
     member this.AddExtension(state, name) =
-<<<<<<< HEAD
-        this.AddExtension(state, ExtensionName name)
-    interface ITaggable<WebAppConfig> with member _.Add state tags = { state with Tags = state.Tags |> Map.merge tags }
-    interface IDependsOn<WebAppConfig> with member _.Add state newDeps = { state with Dependencies = state.Dependencies + newDeps }
-=======
         this.AddExtension (state, ExtensionName name)
     /// Automatically add the ASP.NET Core logging extension.
     [<CustomOperation "automatic_logging_extension">]
     member _.DefaultLogging(state, setting) =
         { state with AutomaticLoggingExtension = setting }
->>>>>>> 78961d54
+    interface ITaggable<WebAppConfig> with member _.Add state tags = { state with Tags = state.Tags |> Map.merge tags }
+    interface IDependsOn<WebAppConfig> with member _.Add state newDeps = { state with Dependencies = state.Dependencies + newDeps }
 
 let webApp = WebAppBuilder()
 
