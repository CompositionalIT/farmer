[<AutoOpen>]
module rec Farmer.Builders.WebApp

open Farmer
open Farmer.Arm
open Farmer.WebApp
open Farmer.Arm.KeyVault.Vaults
open Sites
open System
open Farmer.Identity

type JavaHost =
    | JavaSE | WildFly14 | Tomcat of string
    static member Tomcat85 = Tomcat "8.5"
    static member Tomcat90 = Tomcat "9.0"
type JavaRuntime =
    | Java8 | Java11
    member this.Version = match this with Java8 -> 8 | Java11 -> 11
    member this.Jre = match this with Java8 -> "jre8" | Java11 -> "java11"
type Runtime =
    | DotNetCore of string
    | DotNet of version:string
    | Node of string
    | Php of string
    | Ruby of string
    | AspNet of version:string
    | Java of JavaRuntime * JavaHost
    | Python of linuxVersion:string * windowsVersion:string
    static member Php73 = Php "7.3"
    static member Php72 = Php "7.2"
    static member Php71 = Php "7.1"
    static member Php70 = Php "7.0"
    static member Php56 = Php "5.6"
    static member DotNetCore21 = DotNetCore "2.1"
    static member DotNetCore31 = DotNetCore "3.1"
    static member DotNetCoreLts = DotNetCore "LTS"
    static member DotNetCoreLatest = DotNetCore "Latest"
    static member Node6 = Node "6-lts"
    static member Node8 = Node "8-lts"
    static member Node10 = Node "10-lts"
    static member Node12 = Node "12-lts"
    static member NodeLts = Node "lts"
    static member Ruby26 = Ruby "2.6"
    static member Ruby25 = Ruby "2.5"
    static member Ruby24 = Ruby "2.4"
    static member Ruby23 = Ruby "2.3"
    static member Java11 = Java (Java11, JavaSE)
    static member Java11Tomcat90 = Java (Java11, JavaHost.Tomcat90)
    static member Java11Tomcat85 = Java (Java11, JavaHost.Tomcat85)
    static member Java8 = Java (Java8, JavaSE)
    static member Java8WildFly14 = Java (Java8, WildFly14)
    static member Java8Tomcat90 = Java (Java8, JavaHost.Tomcat90)
    static member Java8Tomcat85 = Java (Java8, JavaHost.Tomcat85)
    static member DotNet50 = DotNet "5.0"
    static member AspNet47 = AspNet "4.0"
    static member AspNet35 = AspNet "2.0"
    static member Python27 = Python ("2.7", "2.7")
    static member Python36 = Python ("3.6", "3.4") // not typo, really version 3.4
    static member Python37 = Python ("3.7", "3.7")

module AppSettings =
    let WebsiteNodeDefaultVersion version = "WEBSITE_NODE_DEFAULT_VERSION", version
    let RunFromPackage = "WEBSITE_RUN_FROM_PACKAGE", "1"

let publishingPassword (name:ResourceName) =
    let resourceId = config.resourceId (name, ResourceName "publishingCredentials")
    let expr = $"list({resourceId.ArmExpression.Value}, '2014-06-01').properties.publishingPassword"
    ArmExpression.create(expr, resourceId)

type SecretStore =
    | AppService
    | KeyVault of ResourceRef<CommonWebConfig>

module private WebAppConfig =
    let ToCommon state =
        { Name = state.Name
          ServicePlan = state.ServicePlan
          AppInsights = state.AppInsights
          OperatingSystem = state.OperatingSystem
          Settings = state.Settings
          Cors = state.Cors
          Identity = state.Identity
          KeyVaultReferenceIdentity = state.KeyVaultReferenceIdentity
          SecretStore = state.SecretStore
          ZipDeployPath = state.ZipDeployPath
          AlwaysOn = state.AlwaysOn
          WorkerProcess = state.WorkerProcess 
          Slots = state.Slots }
    let FromCommon state (config: CommonWebConfig): WebAppConfig =
        { state with
            Name = config.Name
            ServicePlan = config.ServicePlan
            AppInsights = config.AppInsights
            OperatingSystem = config.OperatingSystem
            Settings = config.Settings
            Cors = config.Cors
            Identity = config.Identity
            KeyVaultReferenceIdentity = config.KeyVaultReferenceIdentity
            SecretStore = config.SecretStore
            ZipDeployPath = config.ZipDeployPath
            AlwaysOn = config.AlwaysOn
            WorkerProcess = config.WorkerProcess 
            Slots = config.Slots }

type SlotConfig = 
    { Name: string
      AutoSwapSlotName: string option
      AppSettings: Map<string,Setting>
      ConnectionStrings: Map<string,(Setting * ConnectionStringKind)>
      Identity: ManagedIdentity 
      Tags: Map<string,string>
      Dependencies: ResourceId Set}
    member this.ToArm (owner: Arm.Web.Site) = 
        { owner with
            Type = Arm.Web.slots
            Name = owner.Name/this.Name
            Dependencies = owner.Dependencies |> Set.add (owner.Type.resourceId owner.Name)
            AutoSwapSlotName = this.AutoSwapSlotName
            AppSettings = owner.AppSettings |> Map.merge ( this.AppSettings |> Map.toList)
            ConnectionStrings = owner.ConnectionStrings |> Map.merge (this.ConnectionStrings |> Map.toList)
            Identity = this.Identity }

type SlotBuilder() =
    member this.Yield _ =
        { Name = "staging"
          AutoSwapSlotName = None
          AppSettings = Map.empty
          ConnectionStrings = Map.empty
          Identity = ManagedIdentity.Empty
          Tags = Map.empty
          Dependencies = Set.empty}

    [<CustomOperation "name">]
    member this.Name (state,name) : SlotConfig = {state with Name = name}

    [<CustomOperation "autoSlotSwapName">]
    member this.AutoSlotSwapName (state,autoSlotSwapName) : SlotConfig = {state with AutoSwapSlotName = Some autoSlotSwapName}

    /// Sets an app setting of the web app in the form "key" "value".
    [<CustomOperation "add_identity">]
    member this.AddIdentity (state: SlotConfig, identity:UserAssignedIdentity) =
        { state with
            Identity = state.Identity + identity
            AppSettings = state.AppSettings.Add("AZURE_CLIENT_ID", Setting.ExpressionSetting identity.ClientId) }
    member this.AddIdentity (state, identity:UserAssignedIdentityConfig) = this.AddIdentity(state, identity.UserAssignedIdentity)

    [<CustomOperation "system_identity">]
    member this.SystemIdentity (state: SlotConfig) =
        { state with Identity = { state.Identity with SystemAssigned = Enabled } }

    [<CustomOperation "setting">]
    /// Adds an AppSetting to this deployment slot
    member this.AddSetting (state, key, value):SlotConfig =
        { state with AppSettings = state.AppSettings.Add(key, value) }
    member this.AddSetting (state, key, value) = this.AddSetting(state, key, LiteralSetting value)
    member this.AddSetting (state, key, resourceName:ResourceName) = this.AddSetting(state, key, resourceName.Value)
    member this.AddSetting (state, key, value:ArmExpression) = this.AddSetting(state, key, ExpressionSetting value)

    /// Sets a list of app setting of the web app in the form "key" "value".
    [<CustomOperation "settings">]
    member this.AddSettings(state, settings: (string*Setting) list):SlotConfig =
        {state with AppSettings = Map.merge settings state.AppSettings }
    member this.AddSettings(state, settings: (string*string) list) = 
        this.AddSettings( state, List.map(fun (k,v) -> k,LiteralSetting v) settings)

    /// Creates a set of connection strings of the web app whose values will be supplied as secret parameters.
    [<CustomOperation "connection_string">]
    member _.AddConnectionString(state, key) :SlotConfig=
        { state with ConnectionStrings = state.ConnectionStrings.Add(key, (ParameterSetting (SecureParameter key), Custom)) }
    member _.AddConnectionString(state, (key, value:ArmExpression)) :SlotConfig =
        { state with ConnectionStrings = state.ConnectionStrings.Add(key, (ExpressionSetting value, Custom)) }

    /// Creates a set of connection strings of the web app whose values will be supplied as secret parameters.
    [<CustomOperation "connection_strings">]
    member this.AddConnectionStrings(state, connectionStrings:string list) :SlotConfig =
        connectionStrings
        |> List.fold (fun state key -> this.AddConnectionString(state, key)) state
    interface ITaggable<SlotConfig> with member _.Add state tags = { state with Tags = state.Tags |> Map.merge tags }
    interface IDependable<SlotConfig> with member _.Add state newDeps = { state with Dependencies = state.Dependencies + newDeps }

let appSlot = SlotBuilder()

/// Common fields between WebApp and Functions
type CommonWebConfig =
    { Name : ResourceName
      ServicePlan : ResourceRef<ResourceName>
      AppInsights : ResourceRef<ResourceName> option
      OperatingSystem : OS
      Settings : Map<string, Setting>
      Cors : Cors option
      Identity : Identity.ManagedIdentity
      KeyVaultReferenceIdentity: UserAssignedIdentity Option
      SecretStore : SecretStore
      ZipDeployPath : (string*ZipDeploy.ZipDeploySlot) option
      AlwaysOn : bool
      WorkerProcess : Bitness option 
      Slots : Map<string,SlotConfig> }

type WebAppConfig =
    { Name : ResourceName
      ServicePlan : ResourceRef<ResourceName>
      AppInsights : ResourceRef<ResourceName> option
      OperatingSystem : OS
      Settings : Map<string, Setting>
      Cors : Cors option
      Identity : Identity.ManagedIdentity
<<<<<<< HEAD
      ZipDeployPath : (string * ZipDeploy.ZipDeploySlot) option 
=======
      KeyVaultReferenceIdentity: UserAssignedIdentity Option
      ZipDeployPath : string option
>>>>>>> 51afdd05
      HTTPSOnly : bool
      HTTP20Enabled : bool option
      ClientAffinityEnabled : bool option
      WebSocketsEnabled: bool option
      ConnectionStrings : Map<string, (Setting * ConnectionStringKind)>
      Dependencies : ResourceId Set
      Tags : Map<string,string>
      Sku : Sku
      WorkerSize : WorkerSize
      WorkerCount : int
      MaximumElasticWorkerCount : int option
      RunFromPackage : bool
      WebsiteNodeDefaultVersion : string option
      AlwaysOn : bool
      Runtime : Runtime
      SourceControlSettings : {| Repository : Uri; Branch : string; ContinuousIntegration : FeatureFlag |} option
      DockerImage : (string * string) option
      DockerCi : bool
      DockerAcrCredentials : {| RegistryName : string; Password : SecureParameter |} option
      SecretStore : SecretStore
      AutomaticLoggingExtension : bool
      SiteExtensions : ExtensionName Set
      WorkerProcess : Bitness option
      Slots : Map<string,SlotConfig>
      PrivateEndpoints: (LinkedResource * string option) Set }
    /// Gets this web app's Server Plan's full resource ID.
    member this.ServicePlanId = this.ServicePlan.resourceId this.Name
    /// Gets the Service Plan name for this web app.
    member this.ServicePlanName = this.ServicePlanId.Name
    /// Gets the App Insights name for this web app, if it exists.
    member this.AppInsightsName = this.AppInsights |> Option.map (fun ai -> ai.resourceId(this.Name).Name)
    /// Gets the ARM expression path to the publishing password of this web app.
    member this.PublishingPassword = publishingPassword (this.Name)
    member this.Endpoint = $"{this.Name.Value}.azurewebsites.net"
    member this.SystemIdentity = SystemIdentity this.ResourceId
    member this.ResourceId = sites.resourceId this.Name
    interface IBuilder with
        member this.ResourceId = this.ResourceId
        member this.BuildResources location = [
            let keyVault, secrets =
                match this.SecretStore with
                | KeyVault (DeployableResource (WebAppConfig.ToCommon this) vaultName) ->
                    let store = keyVault {
                        name vaultName.Name
                        add_access_policy (AccessPolicy.create (this.SystemIdentity.PrincipalId, [ KeyVault.Secret.Get ]))
                        add_secrets [
                            for setting in this.Settings do
                                match setting.Value with
                                | LiteralSetting _ ->
                                    ()
                                | ParameterSetting _ ->
                                    SecretConfig.create (setting.Key)
                                | ExpressionSetting expr ->
                                    SecretConfig.create (setting.Key, expr)
                        ]
                    }
                    Some store, []
                | KeyVault (ExternalResource vaultName) ->
                    let secrets = [
                        for setting in this.Settings do
                            let secret =
                                match setting.Value with
                                | LiteralSetting _ -> None
                                | ParameterSetting _ -> SecretConfig.create setting.Key |> Some
                                | ExpressionSetting expr -> SecretConfig.create (setting.Key, expr) |> Some
                            match secret with
                            | Some secret ->
                                { Secret.Name = vaultName.Name/secret.Key
                                  Value = secret.Value
                                  ContentType = secret.ContentType
                                  Enabled = secret.Enabled
                                  ActivationDate = secret.ActivationDate
                                  ExpirationDate = secret.ExpirationDate
                                  Location = location
                                  Dependencies = secret.Dependencies.Add vaultName
                                  Tags = secret.Tags } :> IArmResource
                            | None ->
                                ()
                    ]
                    None, secrets
                | KeyVault _
                | AppService ->
                    None, []

            yield! secrets

<<<<<<< HEAD
            let siteSettings = 
=======
            { Name = this.Name
              Location = location
              ServicePlan = this.ServicePlanId
              HTTPSOnly = this.HTTPSOnly
              HTTP20Enabled = this.HTTP20Enabled
              ClientAffinityEnabled = this.ClientAffinityEnabled
              WebSocketsEnabled = this.WebSocketsEnabled
              Identity = this.Identity
              KeyVaultReferenceIdentity = this.KeyVaultReferenceIdentity
              Cors = this.Cors
              Tags = this.Tags
              ConnectionStrings = this.ConnectionStrings
              WorkerProcess = this.WorkerProcess
              AppSettings =
>>>>>>> 51afdd05
                let literalSettings = [
                    if this.RunFromPackage then AppSettings.RunFromPackage
                    yield! this.WebsiteNodeDefaultVersion |> Option.mapList AppSettings.WebsiteNodeDefaultVersion
                    yield! this.AppInsights |> Option.mapList (fun resource -> "APPINSIGHTS_INSTRUMENTATIONKEY", AppInsights.getInstrumentationKey(resource.resourceId this.Name).Eval())
                    match this.OperatingSystem, this.AppInsights with
                    | Windows, Some _ ->
                        "APPINSIGHTS_PROFILERFEATURE_VERSION", "1.0.0"
                        "APPINSIGHTS_SNAPSHOTFEATURE_VERSION", "1.0.0"
                        "ApplicationInsightsAgent_EXTENSION_VERSION", "~2"
                        "DiagnosticServices_EXTENSION_VERSION", "~3"
                        "InstrumentationEngine_EXTENSION_VERSION", "~1"
                        "SnapshotDebugger_EXTENSION_VERSION", "~1"
                        "XDT_MicrosoftApplicationInsights_BaseExtensions", "~1"
                        "XDT_MicrosoftApplicationInsights_Mode", "recommended"
                    | Linux, Some _
                    | _ , None ->
                        ()

                    if this.DockerCi then "DOCKER_ENABLE_CI", "true"
                ]

                let dockerSettings = [
                    match this.DockerAcrCredentials with
                    | Some credentials ->
                        "DOCKER_REGISTRY_SERVER_PASSWORD", ParameterSetting credentials.Password
                        Setting.AsLiteral ("DOCKER_REGISTRY_SERVER_URL", $"https://{credentials.RegistryName}.azurecr.io")
                        Setting.AsLiteral ("DOCKER_REGISTRY_SERVER_USERNAME", credentials.RegistryName)
                    | None ->
                        ()
                ]
                literalSettings
                |> List.map Setting.AsLiteral
                |> List.append dockerSettings
                |> List.append (
                    (match this.SecretStore with
                     | AppService ->
                         this.Settings
                     | KeyVault r ->
                        let name = r.resourceId (WebAppConfig.ToCommon this)
                        [ for setting in this.Settings do
                            match setting.Value with
                            | LiteralSetting _ ->
                                setting.Key, setting.Value
                            | ParameterSetting _
                            | ExpressionSetting _ ->
                                setting.Key, LiteralSetting $"@Microsoft.KeyVault(SecretUri=https://{name.Name.Value}.vault.azure.net/secrets/{setting.Key})"
                        ] |> Map.ofList
                    ) |> Map.toList)
                |> Map

            let site = 
                { Type = Arm.Web.sites
                  Name = this.Name
                  Location = location
                  ServicePlan = this.ServicePlanId
                  HTTPSOnly = this.HTTPSOnly
                  HTTP20Enabled = this.HTTP20Enabled
                  ClientAffinityEnabled = this.ClientAffinityEnabled
                  WebSocketsEnabled = this.WebSocketsEnabled
                  Identity = this.Identity
                  Cors = this.Cors
                  Tags = this.Tags
                  ConnectionStrings = this.ConnectionStrings
                  WorkerProcess = this.WorkerProcess
                  AppSettings = siteSettings
                  Kind = [
                    "app"
                    match this.OperatingSystem with Linux -> "linux" | Windows -> ()
                    match this.DockerImage with Some _ -> "container" | _ -> ()
                  ] |> String.concat ","
                  Dependencies = Set [
                    match this.ServicePlan with
                    | DependableResource this.Name resourceId -> resourceId
                    | _ -> ()

                    yield! this.Dependencies

                    match this.SecretStore with
                    | AppService ->
                        for setting in this.Settings do
                            match setting.Value with
                            | ExpressionSetting expr ->
                                yield! Option.toList expr.Owner
                            | ParameterSetting _
                            | LiteralSetting _ ->
                                ()
                    | KeyVault _ ->
                        ()

                    match this.AppInsights with
                    | Some (DependableResource this.Name resourceId) -> resourceId
                    | Some _ | None -> ()
                  ]
                  AlwaysOn = this.AlwaysOn
                  LinuxFxVersion =
                    match this.OperatingSystem with
                    | Windows ->
                        None
                    | Linux ->
                        match this.DockerImage with
                        | Some (image, _) ->
                            Some ("DOCKER|" + image)
                        | None ->
                            match this.Runtime with
                            | DotNetCore version -> Some $"DOTNETCORE|{version}"
                            | Node version -> Some $"NODE|{version}"
                            | Php version -> Some $"PHP|{version}"
                            | Ruby version -> Some $"RUBY|{version}"
                            | Java (runtime, JavaSE) -> Some $"JAVA|{runtime.Version}-{runtime.Jre}"
                            | Java (runtime, (Tomcat version)) -> Some $"TOMCAT|{version}-{runtime.Jre}"
                            | Java (Java8, WildFly14) -> Some $"WILDFLY|14-{Java8.Jre}"
                            | Python (linuxVersion, _) -> Some $"PYTHON|{linuxVersion}"
                            | _ -> None
                  NetFrameworkVersion =
                    match this.Runtime with
                    | AspNet version
                    | DotNet ("5.0" as version) ->
                        Some $"v{version}"
                    | _ ->
                        None
                  JavaVersion =
                    match this.Runtime, this.OperatingSystem with
                    | Java (Java11, Tomcat _), Windows -> Some "11"
                    | Java (Java8, Tomcat _), Windows -> Some "1.8"
                    | _ -> None
                  JavaContainer =
                    match this.Runtime, this.OperatingSystem with
                    | Java (_, Tomcat _), Windows -> Some "Tomcat"
                    | _ -> None
                  JavaContainerVersion =
                    match this.Runtime, this.OperatingSystem with
                    | Java (_, Tomcat version), Windows -> Some version
                    | _ -> None
                  PhpVersion =
                    match this.Runtime, this.OperatingSystem with
                    | Php version, Windows -> Some version
                    | _ -> None
                  PythonVersion =
                    match this.Runtime, this.OperatingSystem with
                    | Python (_, windowsVersion), Windows -> Some windowsVersion
                    | _ -> None
                  Metadata =
                    match this.Runtime, this.OperatingSystem with
                    | Java (_, Tomcat _), Windows -> Some "java"
                    | Php _, _ -> Some "php"
                    | Python _, Windows -> Some "python"
                    | DotNetCore _, Windows -> Some "dotnetcore"
                    | AspNet _, _ | DotNet "5.0", Windows -> Some "dotnet"
                    | _ -> None
                    |> Option.map(fun stack -> "CURRENT_STACK", stack)
                    |> Option.toList
                  AppCommandLine = this.DockerImage |> Option.map snd
                  AutoSwapSlotName = None
                  ZipDeployPath = this.ZipDeployPath |> Option.map (fun (path,slot) -> path, ZipDeploy.ZipDeployTarget.WebApp, slot )
                }

            match keyVault with
            | Some keyVault ->
                let builder = keyVault :> IBuilder
                yield! builder.BuildResources location
            | None ->
                ()

            match this.SourceControlSettings with
            | Some settings ->
                { Website = this.Name
                  Location = location
                  Repository = settings.Repository
                  Branch = settings.Branch
                  ContinuousIntegration = settings.ContinuousIntegration }
            | None ->
                ()

            match this.AppInsights with
            | Some (DeployableResource this.Name resourceId) ->
                { Name = resourceId.Name
                  Location = location
                  DisableIpMasking = false
                  SamplingPercentage = 100
                  LinkedWebsite =
                    match this.OperatingSystem with
                    | Windows -> Some this.Name
                    | Linux -> None
                  Tags = this.Tags }
            | Some _
            | None ->
                ()

            match this.ServicePlan with
            | DeployableResource this.Name resourceId ->
                { Name = resourceId.Name
                  Location = location
                  Sku = this.Sku
                  WorkerSize = this.WorkerSize
                  WorkerCount = this.WorkerCount
                  MaximumElasticWorkerCount = this.MaximumElasticWorkerCount
                  OperatingSystem = this.OperatingSystem
                  Tags = this.Tags}
            | _ ->
                ()

            for (ExtensionName extension) in this.SiteExtensions do
                { Name = ResourceName extension
                  SiteName = this.Name
                  Location = location }

            if Map.isEmpty this.Slots then
                site
            else
                { site with AppSettings = Map.empty; ConnectionStrings = Map.empty }
                for (_,slot) in this.Slots |> Map.toSeq do
                    slot.ToArm site

            yield! (PrivateEndpoint.create location this.ResourceId ["sites"] this.PrivateEndpoints)
        ]

type WebAppBuilder() =
    member __.Yield _ =
        { Name = ResourceName.Empty
          ServicePlan = derived (fun name -> serverFarms.resourceId (name-"farm"))
          AppInsights = Some (derived (fun name -> components.resourceId (name-"ai")))
          Settings = Map.empty
          Identity = ManagedIdentity.Empty
          KeyVaultReferenceIdentity = None
          Cors = None
          OperatingSystem = Windows
          ZipDeployPath = None
          Sku = Sku.F1
          WorkerSize = Small
          WorkerCount = 1
          MaximumElasticWorkerCount = None
          RunFromPackage = false
          WebsiteNodeDefaultVersion = None
          AlwaysOn = false
          HTTPSOnly = false
          HTTP20Enabled = None
          ClientAffinityEnabled = None
          WebSocketsEnabled = None
          ConnectionStrings = Map.empty
          Tags = Map.empty
          Dependencies = Set.empty
          Runtime = Runtime.DotNetCoreLts
          DockerImage = None
          DockerCi = false
          SourceControlSettings = None
          DockerAcrCredentials = None
          SecretStore = AppService
          AutomaticLoggingExtension = true
          SiteExtensions = Set.empty
          WorkerProcess = None 
          Slots = Map.empty
          PrivateEndpoints = Set.empty}
    member __.Run(state:WebAppConfig) =
        { state with
            SiteExtensions =
                match state with
                // its important to only add this extension if we're not using Web App for Containers - if we are
                // then this will generate an error during deployment:
                // No route registered for '/api/siteextensions/Microsoft.AspNetCore.AzureAppServices.SiteExtension'
                | { Runtime = Runtime.DotNetCore _; AutomaticLoggingExtension = true ; DockerImage = None } ->
                    state.SiteExtensions.Add WebApp.Extensions.Logging
                | _ ->
                    state.SiteExtensions
            DockerImage =
                match state.DockerImage, state.DockerAcrCredentials with
                | Some (image, tag), Some credentials when not (image.Contains "azurecr.io") ->
                    Some ($"{credentials.RegistryName}.azurecr.io/{image}", tag)
                | Some x, _ ->
                    Some x
                | None, _ ->
                    None
        }

    [<CustomOperation "sku">]
    member _.Sku(state:WebAppConfig, sku) = { state with Sku = sku }
    /// Sets the size of the service plan worker.
    [<CustomOperation "worker_size">]
    member _.WorkerSize(state:WebAppConfig, workerSize) = { state with WorkerSize = workerSize }
    /// Sets the number of instances on the service plan.
    [<CustomOperation "number_of_workers">]
    member _.NumberOfWorkers(state:WebAppConfig, workerCount) = { state with WorkerCount = workerCount }
    /// Sets the web app to use "run from package" deployment capabilities.
    [<CustomOperation "run_from_package">]
    member _.RunFromPackage(state:WebAppConfig) = { state with RunFromPackage = true }
    /// Sets the node version of the web app.
    [<CustomOperation "website_node_default_version">]
    member _.NodeVersion(state:WebAppConfig, version) = { state with WebsiteNodeDefaultVersion = Some version }
    /// Creates a set of connection strings of the web app whose values will be supplied as secret parameters.
    [<CustomOperation "connection_string">]
    member _.AddConnectionString(state:WebAppConfig, key) =
        { state with ConnectionStrings = state.ConnectionStrings.Add(key, (ParameterSetting (SecureParameter key), Custom)) }
    member _.AddConnectionString(state:WebAppConfig, (key, value:ArmExpression)) =
        { state with ConnectionStrings = state.ConnectionStrings.Add(key, (ExpressionSetting value, Custom)) }
    /// Creates a set of connection strings of the web app whose values will be supplied as secret parameters.
    [<CustomOperation "connection_strings">]
    member this.AddConnectionStrings(state:WebAppConfig, connectionStrings) =
        connectionStrings
        |> List.fold (fun (state:WebAppConfig) (key:string) -> this.AddConnectionString(state, key)) state
    /// Disables http for this webapp so that only https is used.
    [<CustomOperation "https_only">]
    member __.HttpsOnly(state:WebAppConfig) = { state with HTTPSOnly = true }
    /// Enables HTTP 2.0 for this webapp.
    [<CustomOperation "enable_http2">]
    member __.Http20Enabled(state:WebAppConfig) = { state with HTTP20Enabled = Some true }
    /// Disables client affinity for this webapp.
    [<CustomOperation "disable_client_affinity">]
    member __.ClientAffinityEnabled(state:WebAppConfig) = { state with ClientAffinityEnabled = Some false }
    /// Enables websockets for this webapp.
    [<CustomOperation "enable_websockets">]
    member __.WebSockets(state:WebAppConfig) = { state with WebSocketsEnabled = Some true }
    /// Sets the runtime stack
    [<CustomOperation "runtime_stack">]
    member __.RuntimeStack(state:WebAppConfig, runtime) = { state with Runtime = runtime }
    [<CustomOperation "docker_image">]
    /// Specifies a docker image to use from the registry (linux only), and the startup command to execute.
    member __.DockerImage(state:WebAppConfig, registryPath, startupFile) =
        { state with
            OperatingSystem = Linux
            DockerImage = Some (registryPath, startupFile) }
    [<CustomOperation "docker_ci">]
    /// Have your custom Docker image automatically re-deployed when a new version is pushed to e.g. Docker hub.
    member __.DockerCI(state:WebAppConfig) = { state with DockerCi = true }
    [<CustomOperation "docker_use_azure_registry">]
    /// Have your custom Docker image automatically re-deployed when a new version is pushed to e.g. Docker hub.
    member __.DockerAcrCredentials(state:WebAppConfig, registryName) =
        { state with
            DockerAcrCredentials =
                Some {| RegistryName = registryName
                        Password = SecureParameter $"docker-password-for-{registryName}" |} }
    [<CustomOperation "source_control">]
    member _.SourceControl(state:WebAppConfig, url, branch) =
        { state with
            SourceControlSettings =
                Some {| Repository = Uri url
                        Branch = branch
                        ContinuousIntegration = Enabled |} }
    member _.SourceControlCi(state:WebAppConfig, featureFlag) =
        { state with
            SourceControlSettings =
                state.SourceControlSettings
                |> Option.map(fun s -> {| s with ContinuousIntegration = featureFlag |}) }
    [<CustomOperation "enable_source_control_ci">]
    member this.EnableCi(state:WebAppConfig) = this.SourceControlCi(state, Enabled)
    [<CustomOperation "disable_source_control_ci">]
    member this.DisableCi(state:WebAppConfig) = this.SourceControlCi(state, Disabled)
    [<CustomOperation "add_extension">]
    member _.AddExtension (state:WebAppConfig, extension) = { state with SiteExtensions = state.SiteExtensions.Add extension }
    member this.AddExtension (state:WebAppConfig, name) = this.AddExtension (state, ExtensionName name)
    /// Automatically add the ASP.NET Core logging extension.
    [<CustomOperation "automatic_logging_extension">]
    member _.DefaultLogging (state:WebAppConfig, setting) = { state with AutomaticLoggingExtension = setting }

    interface IPrivateEndpoints<WebAppConfig> with member _.Add state endpoints = { state with PrivateEndpoints = state.PrivateEndpoints |> Set.union endpoints}
    interface ITaggable<WebAppConfig> with member _.Add state tags = { state with Tags = state.Tags |> Map.merge tags }
    interface IDependable<WebAppConfig> with member _.Add state newDeps = { state with Dependencies = state.Dependencies + newDeps }
    interface IServicePlanApp<WebAppConfig> with
        member _.Get state = WebAppConfig.ToCommon state
        member _.Wrap state config = WebAppConfig.FromCommon state config

let webApp = WebAppBuilder()

/// Allow adding storage accounts directly to CDNs
type EndpointBuilder with
    member this.Origin(state:EndpointConfig, webApp:WebAppConfig) =
        let state = this.Origin(state, webApp.Endpoint)
        this.DependsOn(state, webApp.ResourceId)

/// An interface for shared capabilities between builders that work with Service Plan-style apps.
/// In other words, Web Apps or Functions.
type IServicePlanApp<'T> =
    abstract member Get : 'T -> CommonWebConfig
    abstract member Wrap : 'T -> CommonWebConfig -> 'T

// Common keywords for IServicePlanApp live here.
[<AutoOpen>]
module Extensions =
    type IServicePlanApp<'T> with
        /// Sets the name of the web app.
        [<CustomOperation "name">]
        member this.Name (state:'T, name) = { this.Get state with Name = name } |> this.Wrap state
        member this.Name (state:'T, name:string) = this.Name(state, ResourceName name)
        /// Sets the name of the service plan.
        [<CustomOperation "service_plan_name">]
        member this.SetServicePlanName (state:'T, name) = { this.Get state with ServicePlan = named serverFarms name } |> this.Wrap state
        member this.SetServicePlanName (state:'T, name:string) = this.SetServicePlanName(state, ResourceName name)
        /// Instead of creating a new service plan instance, configure this webapp to point to another Farmer-managed service plan instance.
        /// A dependency will automatically be set for this instance.
        [<CustomOperation "link_to_service_plan">]
        member this.LinkToServicePlan (state:'T, name) = { this.Get state with ServicePlan = managed serverFarms name } |> this.Wrap state
        member this.LinkToServicePlan (state:'T, name:string) = this.LinkToServicePlan (state, ResourceName name)
        member this.LinkToServicePlan (state:'T, config:ServicePlanConfig) = this.LinkToServicePlan (state, config.Name)
        /// Instead of creating a new service plan instance, configure this webapp to point to another unmanaged service plan instance.
        /// A dependency will automatically be set for this instance.
        [<CustomOperation "link_to_unmanaged_service_plan">]
        member this.LinkToUnmanagedServicePlan (state:'T, resourceId) = { this.Get state with ServicePlan = unmanaged resourceId } |> this.Wrap state
        /// Sets the name of the automatically-created app insights instance.
        [<CustomOperation "app_insights_name">]
        member this.UseAppInsights (state:'T, name) = { this.Get state with AppInsights = Some (named components name) } |> this.Wrap state
        member this.UseAppInsights (state:'T, name:string) = this.UseAppInsights(state, ResourceName name)
        /// Removes any automatic app insights creation, configuration and settings for this webapp.
        [<CustomOperation "app_insights_off">]
        member this.DeactivateAppInsights (state:'T) = { this.Get state with AppInsights = None } |> this.Wrap state
        /// Instead of creating a new AI instance, configure this webapp to point to another Farmer-managed AI instance.
        /// A dependency will automatically be set for this instance.
        [<CustomOperation "link_to_app_insights">]
        member this.LinkToAi (state:'T, name) = { this.Get state with AppInsights = Some (managed components name) } |> this.Wrap state
        member this.LinkToAi (state:'T, name) = this.LinkToAi (state, ResourceName name)
        member this.LinkToAi (state:'T, name:ResourceName option) = match name with Some name -> this.LinkToAi (state, name) | None -> state
        member this.LinkToAi (state:'T, config:AppInsightsConfig) = this.LinkToAi (state, config.Name)
        /// Instead of creating a new AI instance, configure this webapp to point to an unmanaged AI instance.
        /// A dependency will not be set for this instance.
        [<CustomOperation "link_to_unmanaged_app_insights">]
        member this.LinkUnmanagedAppInsights (state:'T, resourceId) = { this.Get state with AppInsights = Some (unmanaged resourceId) } |> this.Wrap state
        /// Sets an app setting of the web app in the form "key" "value".
        [<CustomOperation "setting">]
        member this.AddSetting (state:'T, key, value) =
            let current = this.Get state
            { current with Settings = current.Settings.Add(key, LiteralSetting value) }
            |> this.Wrap state
        member this.AddSetting (state:'T, key, resourceName:ResourceName) = this.AddSetting(state, key, resourceName.Value)
        member this.AddSetting (state:'T, key, value:ArmExpression) =
            let current = this.Get state
            { current with Settings = current.Settings.Add(key, ExpressionSetting value) }
            |> this.Wrap state
        /// Sets a list of app setting of the web app in the form "key" "value".
        [<CustomOperation "settings">]
        member this.AddSettings(state:'T, settings: (string*string) list) =
            let current = this.Get state
            settings
            |> List.fold (fun (state:CommonWebConfig) (key, value: string) -> { state with Settings = state.Settings.Add(key, LiteralSetting value) }) current
            |> this.Wrap state
        member this.AddSettings(state:'T, settings) =
            let current = this.Get state
            settings
            |> List.fold (fun (state:CommonWebConfig) (key, value:ArmExpression) -> { state with Settings = state.Settings.Add(key, ExpressionSetting value) }) current
            |> this.Wrap state
        /// Sets an app setting of the web app in the form "key" "value".
        [<CustomOperation "add_identity">]
        member this.AddIdentity (state:'T, identity:UserAssignedIdentity) =
            let current = this.Get state
            { current with
                Identity = current.Identity + identity
                Settings = current.Settings.Add("AZURE_CLIENT_ID", Setting.ExpressionSetting identity.ClientId) }
            |> this.Wrap state
        member this.AddIdentity (state, identity:UserAssignedIdentityConfig) = this.AddIdentity(state, identity.UserAssignedIdentity)
        [<CustomOperation "keyvault_identity">]
        member this.AddKeyVaultIdentity (state:'T, identity:UserAssignedIdentity) =
            let current = this.Get state
            { current with
                Identity = current.Identity + identity
                KeyVaultReferenceIdentity = Some identity
                Settings = current.Settings.Add("AZURE_CLIENT_ID", Setting.ExpressionSetting identity.ClientId) }
            |> this.Wrap state
        member this.AddKeyVaultIdentity (state, identity:UserAssignedIdentityConfig) = this.AddKeyVaultIdentity(state, identity.UserAssignedIdentity)
        [<CustomOperation "system_identity">]
        member this.SystemIdentity (state:'T) =
            let current = this.Get state
            { current with Identity = { current.Identity with SystemAssigned = Enabled } }
            |> this.Wrap state

        /// sets the list of origins that should be allowed to make cross-origin calls. Use AllOrigins to allow all.
        [<CustomOperation "enable_cors">]
        member this.EnableCors (state:'T, origins) =
            { this.Get state with
                Cors =
                    match origins with
                    | [ "*" ] -> Some AllOrigins
                    | origins -> Some (SpecificOrigins (List.map Uri origins, None)) }
            |> this.Wrap state
        member this.EnableCors (state:'T, origins) = { this.Get state with Cors = Some origins } |> this.Wrap state
        /// Allows CORS requests with credentials.
        [<CustomOperation "enable_cors_credentials">]
        member this.EnableCorsCredentials (state:'T) =
            let current = this.Get state
            { current with
                Cors =
                    current.Cors
                    |> Option.map (function
                    | SpecificOrigins (origins, _) -> SpecificOrigins (origins, Some true)
                    | AllOrigins -> failwith "You cannot enable CORS Credentials if you have already set CORS to AllOrigins.") }
            |> this.Wrap state
        /// Sets the operating system
        [<CustomOperation "operating_system">]
        member this.OperatingSystem (state:'T, os) = { this.Get state with OperatingSystem = os } |> this.Wrap state
        /// Specifies a folder path or a zip file containing the web application to install as a post-deployment task.
        [<CustomOperation "zip_deploy">]
        member this.ZipDeploy (state:'T, path) = { this.Get state with ZipDeployPath = Some (path,ZipDeploy.ProductionSlot) } |> this.Wrap state
        /// Specifies a folder path or a zip file containing the web application to install as a post-deployment task.
        [<CustomOperation "zip_deploy_slot">]
        member this.ZipDeploySlot (state:'T, slotName,path) = { this.Get state with ZipDeployPath = Some (path, ZipDeploy.NamedSlot slotName) } |> this.Wrap state
        /// Creates an app setting of the web app whose value will be supplied as a secret parameter.
        [<CustomOperation "secret_setting">]
        member this.AddSecret (state:'T, key) =
            let current = this.Get state
            { current with Settings = current.Settings.Add(key, ParameterSetting (SecureParameter key)) }
            |> this.Wrap state
        /// Sets "Always On" flag
        [<CustomOperation "always_on">]
        member this.AlwaysOn(state:'T) = { this.Get state with AlwaysOn = true } |> this.Wrap state
        ///Chooses the bitness (32 or 64) of the worker process
        [<CustomOperation "worker_process">]
        member this.WorkerProcess (state:'T, bitness) = { this.Get state with WorkerProcess = Some bitness } |> this.Wrap state
        /// Creates a key vault instance. All secret settings will automatically be mapped into key vault.
        [<CustomOperation "use_keyvault">]
        member this.UseKeyVault (state:'T) =
            let current = this.Get state
            { current with
                Identity = { current.Identity with SystemAssigned = Enabled }
                SecretStore = KeyVault (derived(fun c -> vaults.resourceId (ResourceName (c.Name.Value + "vault")))) }
            |> this.Wrap state
        /// Links your application to a Farmer-managed key vault instance. All secret settings will automatically be mapped into key vault.
        [<CustomOperation "link_to_keyvault">]
        member this.LinkToKeyVault (state:'T, vaultName:ResourceName) =
            let current = this.Get state
            { current with
                Identity = { current.Identity with SystemAssigned = Enabled }
                SecretStore = KeyVault (managed vaults vaultName) }
            |> this.Wrap state
        /// Links your application to an existing key vault instance. All secret settings will automatically be mapped into key vault.
        [<CustomOperation "link_to_unmanaged_keyvault">]
        member this.LinkToExternalKeyVault(state:'T, resourceId) =
            let current = this.Get state
            { current with
                Identity = { current.Identity with SystemAssigned = Enabled }
                SecretStore = KeyVault (unmanaged resourceId) }
            |> this.Wrap state
        /// Adds a deployment slot to the app
        [<CustomOperation "add_slot">]
        member this.AddSlot (state:'T, slot:SlotConfig) = 
            let current = this.Get state
            { current with Slots = current.Slots |> Map.add slot.Name slot}
            |> this.Wrap state
        member this.AddSlot (state:'T, slotName:string) = this.AddSlot(state, appSlot{ name slotName })
        /// Adds deployment slots to the app
        [<CustomOperation "add_slots">]
        member this.AddSlots (state:'T, slots:SlotConfig list) = 
            let current = this.Get state
            { current with Slots = slots |> List.fold (fun m s -> Map.add s.Name s m) current.Slots}
            |> this.Wrap state <|MERGE_RESOLUTION|>--- conflicted
+++ resolved
@@ -204,12 +204,8 @@
       Settings : Map<string, Setting>
       Cors : Cors option
       Identity : Identity.ManagedIdentity
-<<<<<<< HEAD
+      KeyVaultReferenceIdentity: UserAssignedIdentity Option
       ZipDeployPath : (string * ZipDeploy.ZipDeploySlot) option 
-=======
-      KeyVaultReferenceIdentity: UserAssignedIdentity Option
-      ZipDeployPath : string option
->>>>>>> 51afdd05
       HTTPSOnly : bool
       HTTP20Enabled : bool option
       ClientAffinityEnabled : bool option
@@ -296,24 +292,7 @@
 
             yield! secrets
 
-<<<<<<< HEAD
             let siteSettings = 
-=======
-            { Name = this.Name
-              Location = location
-              ServicePlan = this.ServicePlanId
-              HTTPSOnly = this.HTTPSOnly
-              HTTP20Enabled = this.HTTP20Enabled
-              ClientAffinityEnabled = this.ClientAffinityEnabled
-              WebSocketsEnabled = this.WebSocketsEnabled
-              Identity = this.Identity
-              KeyVaultReferenceIdentity = this.KeyVaultReferenceIdentity
-              Cors = this.Cors
-              Tags = this.Tags
-              ConnectionStrings = this.ConnectionStrings
-              WorkerProcess = this.WorkerProcess
-              AppSettings =
->>>>>>> 51afdd05
                 let literalSettings = [
                     if this.RunFromPackage then AppSettings.RunFromPackage
                     yield! this.WebsiteNodeDefaultVersion |> Option.mapList AppSettings.WebsiteNodeDefaultVersion
@@ -374,6 +353,7 @@
                   ClientAffinityEnabled = this.ClientAffinityEnabled
                   WebSocketsEnabled = this.WebSocketsEnabled
                   Identity = this.Identity
+                  KeyVaultReferenceIdentity = this.KeyVaultReferenceIdentity
                   Cors = this.Cors
                   Tags = this.Tags
                   ConnectionStrings = this.ConnectionStrings
