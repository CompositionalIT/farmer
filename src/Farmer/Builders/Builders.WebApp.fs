--- conflicted
+++ resolved
@@ -520,26 +520,15 @@
                 { site with AppSettings = None; ConnectionStrings = None } // Don't deploy production slot settings as they could cause an app restart
                 for (_,slot) in this.CommonWebConfig.Slots |> Map.toSeq do
                     slot.ToSite site
-<<<<<<< HEAD
-=======
             
             
             // Need to rename `location` binding to prevent conflict with `location` operator in resource group
             let resourceLocation = location
->>>>>>> 877d61d7
 
             // Host Name Bindings must be deployed sequentially to avoid an error, as the site cannot be modified concurrently.
             // To do so we add a dependency to the previous binding deployment.
             let mutable previousHostNameCertificateLinkingDeployment = None
             for customDomain in this.CustomDomains |> Map.toSeq |> Seq.map snd do
-<<<<<<< HEAD
-                let dependsOn =
-                    match previousHostNameBinding with
-                    | Some previous -> Set.singleton previous
-                    | None -> Set.empty
-
-=======
->>>>>>> 877d61d7
                 let hostNameBinding =
                     { Location = location
                       SiteId =  Managed (Arm.Web.sites.resourceId this.Name.ResourceName)
@@ -577,11 +566,7 @@
                     // Create a nested resource group deployment for the certificate - this isn't strictly necessary when the app & app service plan are in the same resource group
                     // however, when they are in different resource groups this is required to make the deployment succeed (there is an ARM bug which causes a Not Found / Conflict otherwise)
                     // To keep the code simple, I opted to always nest the certificate deployment. - TheRSP 2021-12-14
-<<<<<<< HEAD
-                    let certRg = resourceGroup {
-=======
                     let certificateDeployment = resourceGroup { 
->>>>>>> 877d61d7
                         name (aspRgName |> Option.defaultValue "[resourceGroup().name]")
                         add_resource
                           { cert with
@@ -1028,16 +1013,8 @@
             let ip = IPAddressCidr.parse ip
             this.Map state (fun x -> { x with IpSecurityRestrictions = IpSecurityRestriction.Create name ip Allow :: x.IpSecurityRestrictions })
         /// Add Denied ip for ip security restrictions
-<<<<<<< HEAD
         [<CustomOperation "add_denied_ip_restriction">]
         member this.DenyIp(state:'T, name, ip) =
-            this.Map state (fun x -> { x with IpSecurityRestrictions = IpSecurityRestriction.Create name ip Deny :: x.IpSecurityRestrictions })
-        member this.DenyIp(state:'T, name, ip:string) =
-            let ip = IPAddressCidr.parse ip
-            this.Map state (fun x -> { x with IpSecurityRestrictions = IpSecurityRestriction.Create name ip Deny :: x.IpSecurityRestrictions })
-=======
-        [<CustomOperation "add_denied_ip_restriction">] 
-        member this.DenyIp(state:'T, name, ip) = 
             this.Map state (fun x -> { x with IpSecurityRestrictions = IpSecurityRestriction.Create name ip Deny :: x.IpSecurityRestrictions })
         /// Integrate this app with a virtual network subnet
         [<CustomOperation "route_via_vnet">]
@@ -1052,5 +1029,4 @@
         member this.RouteViaVNet(state:'T, subnetId:LinkedResource) = this.RouteViaVNet (state, SubnetReference.create subnetId)
         member this.RouteViaVNet(state:'T, subnet:SubnetConfig) = this.RouteViaVNet (state, SubnetReference.create subnet)
         member this.RouteViaVNet(state:'T, (vnet:VirtualNetworkConfig, subnetName)) = this.RouteViaVNet (state, SubnetReference.create (vnet,subnetName))
-        member this.RouteViaVNet(state:'T, (vnetId:LinkedResource, subnetName)) = this.RouteViaVNet (state, SubnetReference.create (vnetId,subnetName))
->>>>>>> 877d61d7
+        member this.RouteViaVNet(state:'T, (vnetId:LinkedResource, subnetName)) = this.RouteViaVNet (state, SubnetReference.create (vnetId,subnetName))