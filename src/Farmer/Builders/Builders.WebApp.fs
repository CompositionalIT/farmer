[<AutoOpen>]
module rec Farmer.Builders.WebApp

open Farmer
open Farmer.Arm
open Farmer.Builders
open Farmer.WebApp
open Farmer.Arm.KeyVault.Vaults
open Sites
open System
open Farmer.Identity

type JavaHost =
    | JavaSE | WildFly14 | Tomcat of string
    static member Tomcat85 = Tomcat "8.5"
    static member Tomcat90 = Tomcat "9.0"
type JavaRuntime =
    | Java8 | Java11
    member this.Version = match this with Java8 -> 8 | Java11 -> 11
    member this.Jre = match this with Java8 -> "jre8" | Java11 -> "java11"
type Runtime =
    | DotNetCore of string
    | DotNet of version:string
    | Node of string
    | Php of string
    | Ruby of string
    | AspNet of version:string
    | Java of JavaRuntime * JavaHost
    | Python of linuxVersion:string * windowsVersion:string
    static member Php73 = Php "7.3"
    static member Php72 = Php "7.2"
    static member Php71 = Php "7.1"
    static member Php70 = Php "7.0"
    static member Php56 = Php "5.6"
    static member DotNetCore21 = DotNetCore "2.1"
    static member DotNetCore31 = DotNetCore "3.1"
    static member DotNetCoreLts = DotNetCore "LTS"
    static member DotNetCoreLatest = DotNetCore "Latest"
    static member Node6 = Node "6-lts"
    static member Node8 = Node "8-lts"
    static member Node10 = Node "10-lts"
    static member Node12 = Node "12-lts"
    static member NodeLts = Node "lts"
    static member Ruby26 = Ruby "2.6"
    static member Ruby25 = Ruby "2.5"
    static member Ruby24 = Ruby "2.4"
    static member Ruby23 = Ruby "2.3"
    static member Java11 = Java (Java11, JavaSE)
    static member Java11Tomcat90 = Java (Java11, JavaHost.Tomcat90)
    static member Java11Tomcat85 = Java (Java11, JavaHost.Tomcat85)
    static member Java8 = Java (Java8, JavaSE)
    static member Java8WildFly14 = Java (Java8, WildFly14)
    static member Java8Tomcat90 = Java (Java8, JavaHost.Tomcat90)
    static member Java8Tomcat85 = Java (Java8, JavaHost.Tomcat85)
    static member DotNet60 = DotNet "6.0"
    static member DotNet50 = DotNet "5.0"
    static member AspNet47 = AspNet "4.0"
    static member AspNet35 = AspNet "2.0"
    static member Python27 = Python ("2.7", "2.7")
    static member Python36 = Python ("3.6", "3.4") // not typo, really version 3.4
    static member Python37 = Python ("3.7", "3.7")

module AppSettings =
    let WebsiteNodeDefaultVersion version = "WEBSITE_NODE_DEFAULT_VERSION", version
    let RunFromPackage = "WEBSITE_RUN_FROM_PACKAGE", "1"
    let WebsitesPort (port:int) =  "WEBSITES_PORT", port.ToString()

let publishingPassword (name:ResourceName) =
    let resourceId = config.resourceId (name, ResourceName "publishingCredentials")
    let expr = $"list({resourceId.ArmExpression.Value}, '2014-06-01').properties.publishingPassword"
    ArmExpression.create(expr, resourceId)

type SecretStore =
    | AppService
    | KeyVault of ResourceRef<CommonWebConfig>

type SlotConfig =
    { Name: string
      AutoSwapSlotName: string option
      AppSettings: Map<string,Setting>
      ConnectionStrings: Map<string,(Setting * ConnectionStringKind)>
      Identity: ManagedIdentity
      KeyVaultReferenceIdentity: UserAssignedIdentity option
      Tags: Map<string,string>
      Dependencies: ResourceId Set
      IpSecurityRestrictions: IpSecurityRestriction list }
    member this.ToSite (owner: Arm.Web.Site) =
        { owner with
            SiteType = SiteType.Slot (owner.Name/this.Name)
            Dependencies = owner.Dependencies |> Set.add (owner.ResourceType.resourceId owner.Name)
            AutoSwapSlotName = this.AutoSwapSlotName
            AppSettings = owner.AppSettings |> Option.map (Map.merge ( this.AppSettings |> Map.toList))
            ConnectionStrings = owner.ConnectionStrings |> Option.map (Map.merge (this.ConnectionStrings |> Map.toList))
            Identity = this.Identity + owner.Identity
            KeyVaultReferenceIdentity = this.KeyVaultReferenceIdentity |> Option.orElse owner.KeyVaultReferenceIdentity
            IpSecurityRestrictions = this.IpSecurityRestrictions
            ZipDeployPath = None }

type SlotBuilder() =
    member this.Yield _ =
        { Name = "staging"
          AutoSwapSlotName = None
          AppSettings = Map.empty
          ConnectionStrings = Map.empty
          Identity = ManagedIdentity.Empty
          KeyVaultReferenceIdentity =  None
          Tags = Map.empty
          Dependencies = Set.empty
          IpSecurityRestrictions = [] }

    [<CustomOperation "name">]
    member this.Name (state,name) : SlotConfig = {state with Name = name}

    [<CustomOperation "autoSlotSwapName">]
    member this.AutoSlotSwapName (state,autoSlotSwapName) : SlotConfig = {state with AutoSwapSlotName = Some autoSlotSwapName}

    /// Sets an app setting of the web app in the form "key" "value".
    [<CustomOperation "add_identity">]
    member this.AddIdentity (state: SlotConfig, identity:UserAssignedIdentity) =
        { state with
            Identity = (state.Identity + identity)
            AppSettings = state.AppSettings.Add("AZURE_CLIENT_ID", Setting.ExpressionSetting identity.ClientId) }
    member this.AddIdentity (state, identity:UserAssignedIdentityConfig) = this.AddIdentity(state, identity.UserAssignedIdentity)

    [<CustomOperation "system_identity">]
    member this.SystemIdentity (state: SlotConfig) =
        { state with Identity = {state.Identity with SystemAssigned = Enabled } }

    [<CustomOperation "keyvault_identity">]
    member this.AddKeyVaultIdentity (state: SlotConfig, identity:UserAssignedIdentity) =
        { state with
            Identity = state.Identity + identity
            KeyVaultReferenceIdentity = Some identity
            AppSettings = state.AppSettings.Add("AZURE_CLIENT_ID", Setting.ExpressionSetting identity.ClientId) }
    member this.AddKeyVaultIdentity (state: SlotConfig, identity:UserAssignedIdentityConfig) = this.AddKeyVaultIdentity(state, identity.UserAssignedIdentity)

    [<CustomOperation "setting">]
    /// Adds an AppSetting to this deployment slot
    member this.AddSetting (state, key, value):SlotConfig =
        { state with AppSettings = state.AppSettings.Add(key, value) }
    member this.AddSetting (state, key, value) = this.AddSetting(state, key, LiteralSetting value)
    member this.AddSetting (state, key, resourceName:ResourceName) = this.AddSetting(state, key, resourceName.Value)
    member this.AddSetting (state, key, value:ArmExpression) = this.AddSetting(state, key, ExpressionSetting value)

    /// Sets a list of app setting of the web app in the form "key" "value".
    [<CustomOperation "settings">]
    member this.AddSettings(state, settings: (string*Setting) list):SlotConfig =
        {state with AppSettings = Map.merge settings state.AppSettings }
    member this.AddSettings(state, settings: (string*string) list) =
        this.AddSettings( state, List.map(fun (k,v) -> k,LiteralSetting v) settings)

    /// Creates a set of connection strings of the web app whose values will be supplied as secret parameters.
    [<CustomOperation "connection_string">]
    member _.AddConnectionString(state, key) :SlotConfig=
        { state with ConnectionStrings = state.ConnectionStrings.Add(key, (ParameterSetting (SecureParameter key), Custom)) }
    member _.AddConnectionString(state, (key, value:ArmExpression)) :SlotConfig =
        { state with ConnectionStrings = state.ConnectionStrings.Add(key, (ExpressionSetting value, Custom)) }

    /// Creates a set of connection strings of the web app whose values will be supplied as secret parameters.
    [<CustomOperation "connection_strings">]
    member this.AddConnectionStrings(state, connectionStrings:string list) :SlotConfig =
        connectionStrings
        |> List.fold (fun state key -> this.AddConnectionString(state, key)) state
        
    /// Add Allowed ip for ip security restrictions
    [<CustomOperation "add_allowed_ip_restriction">] 
    member _.AllowIp(state, name, cidr:IPAddressCidr) : SlotConfig = 
        { state with IpSecurityRestrictions = state.IpSecurityRestrictions @ [IpSecurityRestriction.Create name cidr Allow] }
    member this.AllowIp(state, name, ip:Net.IPAddress) : SlotConfig = 
        let cidr = { Address = ip; Prefix = 32 }
        this.AllowIp(state, name, cidr)
    member this.AllowIp(state, name, ip:string) : SlotConfig = 
        let cidr = IPAddressCidr.parse ip
        this.AllowIp(state, name, cidr)
    /// Add Denied ip for ip security restrictions
    [<CustomOperation "add_denied_ip_restriction">] 
    member _.DenyIp(state, name, cidr:IPAddressCidr) : SlotConfig = 
        { state with IpSecurityRestrictions = state.IpSecurityRestrictions @ [IpSecurityRestriction.Create name cidr Deny] }
    member this.DenyIp(state, name, ip:Net.IPAddress) : SlotConfig = 
        let cidr = { Address = ip; Prefix = 32 }
        this.DenyIp(state, name, cidr)
    member this.DenyIp(state, name, ip:string) : SlotConfig = 
        let cidr = IPAddressCidr.parse ip
        this.DenyIp(state, name, cidr) 
    interface ITaggable<SlotConfig> with member _.Add state tags = { state with Tags = state.Tags |> Map.merge tags }
    interface IDependable<SlotConfig> with member _.Add state newDeps = { state with Dependencies = state.Dependencies + newDeps }

let appSlot = SlotBuilder()

/// Common fields between WebApp and Functions
type CommonWebConfig =
    { Name : WebAppName
      AlwaysOn : bool
      AppInsights : ResourceRef<ResourceName> option
      ConnectionStrings : Map<string, (Setting * ConnectionStringKind)>
      Cors : Cors option
      FTPState : FTPState option
      HTTPSOnly : bool
      Identity : Identity.ManagedIdentity
      KeyVaultReferenceIdentity: UserAssignedIdentity Option
      OperatingSystem : OS
      SecretStore : SecretStore
      ServicePlan : ResourceRef<ResourceName>
      Settings : Map<string, Setting>
      Slots : Map<string,SlotConfig>
      WorkerProcess : Bitness option
      ZipDeployPath : (string*ZipDeploy.ZipDeploySlot) option
      HealthCheckPath: string option
      IpSecurityRestrictions: IpSecurityRestriction list 
      IntegratedSubnet : SubnetReference option
      PrivateEndpoints: (SubnetReference * string option) Set }

type WebAppConfig =
    { CommonWebConfig: CommonWebConfig
      HTTP20Enabled : bool option
      ClientAffinityEnabled : bool option
      WebSocketsEnabled: bool option
      Dependencies : ResourceId Set
      Tags : Map<string,string>
      Sku : Sku
      WorkerSize : WorkerSize
      WorkerCount : int
      MaximumElasticWorkerCount : int option
      RunFromPackage : bool
      WebsiteNodeDefaultVersion : string option
      Runtime : Runtime
      SourceControlSettings : {| Repository : Uri; Branch : string; ContinuousIntegration : FeatureFlag |} option
      DockerImage : (string * string) option
      DockerCi : bool
      DockerAcrCredentials : {| RegistryName : string; Password : SecureParameter |} option
      AutomaticLoggingExtension : bool
      SiteExtensions : ExtensionName Set
      PrivateEndpoints: (LinkedResource * string option) Set
      CustomDomains : Map<string,DomainConfig> 
      DockerPort: int option
      ZoneRedundant : FeatureFlag option }
    member this.Name = this.CommonWebConfig.Name
    /// Gets this web app's Server Plan's full resource ID.
    member this.ServicePlanId = this.CommonWebConfig.ServicePlan.resourceId this.Name.ResourceName
    /// Gets the Service Plan name for this web app.
    member this.ServicePlanName = this.ServicePlanId.Name
    /// Gets the App Insights name for this web app, if it exists.
    member this.AppInsightsName = this.CommonWebConfig.AppInsights |> Option.map (fun ai -> ai.resourceId(this.Name.ResourceName).Name)
    /// Gets the ARM expression path to the publishing password of this web app.
    member this.PublishingPassword = publishingPassword this.Name.ResourceName
    member this.Endpoint = $"{this.Name.ResourceName.Value}.azurewebsites.net"
    member this.SystemIdentity = SystemIdentity this.ResourceId
    member this.ResourceId = sites.resourceId this.Name.ResourceName
    interface IBuilder with
        member this.ResourceId = this.ResourceId
        member this.BuildResources location = [
            let keyVault, secrets =
                match this.CommonWebConfig.SecretStore with
                | KeyVault (DeployableResource (this.CommonWebConfig) vaultName) ->
                    let store = keyVault {
                        name vaultName.Name
                        add_access_policy (AccessPolicy.create (this.SystemIdentity.PrincipalId, [ KeyVault.Secret.Get ]))
                        add_secrets [
                            for setting in this.CommonWebConfig.Settings do
                                match setting.Value with
                                | LiteralSetting _ ->
                                    ()
                                | ParameterSetting _ ->
                                    SecretConfig.create (setting.Key)
                                | ExpressionSetting expr ->
                                    SecretConfig.create (setting.Key, expr)
                        ]
                    }
                    Some store, []
                | KeyVault (ExternalResource vaultName) ->
                    let secrets = [
                        for setting in this.CommonWebConfig.Settings do
                            let secret =
                                match setting.Value with
                                | LiteralSetting _ -> None
                                | ParameterSetting _ -> SecretConfig.create setting.Key |> Some
                                | ExpressionSetting expr -> SecretConfig.create (setting.Key, expr) |> Some
                            match secret with
                            | Some secret ->
                                { Secret.Name = vaultName.Name/secret.SecretName
                                  Value = secret.Value
                                  ContentType = secret.ContentType
                                  Enabled = secret.Enabled
                                  ActivationDate = secret.ActivationDate
                                  ExpirationDate = secret.ExpirationDate
                                  Location = location
                                  Dependencies = secret.Dependencies.Add vaultName
                                  Tags = secret.Tags } :> IArmResource
                            | None ->
                                ()
                    ]
                    None, secrets
                | KeyVault _
                | AppService ->
                    None, []

            yield! secrets

            let siteSettings =
                let literalSettings = [
                    if this.RunFromPackage then AppSettings.RunFromPackage
                    yield! this.WebsiteNodeDefaultVersion |> Option.mapList AppSettings.WebsiteNodeDefaultVersion
                    yield! this.CommonWebConfig.AppInsights |> Option.mapList (fun resource -> "APPINSIGHTS_INSTRUMENTATIONKEY", AppInsights.getInstrumentationKey(resource.resourceId this.Name.ResourceName).Eval())
                    match this.CommonWebConfig.OperatingSystem, this.CommonWebConfig.AppInsights with
                    | Windows, Some _ ->
                        "APPINSIGHTS_PROFILERFEATURE_VERSION", "1.0.0"
                        "APPINSIGHTS_SNAPSHOTFEATURE_VERSION", "1.0.0"
                        "ApplicationInsightsAgent_EXTENSION_VERSION", "~2"
                        "DiagnosticServices_EXTENSION_VERSION", "~3"
                        "InstrumentationEngine_EXTENSION_VERSION", "~1"
                        "SnapshotDebugger_EXTENSION_VERSION", "~1"
                        "XDT_MicrosoftApplicationInsights_BaseExtensions", "~1"
                        "XDT_MicrosoftApplicationInsights_Mode", "recommended"
                    | Linux, Some _
                    | _ , None ->
                        ()
                        
                    yield! this.DockerPort |> Option.mapList AppSettings.WebsitesPort
                    
                    if this.DockerCi then "DOCKER_ENABLE_CI", "true"
                ]

                let dockerSettings = [
                    match this.DockerAcrCredentials with
                    | Some credentials ->
                        "DOCKER_REGISTRY_SERVER_PASSWORD", ParameterSetting credentials.Password
                        Setting.AsLiteral ("DOCKER_REGISTRY_SERVER_URL", $"https://{credentials.RegistryName}.azurecr.io")
                        Setting.AsLiteral ("DOCKER_REGISTRY_SERVER_USERNAME", credentials.RegistryName)
                    | None ->
                        ()
                ]
                literalSettings
                |> List.map Setting.AsLiteral
                |> List.append dockerSettings
                |> List.append (
                    (match this.CommonWebConfig.SecretStore with
                     | AppService ->
                         this.CommonWebConfig.Settings
                     | KeyVault r ->
                        let name = r.resourceId (this.CommonWebConfig)
                        [ for setting in this.CommonWebConfig.Settings do
                            match setting.Value with
                            | LiteralSetting _ ->
                                setting.Key, setting.Value
                            | ParameterSetting _
                            | ExpressionSetting _ ->
                                setting.Key, LiteralSetting $"@Microsoft.KeyVault(SecretUri=https://{name.Name.Value}.vault.azure.net/secrets/{setting.Key})"
                        ] |> Map.ofList
                    ) |> Map.toList)
                |> Map

            let site =
                { SiteType = Site this.Name
                  Location = location
                  ServicePlan = this.ServicePlanId
                  HTTPSOnly = this.CommonWebConfig.HTTPSOnly
                  FTPState = this.CommonWebConfig.FTPState
                  HTTP20Enabled = this.HTTP20Enabled
                  ClientAffinityEnabled = this.ClientAffinityEnabled
                  WebSocketsEnabled = this.WebSocketsEnabled
                  Identity = this.CommonWebConfig.Identity
                  KeyVaultReferenceIdentity = this.CommonWebConfig.KeyVaultReferenceIdentity
                  Cors = this.CommonWebConfig.Cors
                  Tags = this.Tags
                  ConnectionStrings = Some this.CommonWebConfig.ConnectionStrings
                  WorkerProcess = this.CommonWebConfig.WorkerProcess
                  AppSettings = Some siteSettings
                  Kind = [
                    "app"
                    match this.CommonWebConfig.OperatingSystem with Linux -> "linux" | Windows -> ()
                    match this.DockerImage with Some _ -> "container" | _ -> ()
                  ] |> String.concat ","
                  Dependencies = Set [
                    match this.CommonWebConfig.ServicePlan with
                    | DependableResource this.Name.ResourceName resourceId -> resourceId
                    | _ -> ()

                    yield! this.Dependencies

                    match this.CommonWebConfig.SecretStore with
                    | AppService ->
                        for setting in this.CommonWebConfig.Settings do
                            match setting.Value with
                            | ExpressionSetting expr ->
                                yield! Option.toList expr.Owner
                            | ParameterSetting _
                            | LiteralSetting _ ->
                                ()
                    | KeyVault _ ->
                        ()

                    match this.CommonWebConfig.AppInsights with
                    | Some (DependableResource this.Name.ResourceName resourceId) -> resourceId
                    | Some _ | None -> ()
                  ]
                  AlwaysOn = this.CommonWebConfig.AlwaysOn
                  LinuxFxVersion =
                    match this.CommonWebConfig.OperatingSystem with
                    | Windows ->
                        None
                    | Linux ->
                        match this.DockerImage with
                        | Some (image, _) ->
                            Some ("DOCKER|" + image)
                        | None ->
                            match this.Runtime with
                            | DotNetCore version -> Some $"DOTNETCORE|{version}"
                            | DotNet version -> Some $"DOTNETCORE|{version}"
                            | Node version -> Some $"NODE|{version}"
                            | Php version -> Some $"PHP|{version}"
                            | Ruby version -> Some $"RUBY|{version}"
                            | Java (runtime, JavaSE) -> Some $"JAVA|{runtime.Version}-{runtime.Jre}"
                            | Java (runtime, (Tomcat version)) -> Some $"TOMCAT|{version}-{runtime.Jre}"
                            | Java (Java8, WildFly14) -> Some $"WILDFLY|14-{Java8.Jre}"
                            | Python (linuxVersion, _) -> Some $"PYTHON|{linuxVersion}"
                            | _ -> None
                  NetFrameworkVersion =
                    match this.Runtime with
                    | AspNet version
                    | DotNet ("5.0" as version)
                    | DotNet ("6.0" as version) ->
                        Some $"v{version}"
                    | _ ->
                        None
                  JavaVersion =
                    match this.Runtime, this.CommonWebConfig.OperatingSystem with
                    | Java (Java11, Tomcat _), Windows -> Some "11"
                    | Java (Java8, Tomcat _), Windows -> Some "1.8"
                    | _ -> None
                  JavaContainer =
                    match this.Runtime, this.CommonWebConfig.OperatingSystem with
                    | Java (_, Tomcat _), Windows -> Some "Tomcat"
                    | _ -> None
                  JavaContainerVersion =
                    match this.Runtime, this.CommonWebConfig.OperatingSystem with
                    | Java (_, Tomcat version), Windows -> Some version
                    | _ -> None
                  PhpVersion =
                    match this.Runtime, this.CommonWebConfig.OperatingSystem with
                    | Php version, Windows -> Some version
                    | _ -> None
                  PythonVersion =
                    match this.Runtime, this.CommonWebConfig.OperatingSystem with
                    | Python (_, windowsVersion), Windows -> Some windowsVersion
                    | _ -> None
                  Metadata =
                    match this.Runtime, this.CommonWebConfig.OperatingSystem with
                    | Java (_, Tomcat _), Windows -> Some "java"
                    | Php _, _ -> Some "php"
                    | Python _, Windows -> Some "python"
                    | DotNetCore _, Windows -> Some "dotnetcore"
                    | AspNet _, _ | DotNet "5.0", Windows -> Some "dotnet"
                    | _ -> None
                    |> Option.map(fun stack -> "CURRENT_STACK", stack)
                    |> Option.toList
                  AppCommandLine = this.DockerImage |> Option.map snd
                  AutoSwapSlotName = None
                  ZipDeployPath = this.CommonWebConfig.ZipDeployPath |> Option.map (fun (path,slot) -> path, ZipDeploy.ZipDeployTarget.WebApp, slot )
                  HealthCheckPath = this.CommonWebConfig.HealthCheckPath
                  IpSecurityRestrictions = this.CommonWebConfig.IpSecurityRestrictions
                  LinkToSubnet = this.CommonWebConfig.IntegratedSubnet }

            match keyVault with
            | Some keyVault ->
                let builder = keyVault :> IBuilder
                yield! builder.BuildResources location
            | None ->
                ()

            match this.SourceControlSettings with
            | Some settings ->
                { Website = this.Name.ResourceName
                  Location = location
                  Repository = settings.Repository
                  Branch = settings.Branch
                  ContinuousIntegration = settings.ContinuousIntegration }
            | None ->
                ()

            match this.CommonWebConfig.AppInsights with
            | Some (DeployableResource this.Name.ResourceName resourceId) ->
                { Name = resourceId.Name
                  Location = location
                  DisableIpMasking = false
                  SamplingPercentage = 100
                  LinkedWebsite =
                    match this.CommonWebConfig.OperatingSystem with
                    | Windows -> Some this.Name.ResourceName
                    | Linux -> None
                  Tags = this.Tags }
            | Some _
            | None ->
                ()

            match this.CommonWebConfig.ServicePlan with
            | DeployableResource this.Name.ResourceName resourceId ->
                { Name = resourceId.Name
                  Location = location
                  Sku = this.Sku
                  WorkerSize = this.WorkerSize
                  WorkerCount = this.WorkerCount
                  MaximumElasticWorkerCount = this.MaximumElasticWorkerCount
                  OperatingSystem = this.CommonWebConfig.OperatingSystem
                  ZoneRedundant = this.ZoneRedundant
                  Tags = this.Tags}
            | _ ->
                ()

            for (ExtensionName extension) in this.SiteExtensions do
                { Name = ResourceName extension
                  SiteName = this.Name.ResourceName
                  Location = location }

            if Map.isEmpty this.CommonWebConfig.Slots then
                site
            else
                { site with AppSettings = None; ConnectionStrings = None } // Don't deploy production slot settings as they could cause an app restart
                for (_,slot) in this.CommonWebConfig.Slots |> Map.toSeq do
                    slot.ToSite site
                
            // Host Name Bindings must be deployed sequentially to avoid an error, as the site cannot be modified concurrently.
            // To do so we add a dependency to the previous binding.
            let mutable previousHostNameBinding = None
            for customDomain in this.CustomDomains |> Map.toSeq |> Seq.map snd do
                let dependsOn = 
                    match previousHostNameBinding with 
                    | Some previous -> Set.singleton previous
                    | None -> Set.empty

                let hostNameBinding =
                    { Location = location
                      SiteId =  Managed (Arm.Web.sites.resourceId this.Name.ResourceName)
                      DomainName = customDomain.DomainName
                      SslState = SslDisabled // Initially create non-secure host name binding, we link the certificate in a nested deployment below if this is a secure domain.
                      DependsOn = dependsOn }

                hostNameBinding

                previousHostNameBinding <- Some hostNameBinding.ResourceId
                match customDomain with
                | SecureDomain (customDomain, certOptions) ->
                    let cert =
                        { Location = location
                          SiteId = Managed this.ResourceId
                          ServicePlanId = Managed this.ServicePlanId
                          DomainName = customDomain }
                    hostNameBinding

                    // Get the resource group which contains the app service plan
                    let aspRgName = 
                      match this.CommonWebConfig.ServicePlan with
                      | LinkedResource linked -> linked.ResourceId.ResourceGroup
                      | _ -> None
                    // Create a nested resource group deployment for the certificate - this isn't strictly necessary when the app & app service plan are in the same resource group
                    // however, when they are in different resource groups this is required to make the deployment succeed (there is an ARM bug which causes a Not Found / Conflict otherwise)
                    // To keep the code simple, I opted to always nest the certificate deployment. - TheRSP 2021-12-14
                    let certRg = resourceGroup { 
                        name (aspRgName |> Option.defaultValue "[resourceGroup().name]")
                        add_resource 
                          { cert with
                              SiteId = Unmanaged cert.SiteId.ResourceId
                              ServicePlanId = Unmanaged cert.ServicePlanId.ResourceId }
                        depends_on cert.SiteId
                        depends_on hostNameBinding.ResourceId
                    }
                    yield! ((certRg :> IBuilder).BuildResources location)

                    // Need to rename `location` binding to prevent conflict with `location` operator in resource group
                    let resourceLocation = location
                    // nested deployment to update hostname binding with specified SSL options
                    yield! (resourceGroup {
                        name "[resourceGroup().name]"
                        location resourceLocation
                        add_resource { hostNameBinding with
                                        SiteId =
                                            match hostNameBinding.SiteId with
                                            | Managed id -> Unmanaged id
                                            | x -> x
                                        SslState =
                                            match certOptions with
                                            | AppManagedCertificate -> SniBased (cert.GetThumbprintReference aspRgName)
                                            | CustomCertificate thumbprint -> SniBased thumbprint
                                        DependsOn = Set.empty // Don't want the dependency in this nested template.
                                      }
                        depends_on certRg
                    } :> IBuilder).BuildResources location
                | _ -> ()

            match this.CommonWebConfig.IntegratedSubnet with
            | None -> ()
            | Some subnetRef ->
                { Site = site
                  Subnet = subnetRef.ResourceId
                  Dependencies = subnetRef.Dependency |> Option.toList }
            yield! (PrivateEndpoint.create location this.ResourceId ["sites"] this.CommonWebConfig.PrivateEndpoints)
        ]

type WebAppBuilder() =
    member _.Yield _ =
        { CommonWebConfig =
            { Name = WebAppName.Empty
              AlwaysOn = false
              AppInsights = Some (derived (fun name -> components.resourceId (name-"ai")))
              ConnectionStrings = Map.empty
              Cors = None
              HTTPSOnly = false
              Identity = ManagedIdentity.Empty
              FTPState = None
              KeyVaultReferenceIdentity = None
              OperatingSystem = Windows
              SecretStore = AppService
              ServicePlan = derived (fun name -> serverFarms.resourceId (name-"farm"))
              Settings = Map.empty
              Slots = Map.empty
              WorkerProcess = None
              ZipDeployPath = None
              HealthCheckPath = None
              IpSecurityRestrictions = []
              IntegratedSubnet = None 
              PrivateEndpoints = Set.empty }
          Sku = Sku.F1
          WorkerSize = Small
          WorkerCount = 1
          MaximumElasticWorkerCount = None
          RunFromPackage = false
          WebsiteNodeDefaultVersion = None
          HTTP20Enabled = None
          ClientAffinityEnabled = None
          WebSocketsEnabled = None
          Tags = Map.empty
          Dependencies = Set.empty
          Runtime = Runtime.DotNetCoreLts
          DockerImage = None
          DockerCi = false
          SourceControlSettings = None
          DockerAcrCredentials = None
          AutomaticLoggingExtension = true
          SiteExtensions = Set.empty
          PrivateEndpoints = Set.empty
          CustomDomains = Map.empty
          DockerPort = None
          ZoneRedundant = None }
    member _.Run(state:WebAppConfig) =
        if state.Name.ResourceName = ResourceName.Empty then raiseFarmer "No Web App name has been set."
        match state.CommonWebConfig with
        | { ServicePlan = LinkedResource _ } -> () // can't validate as validation dependent on linked resource
        | { IntegratedSubnet = None } -> () // no VNet to validate
        | _ ->
            match state.Sku with
            | Standard _ -> ()
            | Premium _ | PremiumV2 _| PremiumV3 _ -> ()
            | ElasticPremium _ -> ()
            | Isolated _ -> ()
            | other -> raiseFarmer $"Web apps with SKU '%A{other}' do not support vnet integration."
        { state with
            SiteExtensions =
                match state with
                // its important to only add this extension if we're not using Web App for Containers - if we are
                // then this will generate an error during deployment:
                // No route registered for '/api/siteextensions/Microsoft.AspNetCore.AzureAppServices.SiteExtension'
                | { Runtime = DotNetCore _
                    AutomaticLoggingExtension = true
                    DockerImage = None
                    CommonWebConfig = { OperatingSystem = Windows } }
                    ->
                    state.SiteExtensions.Add Extensions.Logging
                | _ ->
                    state.SiteExtensions
            DockerImage =
                match state.DockerImage, state.DockerAcrCredentials with
                | Some (image, tag), Some credentials when not (image.Contains "azurecr.io") ->
                    Some ($"{credentials.RegistryName}.azurecr.io/{image}", tag)
                | Some x, _ ->
                    Some x
                | None, _ ->
                    None
        }

    [<CustomOperation "sku">]
    member _.Sku(state:WebAppConfig, sku) = { state with Sku = sku }
    /// Sets the size of the service plan worker.
    [<CustomOperation "worker_size">]
    member _.WorkerSize(state:WebAppConfig, workerSize) = { state with WorkerSize = workerSize }
    /// Sets the number of instances on the service plan.
    [<CustomOperation "number_of_workers">]
    member _.NumberOfWorkers(state:WebAppConfig, workerCount) = { state with WorkerCount = workerCount }
    /// Sets the web app to use "run from package" deployment capabilities.
    [<CustomOperation "run_from_package">]
    member _.RunFromPackage(state:WebAppConfig) = { state with RunFromPackage = true }
    /// Sets the node version of the web app.
    [<CustomOperation "website_node_default_version">]
    member _.NodeVersion(state:WebAppConfig, version) = { state with WebsiteNodeDefaultVersion = Some version }
    /// Enables HTTP 2.0 for this webapp.
    [<CustomOperation "enable_http2">]
    member _.Http20Enabled(state:WebAppConfig) = { state with HTTP20Enabled = Some true }
    /// Disables client affinity for this webapp.
    [<CustomOperation "disable_client_affinity">]
    member _.ClientAffinityEnabled(state:WebAppConfig) = { state with ClientAffinityEnabled = Some false }
    /// Enables websockets for this webapp.
    [<CustomOperation "enable_websockets">]
    member _.WebSockets(state:WebAppConfig) = { state with WebSocketsEnabled = Some true }
    /// Sets the runtime stack
    [<CustomOperation "runtime_stack">]
    member _.RuntimeStack(state:WebAppConfig, runtime) = { state with Runtime = runtime }
    [<CustomOperation "docker_image">]
    /// Specifies a docker image to use from the registry (linux only), and the startup command to execute.
    member _.DockerImage(state:WebAppConfig, registryPath, startupFile) =
        { state with
            CommonWebConfig = { state.CommonWebConfig with OperatingSystem = Linux }
            DockerImage = Some (registryPath, startupFile) }
    [<CustomOperation "docker_ci">]
    /// Have your custom Docker image automatically re-deployed when a new version is pushed to e.g. Docker hub.
    member _.DockerCI(state:WebAppConfig) = { state with DockerCi = true }
    [<CustomOperation "docker_use_azure_registry">]
    /// Have your custom Docker image automatically re-deployed when a new version is pushed to e.g. Docker hub.
    member _.DockerAcrCredentials(state:WebAppConfig, registryName) =
        { state with
            DockerAcrCredentials =
                Some {| RegistryName = registryName
                        Password = SecureParameter $"docker-password-for-{registryName}" |} }
    [<CustomOperation "source_control">]
    member _.SourceControl(state:WebAppConfig, url, branch) =
        { state with
            SourceControlSettings =
                Some {| Repository = Uri url
                        Branch = branch
                        ContinuousIntegration = Enabled |} }
    member _.SourceControlCi(state:WebAppConfig, featureFlag) =
        { state with
            SourceControlSettings =
                state.SourceControlSettings
                |> Option.map(fun s -> {| s with ContinuousIntegration = featureFlag |}) }
    [<CustomOperation "enable_source_control_ci">]
    member this.EnableCi(state:WebAppConfig) = this.SourceControlCi(state, Enabled)
    [<CustomOperation "disable_source_control_ci">]
    member this.DisableCi(state:WebAppConfig) = this.SourceControlCi(state, Disabled)
    [<CustomOperation "add_extension">]
    member _.AddExtension (state:WebAppConfig, extension) = { state with SiteExtensions = state.SiteExtensions.Add extension }
    member this.AddExtension (state:WebAppConfig, name) = this.AddExtension (state, ExtensionName name)
    /// Automatically add the ASP.NET Core logging extension.
    [<CustomOperation "automatic_logging_extension">]
    member _.DefaultLogging (state:WebAppConfig, setting) = { state with AutomaticLoggingExtension = setting }
    //Add Custom domain to you web app
    [<CustomOperation "custom_domain">]
    member _.AddCustomDomain(state:WebAppConfig, domainConfig:DomainConfig) = { state with CustomDomains = state.CustomDomains |> Map.add domainConfig.DomainName domainConfig }
    member this.AddCustomDomain(state:WebAppConfig, customDomain) = this.AddCustomDomain (state, SecureDomain (customDomain,AppManagedCertificate))
    member this.AddCustomDomain(state:WebAppConfig, (customDomain,thumbprint)) = this.AddCustomDomain (state, SecureDomain (customDomain,CustomCertificate thumbprint))
    [<CustomOperation "custom_domains">]
    member this.AddCustomDomains(state, customDomains:string list) = customDomains |> List.fold (fun state domain -> this.AddCustomDomain(state, domain)) state
    member this.AddCustomDomains(state, domainConfigs:DomainConfig list) = domainConfigs |> List.fold (fun state domain -> this.AddCustomDomain(state, domain)) state
    member this.AddCustomDomains(state, customDomainsWithThumprint:(string * ArmExpression) list) = customDomainsWithThumprint |> List.fold (fun state domain -> this.AddCustomDomain(state, domain)) state

    /// Map specified port traffic from your docker container to port 80 for App Service
    [<CustomOperation "docker_port">]
    member _.DockerPort(state: WebAppConfig, dockerPort:int) = { state with DockerPort = Some dockerPort }
    /// Enables the zone redundancy in service plan
    [<CustomOperation "zone_redundant">]
    member this.ZoneRedundant(state:WebAppConfig, flag:FeatureFlag) = {state with ZoneRedundant = Some flag}

    interface IPrivateEndpoints<WebAppConfig> with member _.Add state endpoints = {state with CommonWebConfig = { state.CommonWebConfig with PrivateEndpoints =  state.CommonWebConfig.PrivateEndpoints |> Set.union endpoints}}
    interface ITaggable<WebAppConfig> with member _.Add state tags = { state with Tags = state.Tags |> Map.merge tags }
    interface IDependable<WebAppConfig> with member _.Add state newDeps = { state with Dependencies = state.Dependencies + newDeps }
    interface IServicePlanApp<WebAppConfig> with
        member _.Get state = state.CommonWebConfig
        member _.Wrap state config = {state with CommonWebConfig = config}

let webApp = WebAppBuilder()

/// Allow adding storage accounts directly to CDNs
type EndpointBuilder with
    member this.Origin(state:EndpointConfig, webApp:WebAppConfig) =
        let state = this.Origin(state, webApp.Endpoint)
        this.DependsOn(state, webApp.ResourceId)

/// An interface for shared capabilities between builders that work with Service Plan-style apps.
/// In other words, Web Apps or Functions.
type IServicePlanApp<'T> = 
    abstract member Get : 'T -> CommonWebConfig
    abstract member Wrap : 'T -> CommonWebConfig -> 'T

// Common keywords for IServicePlanApp live here.
[<AutoOpen>]
module Extensions =
    type IServicePlanApp<'T> with
        member private this.Map (state:'T) f = this.Wrap state ( f (this.Get state) )
        /// Sets the name of the web app.
        [<CustomOperation "name">]
        member this.Name (state:'T, name) = { this.Get state with Name = name } |> this.Wrap state
        member this.Name (state:'T, name:ResourceName) = this.Name (state, (WebAppName.Create name |> Result.get))
        member this.Name (state:'T, name:string) = this.Name(state, ResourceName name)
        /// Sets the name of the service plan.
        [<CustomOperation "service_plan_name">]
        member this.SetServicePlanName (state:'T, name) = { this.Get state with ServicePlan = named serverFarms name } |> this.Wrap state
        member this.SetServicePlanName (state:'T, name:string) = this.SetServicePlanName(state, ResourceName name)
        /// Instead of creating a new service plan instance, configure this webapp to point to another Farmer-managed service plan instance.
        /// A dependency will automatically be set for this instance.
        [<CustomOperation "link_to_service_plan">]
        member this.LinkToServicePlan (state:'T, name) = { this.Get state with ServicePlan = managed serverFarms name } |> this.Wrap state
        member this.LinkToServicePlan (state:'T, name:string) = this.LinkToServicePlan (state, ResourceName name)
        member this.LinkToServicePlan (state:'T, config:ServicePlanConfig) = this.LinkToServicePlan (state, config.Name)
        /// Instead of creating a new service plan instance, configure this webapp to point to another unmanaged service plan instance.
        /// A dependency will automatically be set for this instance.
        [<CustomOperation "link_to_unmanaged_service_plan">]
        member this.LinkToUnmanagedServicePlan (state:'T, resourceId) = { this.Get state with ServicePlan = unmanaged resourceId } |> this.Wrap state
        /// Sets the name of the automatically-created app insights instance.
        [<CustomOperation "app_insights_name">]
        member this.UseAppInsights (state:'T, name) = { this.Get state with AppInsights = Some (named components name) } |> this.Wrap state
        member this.UseAppInsights (state:'T, name:string) = this.UseAppInsights(state, ResourceName name)
        /// Removes any automatic app insights creation, configuration and settings for this webapp.
        [<CustomOperation "app_insights_off">]
        member this.DeactivateAppInsights (state:'T) = { this.Get state with AppInsights = None } |> this.Wrap state
        /// Instead of creating a new AI instance, configure this webapp to point to another Farmer-managed AI instance.
        /// A dependency will automatically be set for this instance.
        [<CustomOperation "link_to_app_insights">]
        member this.LinkToAi (state:'T, name) = { this.Get state with AppInsights = Some (managed components name) } |> this.Wrap state
        member this.LinkToAi (state:'T, name) = this.LinkToAi (state, ResourceName name)
        member this.LinkToAi (state:'T, name:ResourceName option) = match name with Some name -> this.LinkToAi (state, name) | None -> state
        member this.LinkToAi (state:'T, config:AppInsightsConfig) = this.LinkToAi (state, config.Name)
        /// Instead of creating a new AI instance, configure this webapp to point to an unmanaged AI instance.
        /// A dependency will not be set for this instance.
        [<CustomOperation "link_to_unmanaged_app_insights">]
        member this.LinkUnmanagedAppInsights (state:'T, resourceId) = { this.Get state with AppInsights = Some (unmanaged resourceId) } |> this.Wrap state
        /// Sets an app setting of the web app in the form "key" "value".
        [<CustomOperation "setting">]
        member this.AddSetting (state:'T, key, value) =
            let current = this.Get state
            { current with Settings = current.Settings.Add(key, LiteralSetting value) }
            |> this.Wrap state
        member this.AddSetting (state:'T, key, resourceName:ResourceName) = this.AddSetting(state, key, resourceName.Value)
        member this.AddSetting (state:'T, key, value:ArmExpression) =
            let current = this.Get state
            { current with Settings = current.Settings.Add(key, ExpressionSetting value) }
            |> this.Wrap state
        /// Sets a list of app setting of the web app in the form "key" "value".
        [<CustomOperation "settings">]
        member this.AddSettings(state:'T, settings: (string*string) list) =
            let current = this.Get state
            settings
            |> List.fold (fun (state:CommonWebConfig) (key, value: string) -> { state with Settings = state.Settings.Add(key, LiteralSetting value) }) current
            |> this.Wrap state
        member this.AddSettings(state:'T, settings) =
            let current = this.Get state
            settings
            |> List.fold (fun (state:CommonWebConfig) (key, value:ArmExpression) -> { state with Settings = state.Settings.Add(key, ExpressionSetting value) }) current
            |> this.Wrap state
        /// Creates a set of connection strings of the web app whose values will be supplied as secret parameters.
        [<CustomOperation "connection_string">]
        member this.AddConnectionString(state:'T, key) =
            let current = this.Get state
            { current with ConnectionStrings = current.ConnectionStrings.Add(key, (ParameterSetting (SecureParameter key), Custom)) }
            |> this.Wrap state
        member this.AddConnectionString(state:'T, (key, value:ArmExpression)) =
            this.AddConnectionString(state, (key, value, Custom))
        member this.AddConnectionString(state:'T, (key, value:ArmExpression, kind)) =
            let current = this.Get state
            { current with ConnectionStrings = current.ConnectionStrings.Add(key, (ExpressionSetting value, kind)) }
            |> this.Wrap state
            
        /// Creates a set of connection strings of the web app whose values will be supplied as secret parameters.
        [<CustomOperation "connection_strings">]
        member this.AddConnectionStrings(state:'T, connectionStrings) =
            let current = this.Get state
            connectionStrings
            |> List.fold (fun (state:CommonWebConfig) (key, value:ArmExpression) ->
               { state with ConnectionStrings = state.ConnectionStrings.Add(key, (ExpressionSetting value, Custom)) }) current 
            |> this.Wrap state
        /// Sets an app setting of the web app in the form "key" "value".
        [<CustomOperation "add_identity">]
        member this.AddIdentity (state:'T, identity:UserAssignedIdentity) =
            let current = this.Get state
            { current with
                Identity = current.Identity + identity
                Settings = current.Settings.Add("AZURE_CLIENT_ID", Setting.ExpressionSetting identity.ClientId) }
            |> this.Wrap state
        member this.AddIdentity (state, identity:UserAssignedIdentityConfig) = this.AddIdentity(state, identity.UserAssignedIdentity)
        [<CustomOperation "keyvault_identity">]
        member this.AddKeyVaultIdentity (state:'T, identity:UserAssignedIdentity) =
            let current = this.Get state
            { current with
                Identity = current.Identity + identity
                KeyVaultReferenceIdentity = Some identity
                Settings = current.Settings.Add("AZURE_CLIENT_ID", Setting.ExpressionSetting identity.ClientId) }
            |> this.Wrap state
        member this.AddKeyVaultIdentity (state, identity:UserAssignedIdentityConfig) = this.AddKeyVaultIdentity(state, identity.UserAssignedIdentity)
        [<CustomOperation "system_identity">]
        member this.SystemIdentity (state:'T) =
            let current = this.Get state
            { current with Identity = { current.Identity with SystemAssigned = Enabled } }
            |> this.Wrap state

        /// sets the list of origins that should be allowed to make cross-origin calls. Use AllOrigins to allow all.
        [<CustomOperation "enable_cors">]
        member this.EnableCors (state:'T, origins) =
            { this.Get state with
                Cors =
                    match origins with
                    | [ "*" ] -> Some AllOrigins
                    | origins -> Some (SpecificOrigins (List.map Uri origins, None)) }
            |> this.Wrap state
        member this.EnableCors (state:'T, origins) = { this.Get state with Cors = Some origins } |> this.Wrap state
        /// Allows CORS requests with credentials.
        [<CustomOperation "enable_cors_credentials">]
        member this.EnableCorsCredentials (state:'T) =
            let current = this.Get state
            { current with
                Cors =
                    current.Cors
                    |> Option.map (function
                    | SpecificOrigins (origins, _) -> SpecificOrigins (origins, Some true)
                    | AllOrigins -> raiseFarmer "You cannot enable CORS Credentials if you have already set CORS to AllOrigins.") }
            |> this.Wrap state
        /// Sets the operating system
        [<CustomOperation "operating_system">]
        member this.OperatingSystem (state:'T, os) = { this.Get state with OperatingSystem = os } |> this.Wrap state
        /// Specifies a folder path or a zip file containing the web application to install as a post-deployment task.
        [<CustomOperation "zip_deploy">]
        member this.ZipDeploy (state:'T, path) = { this.Get state with ZipDeployPath = Some (path,ZipDeploy.ProductionSlot) } |> this.Wrap state
        /// Specifies a folder path or a zip file containing the web application to install as a post-deployment task.
        [<CustomOperation "zip_deploy_slot">]
        member this.ZipDeploySlot (state:'T, slotName,path) = { this.Get state with ZipDeployPath = Some (path, ZipDeploy.NamedSlot slotName) } |> this.Wrap state
        /// Creates an app setting of the web app whose value will be supplied as a secret parameter.
        [<CustomOperation "secret_setting">]
        member this.AddSecret (state:'T, key) =
            let current = this.Get state
            { current with Settings = current.Settings.Add(key, ParameterSetting (SecureParameter key)) }
            |> this.Wrap state
        /// Sets "Always On" flag
        [<CustomOperation "always_on">]
        member this.AlwaysOn(state:'T) = { this.Get state with AlwaysOn = true } |> this.Wrap state
        ///Chooses the bitness (32 or 64) of the worker process
        [<CustomOperation "worker_process">]
        member this.WorkerProcess (state:'T, bitness) = { this.Get state with WorkerProcess = Some bitness } |> this.Wrap state
        /// Creates a key vault instance. All secret settings will automatically be mapped into key vault.
        [<CustomOperation "use_keyvault">]
        member this.UseKeyVault (state:'T) =
            let current = this.Get state
            { current with
                Identity = { current.Identity with SystemAssigned = Enabled }
                SecretStore = KeyVault (derived(fun c -> vaults.resourceId (ResourceName (c.Name.ResourceName.Value + "vault")))) }
            |> this.Wrap state
        /// Links your application to a Farmer-managed key vault instance. All secret settings will automatically be mapped into key vault.
        [<CustomOperation "link_to_keyvault">]
        member this.LinkToKeyVault (state:'T, vaultName:ResourceName) =
            let current = this.Get state
            { current with
                Identity = { current.Identity with SystemAssigned = Enabled }
                SecretStore = KeyVault (managed vaults vaultName) }
            |> this.Wrap state
        /// Links your application to an existing key vault instance. All secret settings will automatically be mapped into key vault.
        [<CustomOperation "link_to_unmanaged_keyvault">]
        member this.LinkToExternalKeyVault(state:'T, resourceId) =
            let current = this.Get state
            { current with
                Identity = { current.Identity with SystemAssigned = Enabled }
                SecretStore = KeyVault (unmanaged resourceId) }
            |> this.Wrap state
        /// Adds a deployment slot to the app
        [<CustomOperation "add_slot">]
        member this.AddSlot (state:'T, slot:SlotConfig) =
            let current = this.Get state
            { current with Slots = current.Slots |> Map.add slot.Name slot}
            |> this.Wrap state
        member this.AddSlot (state:'T, slotName:string) = this.AddSlot(state, appSlot{ name slotName })
        /// Adds deployment slots to the app
        [<CustomOperation "add_slots">]
        member this.AddSlots (state:'T, slots:SlotConfig list) =
            let current = this.Get state
            { current with Slots = slots |> List.fold (fun m s -> Map.add s.Name s m) current.Slots}
            |> this.Wrap state

        /// Disables http for this webapp so that only https is used.
        [<CustomOperation "https_only">]
        member this.HttpsOnly(state:'T) = this.Map state (fun x -> { x with HTTPSOnly = true })

        /// Allows to enable or disable FTP and FTPS
        [<CustomOperation "ftp_state">]
        member this.FTPState(state:'T, ftpState:FTPState) = this.Map state (fun x -> { x with FTPState = Some ftpState })

        [<CustomOperation "health_check_path">]
        /// Specifies the path Azure load balancers will ping to check for unhealthy instances.
        member this.HealthCheckPath(state:'T, healthCheckPath:string) = this.Map state (fun x -> {x with HealthCheckPath = Some(healthCheckPath)})
        /// Add Allowed ip for ip security restrictions
        [<CustomOperation "add_allowed_ip_restriction">] 
        member this.AllowIp(state:'T, name, ip:IPAddressCidr) = 
            this.Map state (fun x -> { x with IpSecurityRestrictions = IpSecurityRestriction.Create name ip Allow :: x.IpSecurityRestrictions })
        member this.AllowIp(state:'T, name, ip:string) = 
            let ip = IPAddressCidr.parse ip
            this.Map state (fun x -> { x with IpSecurityRestrictions = IpSecurityRestriction.Create name ip Allow :: x.IpSecurityRestrictions })
        /// Add Denied ip for ip security restrictions
        [<CustomOperation "add_denied_ip_restriction">] 
        member this.DenyIp(state:'T, name, ip) = 
            this.Map state (fun x -> { x with IpSecurityRestrictions = IpSecurityRestriction.Create name ip Deny :: x.IpSecurityRestrictions })
<<<<<<< HEAD
        /// Integrate this app with a virtual network subnet
        [<CustomOperation "vnet">]
        member this.RouteViaVNet(state:'T, subnet:SubnetReference option) = 
            match subnet with
            | Some subnetId ->
                if subnetId.ResourceId.Type.Type <> Arm.Network.subnets.Type 
                    then raiseFarmer $"given resource was not of type '{Arm.Network.subnets.Type}'."
            | None -> ()
            this.Map state (fun x -> {x with IntegratedSubnet = subnet})
        member this.RouteViaVNet(state:'T, subnetRef) = this.RouteViaVNet (state, Some subnetRef)
        member this.RouteViaVNet(state:'T, subnetId:LinkedResource) = this.RouteViaVNet (state, SubnetReference.create subnetId)
        member this.RouteViaVNet(state:'T, subnet:SubnetConfig) = this.RouteViaVNet (state, SubnetReference.create subnet)
        member this.RouteViaVNet(state:'T, (vnet:VirtualNetworkConfig, subnetName)) = this.RouteViaVNet (state, SubnetReference.create (vnet,subnetName))
        member this.RouteViaVNet(state:'T, (vnetId:LinkedResource, subnetName)) = this.RouteViaVNet (state, SubnetReference.create (vnetId,subnetName))
=======
        member this.DenyIp(state:'T, name, ip:string) = 
            let ip = IPAddressCidr.parse ip
            this.Map state (fun x -> { x with IpSecurityRestrictions = IpSecurityRestriction.Create name ip Deny :: x.IpSecurityRestrictions })
>>>>>>> 42c2da0b
<|MERGE_RESOLUTION|>--- conflicted
+++ resolved
@@ -990,7 +990,9 @@
         [<CustomOperation "add_denied_ip_restriction">] 
         member this.DenyIp(state:'T, name, ip) = 
             this.Map state (fun x -> { x with IpSecurityRestrictions = IpSecurityRestriction.Create name ip Deny :: x.IpSecurityRestrictions })
-<<<<<<< HEAD
+        member this.DenyIp(state:'T, name, ip:string) = 
+            let ip = IPAddressCidr.parse ip
+            this.Map state (fun x -> { x with IpSecurityRestrictions = IpSecurityRestriction.Create name ip Deny :: x.IpSecurityRestrictions })
         /// Integrate this app with a virtual network subnet
         [<CustomOperation "vnet">]
         member this.RouteViaVNet(state:'T, subnet:SubnetReference option) = 
@@ -1004,9 +1006,4 @@
         member this.RouteViaVNet(state:'T, subnetId:LinkedResource) = this.RouteViaVNet (state, SubnetReference.create subnetId)
         member this.RouteViaVNet(state:'T, subnet:SubnetConfig) = this.RouteViaVNet (state, SubnetReference.create subnet)
         member this.RouteViaVNet(state:'T, (vnet:VirtualNetworkConfig, subnetName)) = this.RouteViaVNet (state, SubnetReference.create (vnet,subnetName))
-        member this.RouteViaVNet(state:'T, (vnetId:LinkedResource, subnetName)) = this.RouteViaVNet (state, SubnetReference.create (vnetId,subnetName))
-=======
-        member this.DenyIp(state:'T, name, ip:string) = 
-            let ip = IPAddressCidr.parse ip
-            this.Map state (fun x -> { x with IpSecurityRestrictions = IpSecurityRestriction.Create name ip Deny :: x.IpSecurityRestrictions })
->>>>>>> 42c2da0b
+        member this.RouteViaVNet(state:'T, (vnetId:LinkedResource, subnetName)) = this.RouteViaVNet (state, SubnetReference.create (vnetId,subnetName))