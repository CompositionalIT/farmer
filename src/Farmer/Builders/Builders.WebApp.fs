[<AutoOpen>]
module rec Farmer.Builders.WebApp

open Farmer
open Farmer.Arm
open Farmer.WebApp
open Farmer.Arm.KeyVault.Vaults
open Sites
open System
open Farmer.Identity

type JavaHost =
    | JavaSE | WildFly14 | Tomcat of string
    static member Tomcat85 = Tomcat "8.5"
    static member Tomcat90 = Tomcat "9.0"
type JavaRuntime =
    | Java8 | Java11
    member this.Version = match this with Java8 -> 8 | Java11 -> 11
    member this.Jre = match this with Java8 -> "jre8" | Java11 -> "java11"
type Runtime =
    | DotNetCore of string
    | DotNet of version:string
    | Node of string
    | Php of string
    | Ruby of string
    | AspNet of version:string
    | Java of JavaRuntime * JavaHost
    | Python of linuxVersion:string * windowsVersion:string
    static member Php73 = Php "7.3"
    static member Php72 = Php "7.2"
    static member Php71 = Php "7.1"
    static member Php70 = Php "7.0"
    static member Php56 = Php "5.6"
    static member DotNetCore21 = DotNetCore "2.1"
    static member DotNetCore31 = DotNetCore "3.1"
    static member DotNetCoreLts = DotNetCore "LTS"
    static member DotNetCoreLatest = DotNetCore "Latest"
    static member Node6 = Node "6-lts"
    static member Node8 = Node "8-lts"
    static member Node10 = Node "10-lts"
    static member Node12 = Node "12-lts"
    static member NodeLts = Node "lts"
    static member Ruby26 = Ruby "2.6"
    static member Ruby25 = Ruby "2.5"
    static member Ruby24 = Ruby "2.4"
    static member Ruby23 = Ruby "2.3"
    static member Java11 = Java (Java11, JavaSE)
    static member Java11Tomcat90 = Java (Java11, JavaHost.Tomcat90)
    static member Java11Tomcat85 = Java (Java11, JavaHost.Tomcat85)
    static member Java8 = Java (Java8, JavaSE)
    static member Java8WildFly14 = Java (Java8, WildFly14)
    static member Java8Tomcat90 = Java (Java8, JavaHost.Tomcat90)
    static member Java8Tomcat85 = Java (Java8, JavaHost.Tomcat85)
    static member DotNet60 = DotNet "6.0"
    static member DotNet50 = DotNet "5.0"
    static member DotNet60 = DotNet "6.0"
    static member AspNet47 = AspNet "4.0"
    static member AspNet35 = AspNet "2.0"
    static member Python27 = Python ("2.7", "2.7")
    static member Python36 = Python ("3.6", "3.4") // not typo, really version 3.4
    static member Python37 = Python ("3.7", "3.7")

module AppSettings =
    let WebsiteNodeDefaultVersion version = "WEBSITE_NODE_DEFAULT_VERSION", version
    let RunFromPackage = "WEBSITE_RUN_FROM_PACKAGE", "1"

let publishingPassword (name:ResourceName) =
    let resourceId = config.resourceId (name, ResourceName "publishingCredentials")
    let expr = $"list({resourceId.ArmExpression.Value}, '2014-06-01').properties.publishingPassword"
    ArmExpression.create(expr, resourceId)

type SecretStore =
    | AppService
    | KeyVault of ResourceRef<CommonWebConfig>

type SlotConfig =
    { Name: string
      AutoSwapSlotName: string option
      AppSettings: Map<string,Setting>
      ConnectionStrings: Map<string,(Setting * ConnectionStringKind)>
      Identity: ManagedIdentity
      KeyVaultReferenceIdentity: UserAssignedIdentity option
      Tags: Map<string,string>
      Dependencies: ResourceId Set}
    member this.ToSite (owner: Arm.Web.Site) =
        { owner with
            SiteType = SiteType.Slot (owner.Name/this.Name)
            Dependencies = owner.Dependencies |> Set.add (owner.ResourceType.resourceId owner.Name)
            AutoSwapSlotName = this.AutoSwapSlotName
            AppSettings = owner.AppSettings |> Option.map (Map.merge ( this.AppSettings |> Map.toList))
            ConnectionStrings = owner.ConnectionStrings |> Option.map (Map.merge (this.ConnectionStrings |> Map.toList))
            Identity = this.Identity + owner.Identity
            KeyVaultReferenceIdentity = this.KeyVaultReferenceIdentity |> Option.orElse owner.KeyVaultReferenceIdentity
            ZipDeployPath = None }

type SlotBuilder() =
    member this.Yield _ =
        { Name = "staging"
          AutoSwapSlotName = None
          AppSettings = Map.empty
          ConnectionStrings = Map.empty
          Identity = ManagedIdentity.Empty
          KeyVaultReferenceIdentity =  None
          Tags = Map.empty
          Dependencies = Set.empty}

    [<CustomOperation "name">]
    member this.Name (state,name) : SlotConfig = {state with Name = name}

    [<CustomOperation "autoSlotSwapName">]
    member this.AutoSlotSwapName (state,autoSlotSwapName) : SlotConfig = {state with AutoSwapSlotName = Some autoSlotSwapName}

    /// Sets an app setting of the web app in the form "key" "value".
    [<CustomOperation "add_identity">]
    member this.AddIdentity (state: SlotConfig, identity:UserAssignedIdentity) =
        { state with
            Identity = (state.Identity + identity)
            AppSettings = state.AppSettings.Add("AZURE_CLIENT_ID", Setting.ExpressionSetting identity.ClientId) }
    member this.AddIdentity (state, identity:UserAssignedIdentityConfig) = this.AddIdentity(state, identity.UserAssignedIdentity)

    [<CustomOperation "system_identity">]
    member this.SystemIdentity (state: SlotConfig) =
        { state with Identity = {state.Identity with SystemAssigned = Enabled } }

    [<CustomOperation "keyvault_identity">]
    member this.AddKeyVaultIdentity (state: SlotConfig, identity:UserAssignedIdentity) =
        { state with
            Identity = state.Identity + identity
            KeyVaultReferenceIdentity = Some identity
            AppSettings = state.AppSettings.Add("AZURE_CLIENT_ID", Setting.ExpressionSetting identity.ClientId) }
    member this.AddKeyVaultIdentity (state: SlotConfig, identity:UserAssignedIdentityConfig) = this.AddKeyVaultIdentity(state, identity.UserAssignedIdentity)

    [<CustomOperation "setting">]
    /// Adds an AppSetting to this deployment slot
    member this.AddSetting (state, key, value):SlotConfig =
        { state with AppSettings = state.AppSettings.Add(key, value) }
    member this.AddSetting (state, key, value) = this.AddSetting(state, key, LiteralSetting value)
    member this.AddSetting (state, key, resourceName:ResourceName) = this.AddSetting(state, key, resourceName.Value)
    member this.AddSetting (state, key, value:ArmExpression) = this.AddSetting(state, key, ExpressionSetting value)

    /// Sets a list of app setting of the web app in the form "key" "value".
    [<CustomOperation "settings">]
    member this.AddSettings(state, settings: (string*Setting) list):SlotConfig =
        {state with AppSettings = Map.merge settings state.AppSettings }
    member this.AddSettings(state, settings: (string*string) list) =
        this.AddSettings( state, List.map(fun (k,v) -> k,LiteralSetting v) settings)

    /// Creates a set of connection strings of the web app whose values will be supplied as secret parameters.
    [<CustomOperation "connection_string">]
    member _.AddConnectionString(state, key) :SlotConfig=
        { state with ConnectionStrings = state.ConnectionStrings.Add(key, (ParameterSetting (SecureParameter key), Custom)) }
    member _.AddConnectionString(state, (key, value:ArmExpression)) :SlotConfig =
        { state with ConnectionStrings = state.ConnectionStrings.Add(key, (ExpressionSetting value, Custom)) }

    /// Creates a set of connection strings of the web app whose values will be supplied as secret parameters.
    [<CustomOperation "connection_strings">]
    member this.AddConnectionStrings(state, connectionStrings:string list) :SlotConfig =
        connectionStrings
        |> List.fold (fun state key -> this.AddConnectionString(state, key)) state
    interface ITaggable<SlotConfig> with member _.Add state tags = { state with Tags = state.Tags |> Map.merge tags }
    interface IDependable<SlotConfig> with member _.Add state newDeps = { state with Dependencies = state.Dependencies + newDeps }

let appSlot = SlotBuilder()

/// Common fields between WebApp and Functions
type CommonWebConfig =
    { Name : WebAppName
      AlwaysOn : bool
      AppInsights : ResourceRef<ResourceName> option
      Cors : Cors option
      FTPState : FTPState option
      HTTPSOnly : bool
      Identity : Identity.ManagedIdentity
      KeyVaultReferenceIdentity: UserAssignedIdentity Option
      OperatingSystem : OS
      SecretStore : SecretStore
      ServicePlan : ResourceRef<ResourceName>
      Settings : Map<string, Setting>
      Slots : Map<string,SlotConfig>
      WorkerProcess : Bitness option
      ZipDeployPath : (string*ZipDeploy.ZipDeploySlot) option
      HealthCheckPath: string option
      SlotSettingNames: string Set }

type WebAppConfig =
    { CommonWebConfig: CommonWebConfig
      HTTP20Enabled : bool option
      ClientAffinityEnabled : bool option
      WebSocketsEnabled: bool option
      ConnectionStrings : Map<string, (Setting * ConnectionStringKind)>
      Dependencies : ResourceId Set
      Tags : Map<string,string>
      Sku : Sku
      WorkerSize : WorkerSize
      WorkerCount : int
      MaximumElasticWorkerCount : int option
      RunFromPackage : bool
      WebsiteNodeDefaultVersion : string option
      Runtime : Runtime
      SourceControlSettings : {| Repository : Uri; Branch : string; ContinuousIntegration : FeatureFlag |} option
      DockerImage : (string * string) option
      DockerCi : bool
      DockerAcrCredentials : {| RegistryName : string; Password : SecureParameter |} option
      AutomaticLoggingExtension : bool
      SiteExtensions : ExtensionName Set
      PrivateEndpoints: (LinkedResource * string option) Set 
      CustomDomain : DomainConfig }
    member this.Name = this.CommonWebConfig.Name
    /// Gets this web app's Server Plan's full resource ID.
    member this.ServicePlanId = this.CommonWebConfig.ServicePlan.resourceId this.Name.ResourceName
    /// Gets the Service Plan name for this web app.
    member this.ServicePlanName = this.ServicePlanId.Name
    /// Gets the App Insights name for this web app, if it exists.
    member this.AppInsightsName = this.CommonWebConfig.AppInsights |> Option.map (fun ai -> ai.resourceId(this.Name.ResourceName).Name)
    /// Gets the ARM expression path to the publishing password of this web app.
    member this.PublishingPassword = publishingPassword this.Name.ResourceName
    member this.Endpoint = $"{this.Name.ResourceName.Value}.azurewebsites.net"
    member this.SystemIdentity = SystemIdentity this.ResourceId
    member this.ResourceId = sites.resourceId this.Name.ResourceName
    interface IBuilder with
        member this.ResourceId = this.ResourceId
        member this.BuildResources location = [
            let keyVault, secrets =
                match this.CommonWebConfig.SecretStore with
                | KeyVault (DeployableResource (this.CommonWebConfig) vaultName) ->
                    let store = keyVault {
                        name vaultName.Name
                        add_access_policy (AccessPolicy.create (this.SystemIdentity.PrincipalId, [ KeyVault.Secret.Get ]))
                        add_secrets [
                            for setting in this.CommonWebConfig.Settings do
                                match setting.Value with
                                | LiteralSetting _ ->
                                    ()
                                | ParameterSetting _ ->
                                    SecretConfig.create (setting.Key)
                                | ExpressionSetting expr ->
                                    SecretConfig.create (setting.Key, expr)
                        ]
                    }
                    Some store, []
                | KeyVault (ExternalResource vaultName) ->
                    let secrets = [
                        for setting in this.CommonWebConfig.Settings do
                            let secret =
                                match setting.Value with
                                | LiteralSetting _ -> None
                                | ParameterSetting _ -> SecretConfig.create setting.Key |> Some
                                | ExpressionSetting expr -> SecretConfig.create (setting.Key, expr) |> Some
                            match secret with
                            | Some secret ->
                                { Secret.Name = vaultName.Name/secret.SecretName
                                  Value = secret.Value
                                  ContentType = secret.ContentType
                                  Enabled = secret.Enabled
                                  ActivationDate = secret.ActivationDate
                                  ExpirationDate = secret.ExpirationDate
                                  Location = location
                                  Dependencies = secret.Dependencies.Add vaultName
                                  Tags = secret.Tags } :> IArmResource
                            | None ->
                                ()
                    ]
                    None, secrets
                | KeyVault _
                | AppService ->
                    None, []

            yield! secrets

            let siteSettings =
                let literalSettings = [
                    if this.RunFromPackage then AppSettings.RunFromPackage
                    yield! this.WebsiteNodeDefaultVersion |> Option.mapList AppSettings.WebsiteNodeDefaultVersion
                    yield! this.CommonWebConfig.AppInsights |> Option.mapList (fun resource -> "APPINSIGHTS_INSTRUMENTATIONKEY", AppInsights.getInstrumentationKey(resource.resourceId this.Name.ResourceName).Eval())
                    match this.CommonWebConfig.OperatingSystem, this.CommonWebConfig.AppInsights with
                    | Windows, Some _ ->
                        "APPINSIGHTS_PROFILERFEATURE_VERSION", "1.0.0"
                        "APPINSIGHTS_SNAPSHOTFEATURE_VERSION", "1.0.0"
                        "ApplicationInsightsAgent_EXTENSION_VERSION", "~2"
                        "DiagnosticServices_EXTENSION_VERSION", "~3"
                        "InstrumentationEngine_EXTENSION_VERSION", "~1"
                        "SnapshotDebugger_EXTENSION_VERSION", "~1"
                        "XDT_MicrosoftApplicationInsights_BaseExtensions", "~1"
                        "XDT_MicrosoftApplicationInsights_Mode", "recommended"
                    | Linux, Some _
                    | _ , None ->
                        ()

                    if this.DockerCi then "DOCKER_ENABLE_CI", "true"
                ]

                let dockerSettings = [
                    match this.DockerAcrCredentials with
                    | Some credentials ->
                        "DOCKER_REGISTRY_SERVER_PASSWORD", ParameterSetting credentials.Password
                        Setting.AsLiteral ("DOCKER_REGISTRY_SERVER_URL", $"https://{credentials.RegistryName}.azurecr.io")
                        Setting.AsLiteral ("DOCKER_REGISTRY_SERVER_USERNAME", credentials.RegistryName)
                    | None ->
                        ()
                ]
                literalSettings
                |> List.map Setting.AsLiteral
                |> List.append dockerSettings
                |> List.append (
                    (match this.CommonWebConfig.SecretStore with
                     | AppService ->
                         this.CommonWebConfig.Settings
                     | KeyVault r ->
                        let name = r.resourceId (this.CommonWebConfig)
                        [ for setting in this.CommonWebConfig.Settings do
                            match setting.Value with
                            | LiteralSetting _ ->
                                setting.Key, setting.Value
                            | ParameterSetting _
                            | ExpressionSetting _ ->
                                setting.Key, LiteralSetting $"@Microsoft.KeyVault(SecretUri=https://{name.Name.Value}.vault.azure.net/secrets/{setting.Key})"
                        ] |> Map.ofList
                    ) |> Map.toList)
                |> Map

            let site =
                { SiteType = Site this.Name
                  Location = location
                  ServicePlan = this.ServicePlanId
                  HTTPSOnly = this.CommonWebConfig.HTTPSOnly
                  FTPState = this.CommonWebConfig.FTPState
                  HTTP20Enabled = this.HTTP20Enabled
                  ClientAffinityEnabled = this.ClientAffinityEnabled
                  WebSocketsEnabled = this.WebSocketsEnabled
                  Identity = this.CommonWebConfig.Identity
                  KeyVaultReferenceIdentity = this.CommonWebConfig.KeyVaultReferenceIdentity
                  Cors = this.CommonWebConfig.Cors
                  Tags = this.Tags
                  ConnectionStrings = Some this.ConnectionStrings
                  WorkerProcess = this.CommonWebConfig.WorkerProcess
                  AppSettings = Some siteSettings
                  Kind = [
                    "app"
                    match this.CommonWebConfig.OperatingSystem with Linux -> "linux" | Windows -> ()
                    match this.DockerImage with Some _ -> "container" | _ -> ()
                  ] |> String.concat ","
                  Dependencies = Set [
                    match this.CommonWebConfig.ServicePlan with
                    | DependableResource this.Name.ResourceName resourceId -> resourceId
                    | _ -> ()

                    yield! this.Dependencies

                    match this.CommonWebConfig.SecretStore with
                    | AppService ->
                        for setting in this.CommonWebConfig.Settings do
                            match setting.Value with
                            | ExpressionSetting expr ->
                                yield! Option.toList expr.Owner
                            | ParameterSetting _
                            | LiteralSetting _ ->
                                ()
                    | KeyVault _ ->
                        ()

                    match this.CommonWebConfig.AppInsights with
                    | Some (DependableResource this.Name.ResourceName resourceId) -> resourceId
                    | Some _ | None -> ()
                  ]
                  AlwaysOn = this.CommonWebConfig.AlwaysOn
                  LinuxFxVersion =
                    match this.CommonWebConfig.OperatingSystem with
                    | Windows ->
                        None
                    | Linux ->
                        match this.DockerImage with
                        | Some (image, _) ->
                            Some ("DOCKER|" + image)
                        | None ->
                            match this.Runtime with
                            | DotNetCore version -> Some $"DOTNETCORE|{version}"
                            | Node version -> Some $"NODE|{version}"
                            | Php version -> Some $"PHP|{version}"
                            | Ruby version -> Some $"RUBY|{version}"
                            | Java (runtime, JavaSE) -> Some $"JAVA|{runtime.Version}-{runtime.Jre}"
                            | Java (runtime, (Tomcat version)) -> Some $"TOMCAT|{version}-{runtime.Jre}"
                            | Java (Java8, WildFly14) -> Some $"WILDFLY|14-{Java8.Jre}"
                            | Python (linuxVersion, _) -> Some $"PYTHON|{linuxVersion}"
                            | _ -> None
                  NetFrameworkVersion =
                    match this.Runtime with
                    | AspNet version
<<<<<<< HEAD
                    | DotNet version ->
=======
                    | DotNet ("5.0" as version)
                    | DotNet ("6.0" as version) ->
>>>>>>> 41214e09
                        Some $"v{version}"
                    | _ ->
                        None
                  JavaVersion =
                    match this.Runtime, this.CommonWebConfig.OperatingSystem with
                    | Java (Java11, Tomcat _), Windows -> Some "11"
                    | Java (Java8, Tomcat _), Windows -> Some "1.8"
                    | _ -> None
                  JavaContainer =
                    match this.Runtime, this.CommonWebConfig.OperatingSystem with
                    | Java (_, Tomcat _), Windows -> Some "Tomcat"
                    | _ -> None
                  JavaContainerVersion =
                    match this.Runtime, this.CommonWebConfig.OperatingSystem with
                    | Java (_, Tomcat version), Windows -> Some version
                    | _ -> None
                  PhpVersion =
                    match this.Runtime, this.CommonWebConfig.OperatingSystem with
                    | Php version, Windows -> Some version
                    | _ -> None
                  PythonVersion =
                    match this.Runtime, this.CommonWebConfig.OperatingSystem with
                    | Python (_, windowsVersion), Windows -> Some windowsVersion
                    | _ -> None
                  Metadata =
                    match this.Runtime, this.CommonWebConfig.OperatingSystem with
                    | Java (_, Tomcat _), Windows -> Some "java"
                    | Php _, _ -> Some "php"
                    | Python _, Windows -> Some "python"
                    | DotNetCore _, Windows -> Some "dotnetcore"
                    | AspNet _, _ | DotNet "5.0", Windows -> Some "dotnet"
                    | _ -> None
                    |> Option.map(fun stack -> "CURRENT_STACK", stack)
                    |> Option.toList
                  AppCommandLine = this.DockerImage |> Option.map snd
                  AutoSwapSlotName = None
                  ZipDeployPath = this.CommonWebConfig.ZipDeployPath |> Option.map (fun (path,slot) -> path, ZipDeploy.ZipDeployTarget.WebApp, slot )
                  HealthCheckPath = this.CommonWebConfig.HealthCheckPath
                }

            match keyVault with
            | Some keyVault ->
                let builder = keyVault :> IBuilder
                yield! builder.BuildResources location
            | None ->
                ()

            match this.SourceControlSettings with
            | Some settings ->
                { Website = this.Name.ResourceName
                  Location = location
                  Repository = settings.Repository
                  Branch = settings.Branch
                  ContinuousIntegration = settings.ContinuousIntegration }
            | None ->
                ()

            match this.CommonWebConfig.AppInsights with
            | Some (DeployableResource this.Name.ResourceName resourceId) ->
                { Name = resourceId.Name
                  Location = location
                  DisableIpMasking = false
                  SamplingPercentage = 100
                  LinkedWebsite =
                    match this.CommonWebConfig.OperatingSystem with
                    | Windows -> Some this.Name.ResourceName
                    | Linux -> None
                  Tags = this.Tags }
            | Some _
            | None ->
                ()

            match this.CommonWebConfig.ServicePlan with
            | DeployableResource this.Name.ResourceName resourceId ->
                { Name = resourceId.Name
                  Location = location
                  Sku = this.Sku
                  WorkerSize = this.WorkerSize
                  WorkerCount = this.WorkerCount
                  MaximumElasticWorkerCount = this.MaximumElasticWorkerCount
                  OperatingSystem = this.CommonWebConfig.OperatingSystem
                  Tags = this.Tags}
            | _ ->
                ()

            for (ExtensionName extension) in this.SiteExtensions do
                { Name = ResourceName extension
                  SiteName = this.Name.ResourceName
                  Location = location }

            if Map.isEmpty this.CommonWebConfig.Slots then
                site
            else
                { site with AppSettings = None; ConnectionStrings = None } // Don't deploy production slot settings as they could cause an app restart
                for (_,slot) in this.CommonWebConfig.Slots |> Map.toSeq do
                    slot.ToSite site

            match this.CustomDomain with
            | SecureDomain (customDomain, certOptions) ->
                let hostNameBinding =
                    { Location = location
                      SiteId =  Managed (Arm.Web.sites.resourceId this.Name.ResourceName)
                      DomainName = customDomain
                      SslState = SslDisabled } // Initially create non-secure host name binding, we link the certificate in a nested deployment below
                let cert =
                    { Location = location
                      SiteId = Managed this.ResourceId
                      ServicePlanId = Managed this.ServicePlanId
                      DomainName = customDomain }
                hostNameBinding

                // Get the resource group which contains the app service plan
                let aspRgName = 
                  match this.CommonWebConfig.ServicePlan with
                  | LinkedResource linked -> linked.ResourceId.ResourceGroup
                  | _ -> None
                // Create a nested resource group deployment for the certificate - this isn't strictly necessary when the app & app service plan are in the same resource group
                // however, when they are in different resource groups this is required to make the deployment succeed (there is an ARM bug which causes a Not Found / Conflict otherwise)
                // To keep the code simple, I opted to always nest the certificate deployment. - TheRSP 2021-12-14
                let certRg = resourceGroup { 
                    name (aspRgName |> Option.defaultValue "[resourceGroup().name]")
                    add_resource 
                      { cert with
                          SiteId = Unmanaged cert.SiteId.ResourceId
                          ServicePlanId = Unmanaged cert.ServicePlanId.ResourceId }
                    depends_on cert.SiteId
                    depends_on (hostNameBindings.resourceId(cert.SiteId.Name, ResourceName cert.DomainName))
                }
                yield! ((certRg :> IBuilder).BuildResources location)

                // Need to rename `location` binding to prevent conflict with `location` operator in resource group
                let resourceLocation = location
                // nested deployment to update hostname binding with specified SSL options
                yield! (resourceGroup { 
                    name "[resourceGroup().name]"
                    location resourceLocation
                    add_resource { hostNameBinding with
                                    SiteId =
                                        match hostNameBinding.SiteId with 
                                        | Managed id -> Unmanaged id
                                        | x -> x 
                                    SslState = 
                                        match certOptions with
                                        | AppManagedCertificate -> SniBased (cert.GetThumbprintReference aspRgName)
                                        | CustomCertificate thumbprint -> SniBased thumbprint
                                  }
                    depends_on certRg
                } :> IBuilder).BuildResources location
            | InsecureDomain customDomain -> 
                { Location = location
                  SiteId =  Managed (Arm.Web.sites.resourceId this.Name.ResourceName)
                  DomainName = customDomain
                  SslState = SslDisabled }
            | NoDomain -> ()
            
            if this.CommonWebConfig.SlotSettingNames <> Set.empty then
                {
                    SiteName = this.Name.ResourceName;
                    SlotSettingNames = this.CommonWebConfig.SlotSettingNames;
                }

            yield! (PrivateEndpoint.create location this.ResourceId ["sites"] this.PrivateEndpoints)
        ]

type WebAppBuilder() =
    member _.Yield _ =
        { CommonWebConfig =
            { Name = WebAppName.Empty
              AlwaysOn = false
              AppInsights = Some (derived (fun name -> components.resourceId (name-"ai")))
              Cors = None
              HTTPSOnly = false
              Identity = ManagedIdentity.Empty
              FTPState = None
              KeyVaultReferenceIdentity = None
              OperatingSystem = Windows
              SecretStore = AppService
              ServicePlan = derived (fun name -> serverFarms.resourceId (name-"farm"))
              Settings = Map.empty
              Slots = Map.empty
              WorkerProcess = None
              ZipDeployPath = None
              HealthCheckPath = None
              SlotSettingNames = Set.empty }
          Sku = Sku.F1
          WorkerSize = Small
          WorkerCount = 1
          MaximumElasticWorkerCount = None
          RunFromPackage = false
          WebsiteNodeDefaultVersion = None
          HTTP20Enabled = None
          ClientAffinityEnabled = None
          WebSocketsEnabled = None
          ConnectionStrings = Map.empty
          Tags = Map.empty
          Dependencies = Set.empty
          Runtime = Runtime.DotNetCoreLts
          DockerImage = None
          DockerCi = false
          SourceControlSettings = None
          DockerAcrCredentials = None
          AutomaticLoggingExtension = true
          SiteExtensions = Set.empty
          PrivateEndpoints = Set.empty
          CustomDomain = NoDomain }
    member _.Run(state:WebAppConfig) =
        if state.Name.ResourceName = ResourceName.Empty then raiseFarmer "No Web App name has been set."
        { state with
            SiteExtensions =
                match state with
                // its important to only add this extension if we're not using Web App for Containers - if we are
                // then this will generate an error during deployment:
                // No route registered for '/api/siteextensions/Microsoft.AspNetCore.AzureAppServices.SiteExtension'
                | { Runtime = Runtime.DotNetCore _; AutomaticLoggingExtension = true ; DockerImage = None } ->
                    state.SiteExtensions.Add WebApp.Extensions.Logging
                | _ ->
                    state.SiteExtensions
            DockerImage =
                match state.DockerImage, state.DockerAcrCredentials with
                | Some (image, tag), Some credentials when not (image.Contains "azurecr.io") ->
                    Some ($"{credentials.RegistryName}.azurecr.io/{image}", tag)
                | Some x, _ ->
                    Some x
                | None, _ ->
                    None
        }

    [<CustomOperation "sku">]
    member _.Sku(state:WebAppConfig, sku) = { state with Sku = sku }
    /// Sets the size of the service plan worker.
    [<CustomOperation "worker_size">]
    member _.WorkerSize(state:WebAppConfig, workerSize) = { state with WorkerSize = workerSize }
    /// Sets the number of instances on the service plan.
    [<CustomOperation "number_of_workers">]
    member _.NumberOfWorkers(state:WebAppConfig, workerCount) = { state with WorkerCount = workerCount }
    /// Sets the web app to use "run from package" deployment capabilities.
    [<CustomOperation "run_from_package">]
    member _.RunFromPackage(state:WebAppConfig) = { state with RunFromPackage = true }
    /// Sets the node version of the web app.
    [<CustomOperation "website_node_default_version">]
    member _.NodeVersion(state:WebAppConfig, version) = { state with WebsiteNodeDefaultVersion = Some version }
    /// Creates a set of connection strings of the web app whose values will be supplied as secret parameters.
    [<CustomOperation "connection_string">]
    member _.AddConnectionString(state:WebAppConfig, key) =
        { state with ConnectionStrings = state.ConnectionStrings.Add(key, (ParameterSetting (SecureParameter key), Custom)) }
    member _.AddConnectionString(state:WebAppConfig, (key, value:ArmExpression)) =
        { state with ConnectionStrings = state.ConnectionStrings.Add(key, (ExpressionSetting value, Custom)) }
    /// Creates a set of connection strings of the web app whose values will be supplied as secret parameters.
    [<CustomOperation "connection_strings">]
    member this.AddConnectionStrings(state:WebAppConfig, connectionStrings) =
        connectionStrings
        |> List.fold (fun (state:WebAppConfig) (key:string) -> this.AddConnectionString(state, key)) state
    /// Enables HTTP 2.0 for this webapp.
    [<CustomOperation "enable_http2">]
    member _.Http20Enabled(state:WebAppConfig) = { state with HTTP20Enabled = Some true }
    /// Disables client affinity for this webapp.
    [<CustomOperation "disable_client_affinity">]
    member _.ClientAffinityEnabled(state:WebAppConfig) = { state with ClientAffinityEnabled = Some false }
    /// Enables websockets for this webapp.
    [<CustomOperation "enable_websockets">]
    member _.WebSockets(state:WebAppConfig) = { state with WebSocketsEnabled = Some true }
    /// Sets the runtime stack
    [<CustomOperation "runtime_stack">]
    member _.RuntimeStack(state:WebAppConfig, runtime) = { state with Runtime = runtime }
    [<CustomOperation "docker_image">]
    /// Specifies a docker image to use from the registry (linux only), and the startup command to execute.
    member _.DockerImage(state:WebAppConfig, registryPath, startupFile) =
        { state with
            CommonWebConfig = { state.CommonWebConfig with OperatingSystem = Linux }
            DockerImage = Some (registryPath, startupFile) }
    [<CustomOperation "docker_ci">]
    /// Have your custom Docker image automatically re-deployed when a new version is pushed to e.g. Docker hub.
    member _.DockerCI(state:WebAppConfig) = { state with DockerCi = true }
    [<CustomOperation "docker_use_azure_registry">]
    /// Have your custom Docker image automatically re-deployed when a new version is pushed to e.g. Docker hub.
    member _.DockerAcrCredentials(state:WebAppConfig, registryName) =
        { state with
            DockerAcrCredentials =
                Some {| RegistryName = registryName
                        Password = SecureParameter $"docker-password-for-{registryName}" |} }
    [<CustomOperation "source_control">]
    member _.SourceControl(state:WebAppConfig, url, branch) =
        { state with
            SourceControlSettings =
                Some {| Repository = Uri url
                        Branch = branch
                        ContinuousIntegration = Enabled |} }
    member _.SourceControlCi(state:WebAppConfig, featureFlag) =
        { state with
            SourceControlSettings =
                state.SourceControlSettings
                |> Option.map(fun s -> {| s with ContinuousIntegration = featureFlag |}) }
    [<CustomOperation "enable_source_control_ci">]
    member this.EnableCi(state:WebAppConfig) = this.SourceControlCi(state, Enabled)
    [<CustomOperation "disable_source_control_ci">]
    member this.DisableCi(state:WebAppConfig) = this.SourceControlCi(state, Disabled)
    [<CustomOperation "add_extension">]
    member _.AddExtension (state:WebAppConfig, extension) = { state with SiteExtensions = state.SiteExtensions.Add extension }
    member this.AddExtension (state:WebAppConfig, name) = this.AddExtension (state, ExtensionName name)
    /// Automatically add the ASP.NET Core logging extension.
    [<CustomOperation "automatic_logging_extension">]
    member _.DefaultLogging (state:WebAppConfig, setting) = { state with AutomaticLoggingExtension = setting }
    //Add Custom domain to you web app
    [<CustomOperation "custom_domain">]
    member _.CustomDomain(state:WebAppConfig, domainConfig) = { state with CustomDomain = domainConfig }
    member _.CustomDomain(state:WebAppConfig, customDomain) = { state with CustomDomain = SecureDomain (customDomain,AppManagedCertificate) }
    member _.CustomDomain(state:WebAppConfig, (customDomain,thumbprint)) = { state with CustomDomain = SecureDomain (customDomain,CustomCertificate thumbprint) }

    interface IPrivateEndpoints<WebAppConfig> with member _.Add state endpoints = { state with PrivateEndpoints = state.PrivateEndpoints |> Set.union endpoints}
    interface ITaggable<WebAppConfig> with member _.Add state tags = { state with Tags = state.Tags |> Map.merge tags }
    interface IDependable<WebAppConfig> with member _.Add state newDeps = { state with Dependencies = state.Dependencies + newDeps }
    interface IServicePlanApp<WebAppConfig> with
        member _.Get state = state.CommonWebConfig
        member _.Wrap state config = {state with CommonWebConfig = config}

let webApp = WebAppBuilder()

/// Allow adding storage accounts directly to CDNs
type EndpointBuilder with
    member this.Origin(state:EndpointConfig, webApp:WebAppConfig) =
        let state = this.Origin(state, webApp.Endpoint)
        this.DependsOn(state, webApp.ResourceId)

/// An interface for shared capabilities between builders that work with Service Plan-style apps.
/// In other words, Web Apps or Functions.
type IServicePlanApp<'T> =
    abstract member Get : 'T -> CommonWebConfig
    abstract member Wrap : 'T -> CommonWebConfig -> 'T

// Common keywords for IServicePlanApp live here.
[<AutoOpen>]
module Extensions =
    type IServicePlanApp<'T> with
        member private this.Map (state:'T) f = this.Wrap state ( f (this.Get state) )
        /// Sets the name of the web app.
        [<CustomOperation "name">]
        member this.Name (state:'T, name) = { this.Get state with Name = name } |> this.Wrap state
        member this.Name (state:'T, name:ResourceName) = this.Name (state, (WebAppName.Create name |> Result.get))
        member this.Name (state:'T, name:string) = this.Name(state, ResourceName name)
        /// Sets the name of the service plan.
        [<CustomOperation "service_plan_name">]
        member this.SetServicePlanName (state:'T, name) = { this.Get state with ServicePlan = named serverFarms name } |> this.Wrap state
        member this.SetServicePlanName (state:'T, name:string) = this.SetServicePlanName(state, ResourceName name)
        /// Instead of creating a new service plan instance, configure this webapp to point to another Farmer-managed service plan instance.
        /// A dependency will automatically be set for this instance.
        [<CustomOperation "link_to_service_plan">]
        member this.LinkToServicePlan (state:'T, name) = { this.Get state with ServicePlan = managed serverFarms name } |> this.Wrap state
        member this.LinkToServicePlan (state:'T, name:string) = this.LinkToServicePlan (state, ResourceName name)
        member this.LinkToServicePlan (state:'T, config:ServicePlanConfig) = this.LinkToServicePlan (state, config.Name)
        /// Instead of creating a new service plan instance, configure this webapp to point to another unmanaged service plan instance.
        /// A dependency will automatically be set for this instance.
        [<CustomOperation "link_to_unmanaged_service_plan">]
        member this.LinkToUnmanagedServicePlan (state:'T, resourceId) = { this.Get state with ServicePlan = unmanaged resourceId } |> this.Wrap state
        /// Sets the name of the automatically-created app insights instance.
        [<CustomOperation "app_insights_name">]
        member this.UseAppInsights (state:'T, name) = { this.Get state with AppInsights = Some (named components name) } |> this.Wrap state
        member this.UseAppInsights (state:'T, name:string) = this.UseAppInsights(state, ResourceName name)
        /// Removes any automatic app insights creation, configuration and settings for this webapp.
        [<CustomOperation "app_insights_off">]
        member this.DeactivateAppInsights (state:'T) = { this.Get state with AppInsights = None } |> this.Wrap state
        /// Instead of creating a new AI instance, configure this webapp to point to another Farmer-managed AI instance.
        /// A dependency will automatically be set for this instance.
        [<CustomOperation "link_to_app_insights">]
        member this.LinkToAi (state:'T, name) = { this.Get state with AppInsights = Some (managed components name) } |> this.Wrap state
        member this.LinkToAi (state:'T, name) = this.LinkToAi (state, ResourceName name)
        member this.LinkToAi (state:'T, name:ResourceName option) = match name with Some name -> this.LinkToAi (state, name) | None -> state
        member this.LinkToAi (state:'T, config:AppInsightsConfig) = this.LinkToAi (state, config.Name)
        /// Instead of creating a new AI instance, configure this webapp to point to an unmanaged AI instance.
        /// A dependency will not be set for this instance.
        [<CustomOperation "link_to_unmanaged_app_insights">]
        member this.LinkUnmanagedAppInsights (state:'T, resourceId) = { this.Get state with AppInsights = Some (unmanaged resourceId) } |> this.Wrap state
        /// Sets an app setting of the web app in the form "key" "value".
        [<CustomOperation "setting">]
        member this.AddSetting (state:'T, key, value) =
            let current = this.Get state
            { current with Settings = current.Settings.Add(key, LiteralSetting value) }
            |> this.Wrap state
        member this.AddSetting (state:'T, key, resourceName:ResourceName) = this.AddSetting(state, key, resourceName.Value)
        member this.AddSetting (state:'T, key, value:ArmExpression) =
            let current = this.Get state
            { current with Settings = current.Settings.Add(key, ExpressionSetting value) }
            |> this.Wrap state
        /// Sets a list of app setting of the web app in the form "key" "value".
        [<CustomOperation "settings">]
        member this.AddSettings(state:'T, settings: (string*string) list) =
            let current = this.Get state
            settings
            |> List.fold (fun (state:CommonWebConfig) (key, value: string) -> { state with Settings = state.Settings.Add(key, LiteralSetting value) }) current
            |> this.Wrap state
        member this.AddSettings(state:'T, settings) =
            let current = this.Get state
            settings
            |> List.fold (fun (state:CommonWebConfig) (key, value:ArmExpression) -> { state with Settings = state.Settings.Add(key, ExpressionSetting value) }) current
            |> this.Wrap state
        /// Sets an app setting of the web app in the form "key" "value".
        [<CustomOperation "add_identity">]
        member this.AddIdentity (state:'T, identity:UserAssignedIdentity) =
            let current = this.Get state
            { current with
                Identity = current.Identity + identity
                Settings = current.Settings.Add("AZURE_CLIENT_ID", Setting.ExpressionSetting identity.ClientId) }
            |> this.Wrap state
        member this.AddIdentity (state, identity:UserAssignedIdentityConfig) = this.AddIdentity(state, identity.UserAssignedIdentity)
        [<CustomOperation "keyvault_identity">]
        member this.AddKeyVaultIdentity (state:'T, identity:UserAssignedIdentity) =
            let current = this.Get state
            { current with
                Identity = current.Identity + identity
                KeyVaultReferenceIdentity = Some identity
                Settings = current.Settings.Add("AZURE_CLIENT_ID", Setting.ExpressionSetting identity.ClientId) }
            |> this.Wrap state
        member this.AddKeyVaultIdentity (state, identity:UserAssignedIdentityConfig) = this.AddKeyVaultIdentity(state, identity.UserAssignedIdentity)
        [<CustomOperation "system_identity">]
        member this.SystemIdentity (state:'T) =
            let current = this.Get state
            { current with Identity = { current.Identity with SystemAssigned = Enabled } }
            |> this.Wrap state

        /// sets the list of origins that should be allowed to make cross-origin calls. Use AllOrigins to allow all.
        [<CustomOperation "enable_cors">]
        member this.EnableCors (state:'T, origins) =
            { this.Get state with
                Cors =
                    match origins with
                    | [ "*" ] -> Some AllOrigins
                    | origins -> Some (SpecificOrigins (List.map Uri origins, None)) }
            |> this.Wrap state
        member this.EnableCors (state:'T, origins) = { this.Get state with Cors = Some origins } |> this.Wrap state
        /// Allows CORS requests with credentials.
        [<CustomOperation "enable_cors_credentials">]
        member this.EnableCorsCredentials (state:'T) =
            let current = this.Get state
            { current with
                Cors =
                    current.Cors
                    |> Option.map (function
                    | SpecificOrigins (origins, _) -> SpecificOrigins (origins, Some true)
                    | AllOrigins -> raiseFarmer "You cannot enable CORS Credentials if you have already set CORS to AllOrigins.") }
            |> this.Wrap state
        /// Sets the operating system
        [<CustomOperation "operating_system">]
        member this.OperatingSystem (state:'T, os) = { this.Get state with OperatingSystem = os } |> this.Wrap state
        /// Specifies a folder path or a zip file containing the web application to install as a post-deployment task.
        [<CustomOperation "zip_deploy">]
        member this.ZipDeploy (state:'T, path) = { this.Get state with ZipDeployPath = Some (path,ZipDeploy.ProductionSlot) } |> this.Wrap state
        /// Specifies a folder path or a zip file containing the web application to install as a post-deployment task.
        [<CustomOperation "zip_deploy_slot">]
        member this.ZipDeploySlot (state:'T, slotName,path) = { this.Get state with ZipDeployPath = Some (path, ZipDeploy.NamedSlot slotName) } |> this.Wrap state
        /// Creates an app setting of the web app whose value will be supplied as a secret parameter.
        [<CustomOperation "secret_setting">]
        member this.AddSecret (state:'T, key) =
            let current = this.Get state
            { current with Settings = current.Settings.Add(key, ParameterSetting (SecureParameter key)) }
            |> this.Wrap state
        /// Sets "Always On" flag
        [<CustomOperation "always_on">]
        member this.AlwaysOn(state:'T) = { this.Get state with AlwaysOn = true } |> this.Wrap state
        ///Chooses the bitness (32 or 64) of the worker process
        [<CustomOperation "worker_process">]
        member this.WorkerProcess (state:'T, bitness) = { this.Get state with WorkerProcess = Some bitness } |> this.Wrap state
        /// Creates a key vault instance. All secret settings will automatically be mapped into key vault.
        [<CustomOperation "use_keyvault">]
        member this.UseKeyVault (state:'T) =
            let current = this.Get state
            { current with
                Identity = { current.Identity with SystemAssigned = Enabled }
                SecretStore = KeyVault (derived(fun c -> vaults.resourceId (ResourceName (c.Name.ResourceName.Value + "vault")))) }
            |> this.Wrap state
        /// Links your application to a Farmer-managed key vault instance. All secret settings will automatically be mapped into key vault.
        [<CustomOperation "link_to_keyvault">]
        member this.LinkToKeyVault (state:'T, vaultName:ResourceName) =
            let current = this.Get state
            { current with
                Identity = { current.Identity with SystemAssigned = Enabled }
                SecretStore = KeyVault (managed vaults vaultName) }
            |> this.Wrap state
        /// Links your application to an existing key vault instance. All secret settings will automatically be mapped into key vault.
        [<CustomOperation "link_to_unmanaged_keyvault">]
        member this.LinkToExternalKeyVault(state:'T, resourceId) =
            let current = this.Get state
            { current with
                Identity = { current.Identity with SystemAssigned = Enabled }
                SecretStore = KeyVault (unmanaged resourceId) }
            |> this.Wrap state
        /// Adds a deployment slot to the app
        [<CustomOperation "add_slot">]
        member this.AddSlot (state:'T, slot:SlotConfig) =
            let current = this.Get state
            { current with Slots = current.Slots |> Map.add slot.Name slot}
            |> this.Wrap state
        member this.AddSlot (state:'T, slotName:string) = this.AddSlot(state, appSlot{ name slotName })
        /// Adds deployment slots to the app
        [<CustomOperation "add_slots">]
        member this.AddSlots (state:'T, slots:SlotConfig list) =
            let current = this.Get state
            { current with Slots = slots |> List.fold (fun m s -> Map.add s.Name s m) current.Slots}
            |> this.Wrap state

        /// Disables http for this webapp so that only https is used.
        [<CustomOperation "https_only">]
        member this.HttpsOnly(state:'T) = this.Map state (fun x -> { x with HTTPSOnly = true })

        /// Allows to enable or disable FTP and FTPS
        [<CustomOperation "ftp_state">]
        member this.FTPState(state:'T, ftpState:FTPState) = this.Map state (fun x -> { x with FTPState = Some ftpState })

        [<CustomOperation "health_check_path">]
        /// Specifies the path Azure load balancers will ping to check for unhealthy instances.
        member this.HealthCheckPath(state:'T, healthCheckPath:string) = this.Map state (fun x -> {x with HealthCheckPath = Some(healthCheckPath)})
        
        /// Adds slot  settings
        [<CustomOperation "slot_setting">]
        member this.AddSlotSetting (state:'T, key, value) =
            let current = this.Get state
            { current with Settings = current.Settings.Add(key, LiteralSetting value); SlotSettingNames =current.SlotSettingNames.Add(key) }
            |> this.Wrap state
        [<CustomOperation "slot_settings">]
        member this.AddSlotSettings(state:'T, settings: (string*string) list) =
            let current = this.Get state
            settings
            |> List.fold (fun (state:CommonWebConfig) (key, value: string) -> { state with Settings = state.Settings.Add(key, LiteralSetting value); SlotSettingNames = state.SlotSettingNames.Add(key) }) current
            |> this.Wrap state<|MERGE_RESOLUTION|>--- conflicted
+++ resolved
@@ -51,7 +51,6 @@
     static member Java8WildFly14 = Java (Java8, WildFly14)
     static member Java8Tomcat90 = Java (Java8, JavaHost.Tomcat90)
     static member Java8Tomcat85 = Java (Java8, JavaHost.Tomcat85)
-    static member DotNet60 = DotNet "6.0"
     static member DotNet50 = DotNet "5.0"
     static member DotNet60 = DotNet "6.0"
     static member AspNet47 = AspNet "4.0"
@@ -385,12 +384,8 @@
                   NetFrameworkVersion =
                     match this.Runtime with
                     | AspNet version
-<<<<<<< HEAD
-                    | DotNet version ->
-=======
                     | DotNet ("5.0" as version)
                     | DotNet ("6.0" as version) ->
->>>>>>> 41214e09
                         Some $"v{version}"
                     | _ ->
                         None
