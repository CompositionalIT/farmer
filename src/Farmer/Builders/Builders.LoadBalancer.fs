[<AutoOpen>]
module Farmer.Builders.LoadBalancer

open System
open Farmer
open Farmer.Arm
open Farmer.Arm.LoadBalancer
open Farmer.Arm.Network
open Farmer.LoadBalancer
open Farmer.Network
open Farmer.PublicIpAddress

type FrontendIpConfig = {
    Name: ResourceName
    PrivateIpAllocationMethod: PrivateIpAddress.AllocationMethod
    AddressVersion: AddressVersion
    PublicIp: LinkedResource option
    Subnet: LinkedResource option
} with

    static member BuildResource frontend = {|
        Name = frontend.Name
        PrivateIpAllocationMethod = frontend.PrivateIpAllocationMethod
        AddressVersion = frontend.AddressVersion
        PublicIp = frontend.PublicIp |> Option.map (fun linkedRes -> linkedRes.ResourceId)
        Subnet = frontend.Subnet |> Option.map (fun linkedRes -> linkedRes.ResourceId)
    |}

    static member BuildIp
        (frontend: FrontendIpConfig)
        (lbSku: LoadBalancer.Sku)
        (location: Location)
        : PublicIpAddress option =
        match frontend.PublicIp with
        | Some(Managed resId) ->
            {
                Name = resId.Name
                AllocationMethod = AllocationMethod.Static
                AddressVersion = frontend.AddressVersion
                AvailabilityZone = None
                Location = location
                Sku =
                    match lbSku with
                    | Farmer.LoadBalancer.Sku.Basic -> PublicIpAddress.Sku.Basic
                    | Farmer.LoadBalancer.Sku.Standard -> PublicIpAddress.Sku.Standard
                DomainNameLabel = None
                Tags = Map.empty
            }
            |> Some
        | _ -> None


type FrontendIpBuilder() =
    member _.Yield _ = {
        Name = ResourceName.Empty
        PrivateIpAllocationMethod = PrivateIpAddress.DynamicPrivateIp
        AddressVersion = AddressVersion.IPv4
        PublicIp = None
        Subnet = None
    }

    /// Sets the name of the frontend IP configuration.
    [<CustomOperation "name">]
    member _.Name(state: FrontendIpConfig, name) = { state with Name = ResourceName name }

    /// Sets the frontend's private IP allocation method.
    [<CustomOperation "private_ip_allocation_method">]
    member _.PrivateIpAllocationMethod(state: FrontendIpConfig, allocationMethod) = {
        state with
            PrivateIpAllocationMethod = allocationMethod
    }

    /// Sets the name of the frontend public IP.
    [<CustomOperation "public_ip">]
    member _.PublicIp(state: FrontendIpConfig, publicIp) = {
        state with
            PublicIp = Some(Managed(Farmer.Arm.Network.publicIPAddresses.resourceId (ResourceName publicIp)))
    }

    [<CustomOperation "ip_v6">]
    member _.Ipv6(state: FrontendIpConfig) = {
        state with
            AddressVersion = AddressVersion.IPv6
    }

    /// Links the frontend to an existing public IP.
    [<CustomOperation "link_to_public_ip">]
    member _.LinkToPublicIp(state: FrontendIpConfig, publicIp) = {
        state with
            PublicIp = Some(Unmanaged publicIp)
    }

    /// Links the frontend to a subnet in the same deployment.
    [<CustomOperation "link_to_subnet">]
    member _.LinkToSubnet(state: FrontendIpConfig, subnetId) = {
        state with
            Subnet = Some(Managed subnetId)
    }

    /// Links the frontend to an existing subnet.
    [<CustomOperation "link_to_unmanaged_subnet">]
    member _.LinkToUnmanagedSubnet(state: FrontendIpConfig, subnetId) = {
        state with
            Subnet = Some(Unmanaged subnetId)
    }

let frontend = FrontendIpBuilder()

<<<<<<< HEAD
type BackendAddressPoolConfig =
    {
        Name: ResourceName
        LoadBalancer: ResourceName
        LoadBalancerBackendAddresses: System.Net.IPAddress list
        VirtualNetwork: LinkedResource option
        Subnet: LinkedResource option
    }
=======
type BackendAddressPoolConfig = {
    Name: ResourceName
    LoadBalancer: ResourceName
    LoadBalancerBackendAddresses: System.Net.IPAddress list
    VirtualNetwork: LinkedResource option
} with
>>>>>>> caf6e87a

    interface IBuilder with
        member this.ResourceId =
            Farmer.Arm.LoadBalancer.loadBalancerBackendAddressPools.resourceId (this.LoadBalancer, this.Name)

        member this.BuildResources _ =
            if String.IsNullOrWhiteSpace(this.LoadBalancer.Value) then
                raiseFarmer "Load balancer must be specified for backend address pool."
            else
                [
                    {
                        Name = this.Name
                        LoadBalancer = this.LoadBalancer
                        LoadBalancerBackendAddresses =
                            this.LoadBalancerBackendAddresses
<<<<<<< HEAD
                            |> List.mapi (fun idx addr ->
                                {|
                                    Name = ResourceName $"addr{idx}"
                                    IpAddress = addr
                                    Subnet = this.Subnet
                                    VirtualNetwork = None
                                |})
=======
                            |> List.mapi (fun idx addr -> {|
                                Name = ResourceName $"addr{idx}"
                                VirtualNetwork = this.VirtualNetwork
                                IpAddress = addr
                            |})
>>>>>>> caf6e87a
                    }
                ]

type BackendAddressPoolBuilder() =
<<<<<<< HEAD
    member _.Yield _ =
        {
            Name = ResourceName.Empty
            LoadBalancer = ResourceName.Empty
            LoadBalancerBackendAddresses = []
            VirtualNetwork = None
            Subnet = None
        }
=======
    member _.Yield _ = {
        Name = ResourceName.Empty
        LoadBalancer = ResourceName.Empty
        LoadBalancerBackendAddresses = []
        VirtualNetwork = None
    }
>>>>>>> caf6e87a

    /// Sets the name of the backend address pool.
    [<CustomOperation "name">]
    member _.Name(state: BackendAddressPoolConfig, name) = { state with Name = ResourceName name }

    /// Sets the name of the load balancer for this pool.
    [<CustomOperation "load_balancer">]
    member _.LoadBalancer(state: BackendAddressPoolConfig, lb) = {
        state with
            LoadBalancer = ResourceName lb
    }


    /// Links to an existing vnet for addresses for this pool.
    [<CustomOperation "link_to_vnet">]
    member _.LinkToVirtualNetwork(state: BackendAddressPoolConfig, vnet: string) = {
        state with
            VirtualNetwork = Some(Unmanaged(virtualNetworks.resourceId (ResourceName vnet)))
    }

    member _.LinkToVirtualNetwork(state: BackendAddressPoolConfig, vnet: ResourceId) = {
        state with
            VirtualNetwork = Some(Unmanaged vnet)
    }

    member _.LinkToVirtualNetwork(state: BackendAddressPoolConfig, vnetConfig: VirtualNetworkConfig) = {
        state with
            VirtualNetwork = Some(Unmanaged(virtualNetworks.resourceId vnetConfig.Name))
    }

    /// Links to a vnet that is defined in this same deployment.
    [<CustomOperation "vnet">]
    member _.VirtualNetwork(state: BackendAddressPoolConfig, vnet: string) = {
        state with
            VirtualNetwork = Some(Managed(virtualNetworks.resourceId (ResourceName vnet)))
    }

    member _.VirtualNetwork(state: BackendAddressPoolConfig, vnet: ResourceId) = {
        state with
            VirtualNetwork = Some(Managed vnet)
    }

    member _.VirtualNetwork(state: BackendAddressPoolConfig, vnetConfig: VirtualNetworkConfig) = {
        state with
            VirtualNetwork = Some(Managed(virtualNetworks.resourceId vnetConfig.Name))
    }

    /// Links to an existing subnet for addresses for this pool.
    [<CustomOperation "link_to_subnet">]
    member _.LinkToSubnet(state: BackendAddressPoolConfig, subnet: string) =
        { state with
            Subnet = Some(Unmanaged(subnets.resourceId (ResourceName subnet)))
        }

    member _.LinkToSubnet(state: BackendAddressPoolConfig, subnet: ResourceId) =
        { state with
            Subnet = Some(Unmanaged subnet)
        }

    member _.LinkToSubnet(state: BackendAddressPoolConfig, subnetConfig: SubnetConfig) =
        { state with
            Subnet = Some(Unmanaged(subnets.resourceId subnetConfig.Name))
        }

    /// Links to a subnet that is defined in this same deployment.
    [<CustomOperation "subnet">]
    member _.Subnet(state: BackendAddressPoolConfig, subnet: string) =
        { state with
            Subnet = Some(Managed(subnets.resourceId (ResourceName subnet)))
        }

    member _.Subnet(state: BackendAddressPoolConfig, subnet: ResourceId) =
        { state with
            Subnet = Some(Managed subnet)
        }

    member _.Subnet(state: BackendAddressPoolConfig, subnetConfig: SubnetConfig) =
        { state with
            Subnet = Some(Managed(subnets.resourceId subnetConfig.Name))
        }

    /// Adds IP addresses for this backend pool.
    [<CustomOperation "add_ip_addresses">]
    member _.IpAddresses(state: BackendAddressPoolConfig, backendAddresses: string list) = {
        state with
            LoadBalancerBackendAddresses =
                state.LoadBalancerBackendAddresses
                @ (backendAddresses |> List.map System.Net.IPAddress.Parse)
    }

    member _.IpAddresses(state: BackendAddressPoolConfig, backendAddresses: System.Net.IPAddress list) = {
        state with
            LoadBalancerBackendAddresses = state.LoadBalancerBackendAddresses @ (backendAddresses)
    }

let backendAddressPool = BackendAddressPoolBuilder()

type ProbeConfig = {
    /// Name of the probe
    Name: ResourceName
    /// Protocol - TCP requires ACK for success, HTTP(S) require 200 OK for success
    Protocol: LoadBalancerProbeProtocol option
    /// Port 1-65535
    Port: uint16 option
    /// Request path for HTTP(S) probes
    RequestPath: string option
    /// Interval between probes to the backend
    IntervalInSeconds: int
    /// Number of failed probes before removing from pool
    NumberOfProbes: int
} with

    static member BuildResource probe = {|
        Name = probe.Name
        Protocol = probe.Protocol |> Option.defaultValue LoadBalancerProbeProtocol.TCP
        Port = probe.Port |> Option.defaultValue 0us
        RequestPath = probe.RequestPath |> Option.toObj
        IntervalInSeconds = probe.IntervalInSeconds
        NumberOfProbes = probe.NumberOfProbes
    |}

type ProbeBuilder() =
    member _.Yield _ = {
        Name = ResourceName.Empty
        Protocol = None
        Port = None
        RequestPath = None
        IntervalInSeconds = 15
        NumberOfProbes = 2
    }

    member _.Run(config: ProbeConfig) =
        match config.Port with
        | None -> raiseFarmer "A 'port' value is required for probes."
        | _ -> ()

        match config.Protocol with
        | Some LoadBalancerProbeProtocol.HTTP
        | Some LoadBalancerProbeProtocol.HTTPS ->
            if config.RequestPath.IsNone then
                raiseFarmer "Set 'request_path' for HTTP or HTTPS probes."
        | _ -> ()

        {
            config with
                Name = config.Name.IfEmpty $"{config.Protocol.Value}-{config.Port.Value}"
        }

    /// Sets the name of the connectivity probe.
    [<CustomOperation "name">]
    member _.Name(state: ProbeConfig, name) = { state with Name = ResourceName name }

    /// Sets the protocol for connections to probe.
    [<CustomOperation "protocol">]
    member _.Protocol(state: ProbeConfig, protocol) = { state with Protocol = Some protocol }

    /// Sets the port for connections to probe.
    [<CustomOperation "port">]
    member _.Port(state: ProbeConfig, port: uint16) = { state with Port = Some port }

    member _.Port(state: ProbeConfig, port: int) = { state with Port = Some(uint16 port) }

    /// Sets the request path for HTTP and HTTPS connection probes.
    [<CustomOperation "request_path">]
    member _.RequestPath(state: ProbeConfig, requestPath: string) = {
        state with
            RequestPath = Some requestPath
    }

    /// Sets the interval in seconds between probes.
    [<CustomOperation "interval">]
    member _.Interval(state: ProbeConfig, interval: int) = {
        state with
            IntervalInSeconds = interval
    }

    member _.Interval(state: ProbeConfig, interval: TimeSpan) = {
        state with
            IntervalInSeconds = int interval.TotalSeconds
    }

    /// Sets the number of probes to consider this backend a failure and remove from the pool.
    [<CustomOperation "number_of_probes">]
    member _.NumberOfProbes(state: ProbeConfig, numberOfProbes) = {
        state with
            NumberOfProbes = numberOfProbes
    }

let loadBalancerProbe = ProbeBuilder()

type LoadBalancingRuleConfig = {
    Name: ResourceName
    FrontendIpConfiguration: ResourceName
    BackendAddressPool: ResourceName
    Probe: ResourceName option
    FrontendPort: uint16
    BackendPort: uint16
    Protocol: TransmissionProtocol option // default "All"
    IdleTimeoutMinutes: int option // default 4 minutes
    LoadDistribution: Farmer.LoadBalancer.LoadDistributionPolicy
    EnableTcpReset: bool option // default false
    DisableOutboundSnat: bool option
} with // default true

    static member BuildResource rule = {|
        Name = rule.Name
        FrontendIpConfiguration = rule.FrontendIpConfiguration
        BackendAddressPool = rule.BackendAddressPool
        Probe = rule.Probe
        FrontendPort = rule.FrontendPort
        BackendPort = rule.BackendPort
        Protocol = rule.Protocol
        IdleTimeoutMinutes = rule.IdleTimeoutMinutes
        LoadDistribution = rule.LoadDistribution
        EnableTcpReset = rule.EnableTcpReset
        DisableOutboundSnat = rule.DisableOutboundSnat
    |}

type LoadBalancingRuleBuilder() =
    member _.Yield _ = {
        Name = ResourceName.Empty
        FrontendIpConfiguration = ResourceName.Empty
        BackendAddressPool = ResourceName.Empty
        Probe = None
        FrontendPort = 0us
        BackendPort = 0us
        Protocol = None // default "All"
        IdleTimeoutMinutes = None // default 4 minutes
        LoadDistribution = Farmer.LoadBalancer.LoadDistributionPolicy.Default
        EnableTcpReset = None
        DisableOutboundSnat = None // default true
    }

    /// Sets the name of the load balancing rule.
    [<CustomOperation "name">]
    member _.Name(state: LoadBalancingRuleConfig, name) = { state with Name = ResourceName name }

    /// Sets the name of the load balancing rule.
    [<CustomOperation "frontend_ip_config">]
    member _.FrontendIpConfig(state: LoadBalancingRuleConfig, frontendIpConfig: string) = {
        state with
            FrontendIpConfiguration = ResourceName frontendIpConfig
    }

    member _.FrontendIpConfig(state: LoadBalancingRuleConfig, frontendIpConfig: FrontendIpConfig) = {
        state with
            FrontendIpConfiguration = frontendIpConfig.Name
    }

    /// Sets the name of the load balancing rule.
    [<CustomOperation "backend_address_pool">]
    member _.BackendAddressPool(state: LoadBalancingRuleConfig, backendAddressPool: string) = {
        state with
            BackendAddressPool = ResourceName backendAddressPool
    }

    member _.BackendAddressPool(state: LoadBalancingRuleConfig, backendAddressPool: BackendAddressPoolConfig) = {
        state with
            BackendAddressPool = backendAddressPool.Name
    }

    /// Sets the probe to use for this load balancing rule.
    [<CustomOperation "probe">]
    member _.Probe(state: LoadBalancingRuleConfig, probe: string) = {
        state with
            Probe = Some(ResourceName probe)
    }

    member _.Probe(state: LoadBalancingRuleConfig, probe: ProbeConfig) = { state with Probe = Some probe.Name }

    /// Sets the frontend port for this rule.
    [<CustomOperation "frontend_port">]
    member _.FrontendPort(state: LoadBalancingRuleConfig, frontendPort: uint16) = {
        state with
            FrontendPort = frontendPort
    }

    member _.FrontendPort(state: LoadBalancingRuleConfig, frontendPort: int) = {
        state with
            FrontendPort = uint16 frontendPort
    }

    /// Sets the port on the backend pool for this rule.
    [<CustomOperation "backend_port">]
    member _.BackendPort(state: LoadBalancingRuleConfig, backendPort: uint16) = { state with BackendPort = backendPort }

    member _.BackendPort(state: LoadBalancingRuleConfig, backendPort: int) = {
        state with
            BackendPort = uint16 backendPort
    }

    /// Sets the load balancing protocol for this rule
    [<CustomOperation "protocol">]
    member _.Protocol(state: LoadBalancingRuleConfig, protocol: TransmissionProtocol) = {
        state with
            Protocol = Some protocol
    }

    /// Sets the idle timeout in minutes for this rule, keeping it between 4 and 30 minutes.
    [<CustomOperation "idle_timeout_minutes">]
    member _.IdleTimeoutMinutes(state: LoadBalancingRuleConfig, idleTimeoutMin: int) = {
        state with
            IdleTimeoutMinutes =
                if idleTimeoutMin <= 4 then 4
                elif idleTimeoutMin > 30 then 30
                else idleTimeoutMin
                |> Some
    }

    /// Sets the load distribution policy for this rule
    [<CustomOperation "load_distribution_policy">]
    member _.LoadDistributionPolicy(state: LoadBalancingRuleConfig, loadDistributionPolicy: LoadDistributionPolicy) = {
        state with
            LoadDistribution = loadDistributionPolicy
    }

    /// If set, this allows the TCP connection to the load balancer to be reset by a timeout or connection termination.
    [<CustomOperation "enable_tcp_reset">]
    member _.EnableTcpReset(state: LoadBalancingRuleConfig) = {
        state with
            EnableTcpReset = Some true
    }

    /// If set, this allows the backend pool to use this load balancer for outbound connections (disabled by default).
    [<CustomOperation "enable_outbound_snat">]
    member _.EnableOutboundSnat(state: LoadBalancingRuleConfig) = {
        state with
            DisableOutboundSnat = Some false
    }

let loadBalancingRule = LoadBalancingRuleBuilder()

type LoadBalancerConfig = {
    Name: ResourceName
    Sku: LoadBalancerSku
    FrontendIpConfigs: FrontendIpConfig list
    BackendAddressPools: BackendAddressPoolConfig list
    LoadBalancingRules: LoadBalancingRuleConfig list
    Probes: ProbeConfig list
    Dependencies: Set<ResourceId>
    Tags: Map<string, string>
} with

    interface IBuilder with
        member this.ResourceId = loadBalancers.resourceId this.Name

        member this.BuildResources location =
            let frontendPublicIps =
                this.FrontendIpConfigs
                |> List.map (fun frontend -> FrontendIpConfig.BuildIp frontend this.Sku.Name location)
                |> List.choose id

            let backendPools =
                this.BackendAddressPools
                |> List.map (fun pool -> { pool with LoadBalancer = this.Name })
                |> List.map (fun be -> (be :> IBuilder).BuildResources location)
                |> List.concat

            {
                Name = this.Name
                Location = location
                Sku = this.Sku
                FrontendIpConfigs = this.FrontendIpConfigs |> List.map FrontendIpConfig.BuildResource
                BackendAddressPools = this.BackendAddressPools |> List.map (fun p -> p.Name)
                LoadBalancingRules = this.LoadBalancingRules |> List.map LoadBalancingRuleConfig.BuildResource
                Probes = this.Probes |> List.map ProbeConfig.BuildResource
                Dependencies =
                    frontendPublicIps
                    |> List.map (fun pip -> publicIPAddresses.resourceId pip.Name)
                    |> Set.ofList
                    |> Set.union this.Dependencies
                Tags = this.Tags
            }
            :> IArmResource
            :: backendPools
            @ (frontendPublicIps |> Seq.cast<IArmResource> |> List.ofSeq)


type LoadBalancerBuilder() =
    member _.Yield _ = {
        Name = ResourceName.Empty
        Sku = {
            Name = LoadBalancer.Sku.Basic
            Tier = LoadBalancer.Tier.Regional
        }
        FrontendIpConfigs = []
        BackendAddressPools = []
        LoadBalancingRules = []
        Probes = []
        Dependencies = Set.empty
        Tags = Map.empty
    }

    /// Sets the name of the load balancer.
    [<CustomOperation "name">]
    member _.Name(state: LoadBalancerConfig, name) = { state with Name = ResourceName name }

    /// Sets the sku of the load balancer (default is 'basic').
    [<CustomOperation "sku">]
    member _.Sku(state: LoadBalancerConfig, skuName) = {
        state with
            Sku = { state.Sku with Name = skuName }
    }

    /// Sets the tier of the load balancer (default is 'regional').
    [<CustomOperation "tier">]
    member _.Tier(state: LoadBalancerConfig, skuTier) = {
        state with
            Sku = { state.Sku with Tier = skuTier }
    }

    /// Add one or more frontend IP configs.
    [<CustomOperation "add_frontends">]
    member _.AddFrontends(state: LoadBalancerConfig, frontends) = {
        state with
            FrontendIpConfigs = state.FrontendIpConfigs @ frontends
    }

    /// Add one or more backend pools.
    [<CustomOperation "add_backend_pools">]
    member _.AddBackendPools(state: LoadBalancerConfig, backends) = {
        state with
            BackendAddressPools = state.BackendAddressPools @ backends
    }

    /// Add one or more load balancing rules.
    [<CustomOperation "add_rules">]
    member _.AddLoadBalancingRules(state: LoadBalancerConfig, rules) = {
        state with
            LoadBalancingRules = state.LoadBalancingRules @ rules
    }

    /// Add one or more probes.
    [<CustomOperation "add_probes">]
    member _.AddProbes(state: LoadBalancerConfig, probes) = {
        state with
            Probes = state.Probes @ probes
    }

    /// Add any additional dependencies that must be built before this - for backwards compatibility since this implements IDependable now.
    [<CustomOperation "add_dependencies">]
    member _.AddDependencies(state: LoadBalancerConfig, deps: ResourceId list) = {
        state with
            Dependencies = deps |> Set.ofList |> Set.union state.Dependencies
    }

    interface IDependable<LoadBalancerConfig> with
        member _.Add state newDeps = {
            state with
                Dependencies = state.Dependencies + newDeps
        }

    interface ITaggable<LoadBalancerConfig> with
        member _.Add state tags = {
            state with
                Tags = state.Tags |> Map.merge tags
        }

let loadBalancer = LoadBalancerBuilder()<|MERGE_RESOLUTION|>--- conflicted
+++ resolved
@@ -106,7 +106,6 @@
 
 let frontend = FrontendIpBuilder()
 
-<<<<<<< HEAD
 type BackendAddressPoolConfig =
     {
         Name: ResourceName
@@ -115,14 +114,6 @@
         VirtualNetwork: LinkedResource option
         Subnet: LinkedResource option
     }
-=======
-type BackendAddressPoolConfig = {
-    Name: ResourceName
-    LoadBalancer: ResourceName
-    LoadBalancerBackendAddresses: System.Net.IPAddress list
-    VirtualNetwork: LinkedResource option
-} with
->>>>>>> caf6e87a
 
     interface IBuilder with
         member this.ResourceId =
@@ -138,7 +129,6 @@
                         LoadBalancer = this.LoadBalancer
                         LoadBalancerBackendAddresses =
                             this.LoadBalancerBackendAddresses
-<<<<<<< HEAD
                             |> List.mapi (fun idx addr ->
                                 {|
                                     Name = ResourceName $"addr{idx}"
@@ -146,18 +136,10 @@
                                     Subnet = this.Subnet
                                     VirtualNetwork = None
                                 |})
-=======
-                            |> List.mapi (fun idx addr -> {|
-                                Name = ResourceName $"addr{idx}"
-                                VirtualNetwork = this.VirtualNetwork
-                                IpAddress = addr
-                            |})
->>>>>>> caf6e87a
                     }
                 ]
 
 type BackendAddressPoolBuilder() =
-<<<<<<< HEAD
     member _.Yield _ =
         {
             Name = ResourceName.Empty
@@ -166,14 +148,6 @@
             VirtualNetwork = None
             Subnet = None
         }
-=======
-    member _.Yield _ = {
-        Name = ResourceName.Empty
-        LoadBalancer = ResourceName.Empty
-        LoadBalancerBackendAddresses = []
-        VirtualNetwork = None
-    }
->>>>>>> caf6e87a
 
     /// Sets the name of the backend address pool.
     [<CustomOperation "name">]
