[<AutoOpen>]
module Farmer.Builders.CosmosDb

open Farmer
open Farmer.CosmosDb
open Farmer.Arm.DocumentDb
open DatabaseAccounts
open SqlDatabases

type KeyType = PrimaryKey | SecondaryKey member this.ArmValue = match this with PrimaryKey -> "primary" | SecondaryKey -> "secondary"
type KeyAccess = ReadWrite | ReadOnly member this.ArmValue = match this with ReadWrite -> "" | ReadOnly -> "readonly"
type ConnectionStringKind = PrimaryConnectionString | SecondaryConnectionString member this.KeyIndex = match this with PrimaryConnectionString -> 0 | SecondaryConnectionString -> 1

type CosmosDb =
    static member private providerPath = "providers('Microsoft.DocumentDb','databaseAccounts').apiVersions[0]"
    static member getKey (resourceId:ResourceId, keyType:KeyType, keyAccess:KeyAccess) =
<<<<<<< HEAD
        let resourceId = resourceId.WithType(databaseAccounts)
        let expr = $"listKeys({resourceId.ArmExpression.Value}, {CosmosDb.providerPath}).{keyType.ArmValue}{keyAccess.ArmValue}MasterKey"
=======
        let expr = sprintf "listKeys(%s, %s).%s%sMasterKey" resourceId.ArmExpression.Value CosmosDb.providerPath keyType.ArmValue keyAccess.ArmValue
>>>>>>> 8a6d182d
        ArmExpression.create(expr).WithOwner(resourceId)
    static member getKey (name:ResourceName, keyType, keyAccess) = CosmosDb.getKey(databaseAccounts.resourceId name, keyType, keyAccess)
    static member getConnectionString (resourceId:ResourceId, connectionStringKind:ConnectionStringKind) =
<<<<<<< HEAD
        let resourceId = resourceId.WithType(databaseAccounts)
        let expr = $"listConnectionStrings({resourceId.ArmExpression.Value}, {CosmosDb.providerPath}).connectionStrings[{connectionStringKind.KeyIndex}].connectionString"
=======
        let expr = sprintf "listConnectionStrings(%s, %s).connectionStrings[%i].connectionString" resourceId.ArmExpression.Value CosmosDb.providerPath connectionStringKind.KeyIndex
>>>>>>> 8a6d182d
        ArmExpression.create(expr).WithOwner(resourceId)
    static member getConnectionString (name:ResourceName, connectionStringKind) = CosmosDb.getConnectionString (databaseAccounts.resourceId name, connectionStringKind)

type CosmosDbContainerConfig =
    { Name : ResourceName
      PartitionKey : string list * IndexKind
      Indexes : (string * (IndexDataType * IndexKind) list) list
      UniqueKeys : Set<string list>
      ExcludedPaths : string list }
type CosmosDbConfig =
    { AccountName : ResourceRef<CosmosDbConfig>
      AccountConsistencyPolicy : ConsistencyPolicy
      AccountFailoverPolicy : FailoverPolicy
      DbName : ResourceName
      DbThroughput : int<RU>
      Containers : CosmosDbContainerConfig list
      PublicNetworkAccess : FeatureFlag
      FreeTier : bool
      Tags: Map<string,string> }
    member private this.AccountResourceId = this.AccountName.resourceId this
    member this.PrimaryKey = CosmosDb.getKey(this.AccountResourceId, PrimaryKey, ReadWrite)
    member this.SecondaryKey = CosmosDb.getKey(this.AccountResourceId, SecondaryKey, ReadWrite)
    member this.PrimaryReadonlyKey = CosmosDb.getKey(this.AccountResourceId, PrimaryKey, ReadOnly)
    member this.SecondaryReadonlyKey = CosmosDb.getKey(this.AccountResourceId, SecondaryKey, ReadOnly)
    member this.PrimaryConnectionString = CosmosDb.getConnectionString(this.AccountResourceId, PrimaryConnectionString)
    member this.SecondaryConnectionString = CosmosDb.getConnectionString(this.AccountResourceId, SecondaryConnectionString)
    member this.Endpoint =
        ArmExpression
            .reference(databaseAccounts, this.AccountResourceId)
            .Map(sprintf "%s.documentEndpoint")
    interface IBuilder with
        member this.ResourceId = this.AccountResourceId
        member this.BuildResources location = [
            // Account
            match this.AccountName with
            | DeployableResource this _ ->
                { Name = this.AccountResourceId.Name
                  Location = location
                  ConsistencyPolicy = this.AccountConsistencyPolicy
                  PublicNetworkAccess = this.PublicNetworkAccess
                  FailoverPolicy = this.AccountFailoverPolicy
                  FreeTier = this.FreeTier
                  Tags = this.Tags }
            | _ ->
                ()

            // Database
            { Name = this.DbName
              Account = this.AccountResourceId.Name
              Throughput = this.DbThroughput }

            // Containers
            for container in this.Containers do
                { Name = container.Name
                  Account = this.AccountResourceId.Name
                  Database = this.DbName
                  PartitionKey =
                    {| Paths = fst container.PartitionKey
                       Kind = snd container.PartitionKey |}
                  UniqueKeyPolicy =
                    {| UniqueKeys =
                        container.UniqueKeys
                        |> Set.map (fun uniqueKeyPath -> {| Paths = uniqueKeyPath |})
                    |}
                  IndexingPolicy =
                    {| ExcludedPaths = container.ExcludedPaths
                       IncludedPaths = [
                            for (path, indexes) in container.Indexes do
                                {| Path = path
                                   Indexes = indexes |}
                       ]
                    |}
                }
        ]

type CosmosDbContainerBuilder() =
    member __.Yield _ =
        { Name = ResourceName ""
          PartitionKey = [], Hash
          Indexes = []
          UniqueKeys = Set.empty
          ExcludedPaths = [] }
    member _.Run state =
        match state.PartitionKey with
        | [], _ -> failwithf "You must set a partition key on CosmosDB container '%s'." state.Name.Value
        | partitions, indexKind ->
            { state with
                PartitionKey =
                    [ for partition in partitions do
                        if partition.StartsWith "/" then partition
                        else "/" + partition
                    ], indexKind }

    /// Sets the name of the container.
    [<CustomOperation "name">]
    member __.Name (state:CosmosDbContainerConfig, name) =
        { state with Name = ResourceName name }

    /// Sets the partition key of the container.
    [<CustomOperation "partition_key">]
    member __.PartitionKey (state:CosmosDbContainerConfig, partitions, indexKind) =
        { state with PartitionKey = partitions, indexKind }

    /// Adds an index to the container.
    [<CustomOperation "add_index">]
    member __.AddIndex (state:CosmosDbContainerConfig, path, indexes) =
        { state with Indexes = (path, indexes) :: state.Indexes }

    /// Adds a unique key constraint to the container (ensures uniqueness within the logical partition).
    [<CustomOperation "add_unique_key">]
    member __.AddUniqueKey (state:CosmosDbContainerConfig, uniqueKeyPaths) =
        { state with UniqueKeys = state.UniqueKeys.Add(uniqueKeyPaths) }

    /// Excludes a path from the container index.
    [<CustomOperation "exclude_path">]
    member __.ExcludePath (state:CosmosDbContainerConfig, path) =
        { state with ExcludedPaths = path :: state.ExcludedPaths }
type CosmosDbBuilder() =
    member __.Yield _ =
        { DbName = ResourceName.Empty
          AccountName = derived (fun config ->
<<<<<<< HEAD
            let dbNamePart =
                let maxLength = 36
                let dbName = config.DbName.Value.ToLower()
                if config.DbName.Value.Length > maxLength then dbName.Substring maxLength
                else dbName
            ResourceName $"{dbNamePart}-account")
=======
            let maxLength = 36
            let dbName = config.DbName.Value.ToLower()
            if config.DbName.Value.Length > maxLength then dbName.Substring maxLength
            else dbName
            |> sprintf "%s-account"
            |> ResourceName
            |> databaseAccounts.resourceId)
>>>>>>> 8a6d182d
          AccountConsistencyPolicy = Eventual
          AccountFailoverPolicy = NoFailover
          DbThroughput = 400<RU>
          Containers = []
          PublicNetworkAccess = Enabled
          FreeTier = false
          Tags = Map.empty }

    /// Sets the name of the CosmosDB server.
    [<CustomOperation "account_name">]
    member __.AccountName(state:CosmosDbConfig, serverName:ResourceName) = { state with AccountName = AutoCreate (Named (databaseAccounts.resourceId serverName)) }
    member this.AccountName(state:CosmosDbConfig, serverName) = this.AccountName(state, ResourceName serverName)
    /// Links the database to an existing server
    [<CustomOperation "link_to_account">]
    member __.LinkToAccount(state:CosmosDbConfig, server:CosmosDbConfig) = { state with AccountName = External(Managed(server.AccountName.resourceId server)) }
    /// Sets the name of the database.
    [<CustomOperation "name">]
    member __.Name(state:CosmosDbConfig, name) = { state with DbName = name }
    member this.Name(state:CosmosDbConfig, name:string) = this.Name(state, ResourceName name)
    /// Sets the consistency policy of the database.
    [<CustomOperation "consistency_policy">]
    member __.ConsistencyPolicy(state:CosmosDbConfig, consistency:ConsistencyPolicy) = { state with AccountConsistencyPolicy = consistency }
    /// Sets the failover policy of the database.
    [<CustomOperation "failover_policy">]
    member __.FailoverPolicy(state:CosmosDbConfig, failoverPolicy:FailoverPolicy) = { state with AccountFailoverPolicy = failoverPolicy }
    /// Sets the throughput of the server.
    [<CustomOperation "throughput">]
    member __.Throughput(state:CosmosDbConfig, throughput) = { state with DbThroughput = throughput }
    /// Adds a list of containers to the database.
    [<CustomOperation "add_containers">]
    member __.AddContainers(state:CosmosDbConfig, containers) = { state with Containers = state.Containers @ containers }
    /// Enables public network access
    [<CustomOperation "enable_public_network_access">]
    member __.PublicNetworkAccess(state:CosmosDbConfig) = { state with PublicNetworkAccess = Enabled }
    /// Disables public network access
    [<CustomOperation "disable_public_network_access">]
    member __.PrivateNetworkAccess(state:CosmosDbConfig) = { state with PublicNetworkAccess = Disabled }
    /// Enables the use of CosmosDB free tier (one per subscription).
    [<CustomOperation "free_tier">]
    member __.FreeTier(state:CosmosDbConfig) = { state with FreeTier = true }
    [<CustomOperation "add_tags">]
    member _.Tags(state:CosmosDbConfig, pairs) =
        { state with
            Tags = pairs |> List.fold (fun map (key,value) -> Map.add key value map) state.Tags }
    [<CustomOperation "add_tag">]
    member this.Tag(state:CosmosDbConfig, key, value) = this.Tags(state, [ (key,value) ])

let cosmosDb = CosmosDbBuilder()
let cosmosContainer = CosmosDbContainerBuilder()<|MERGE_RESOLUTION|>--- conflicted
+++ resolved
@@ -14,21 +14,11 @@
 type CosmosDb =
     static member private providerPath = "providers('Microsoft.DocumentDb','databaseAccounts').apiVersions[0]"
     static member getKey (resourceId:ResourceId, keyType:KeyType, keyAccess:KeyAccess) =
-<<<<<<< HEAD
-        let resourceId = resourceId.WithType(databaseAccounts)
         let expr = $"listKeys({resourceId.ArmExpression.Value}, {CosmosDb.providerPath}).{keyType.ArmValue}{keyAccess.ArmValue}MasterKey"
-=======
-        let expr = sprintf "listKeys(%s, %s).%s%sMasterKey" resourceId.ArmExpression.Value CosmosDb.providerPath keyType.ArmValue keyAccess.ArmValue
->>>>>>> 8a6d182d
         ArmExpression.create(expr).WithOwner(resourceId)
     static member getKey (name:ResourceName, keyType, keyAccess) = CosmosDb.getKey(databaseAccounts.resourceId name, keyType, keyAccess)
     static member getConnectionString (resourceId:ResourceId, connectionStringKind:ConnectionStringKind) =
-<<<<<<< HEAD
-        let resourceId = resourceId.WithType(databaseAccounts)
         let expr = $"listConnectionStrings({resourceId.ArmExpression.Value}, {CosmosDb.providerPath}).connectionStrings[{connectionStringKind.KeyIndex}].connectionString"
-=======
-        let expr = sprintf "listConnectionStrings(%s, %s).connectionStrings[%i].connectionString" resourceId.ArmExpression.Value CosmosDb.providerPath connectionStringKind.KeyIndex
->>>>>>> 8a6d182d
         ArmExpression.create(expr).WithOwner(resourceId)
     static member getConnectionString (name:ResourceName, connectionStringKind) = CosmosDb.getConnectionString (databaseAccounts.resourceId name, connectionStringKind)
 
@@ -150,14 +140,6 @@
     member __.Yield _ =
         { DbName = ResourceName.Empty
           AccountName = derived (fun config ->
-<<<<<<< HEAD
-            let dbNamePart =
-                let maxLength = 36
-                let dbName = config.DbName.Value.ToLower()
-                if config.DbName.Value.Length > maxLength then dbName.Substring maxLength
-                else dbName
-            ResourceName $"{dbNamePart}-account")
-=======
             let maxLength = 36
             let dbName = config.DbName.Value.ToLower()
             if config.DbName.Value.Length > maxLength then dbName.Substring maxLength
@@ -165,7 +147,6 @@
             |> sprintf "%s-account"
             |> ResourceName
             |> databaseAccounts.resourceId)
->>>>>>> 8a6d182d
           AccountConsistencyPolicy = Eventual
           AccountFailoverPolicy = NoFailover
           DbThroughput = 400<RU>
