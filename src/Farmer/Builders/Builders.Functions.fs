--- conflicted
+++ resolved
@@ -177,14 +177,6 @@
 
                 if this.OperatingSystem = Windows then
                     "WEBSITE_CONTENTAZUREFILECONNECTIONSTRING", StorageAccount.getConnectionString this.StorageAccountName |> ArmExpression.Eval
-<<<<<<< HEAD
-                    "WEBSITE_CONTENTSHARE", this.Name.Value.ToLower() ]
-            
-            let functionsSettings = 
-                basicSettings
-                |> List.map Setting.AsLiteral
-                |> List.append (
-=======
                     "WEBSITE_CONTENTSHARE", this.Name.Value.ToLower()
                 match this.PublishAs with
                 | DockerContainer { User = us; Password = pass; Url = url } ->
@@ -196,9 +188,11 @@
 
                 | _ -> ()
               ]
-              |> List.map Setting.AsLiteral
-              |> List.append (
->>>>>>> 6ffcf108
+            
+            let functionsSettings = 
+                basicSettings
+                |> List.map Setting.AsLiteral
+                |> List.append (
                     (match this.SecretStore with
                         | AppService ->
                             this.Settings
@@ -215,7 +209,6 @@
                     ) |> Map.toList)
                 |> Map
 
-<<<<<<< HEAD
             let site =
                 { Type = Arm.Web.sites
                   Name = this.Name
@@ -226,22 +219,13 @@
                   ConnectionStrings = Map.empty
                   AppSettings =functionsSettings
                   Identity = this.Identity
+                  KeyVaultReferenceIdentity = this.KeyVaultReferenceIdentity
                   Kind =
                     match this.OperatingSystem with
                     | Windows -> "functionapp"
                     | Linux -> "functionapp,linux"
                   Dependencies = Set [
                     yield! this.Dependencies
-=======
-              Identity = this.Identity
-              KeyVaultReferenceIdentity = this.KeyVaultReferenceIdentity
-              Kind =
-                match this.OperatingSystem with
-                | Windows -> "functionapp"
-                | Linux -> "functionapp,linux"
-              Dependencies = Set [
-                yield! this.Dependencies
->>>>>>> 6ffcf108
 
                     match this.AppInsights with
                     | Some (DependableResource this.Name resourceId) -> resourceId
@@ -287,44 +271,13 @@
                   Metadata = []
                   AutoSwapSlotName = None
                   ZipDeployPath = this.ZipDeployPath |> Option.map (fun (path, slot) -> path, ZipDeploy.ZipDeployTarget.FunctionApp, slot)
-                  AppCommandLine = None
+                  AppCommandLine =
+                    match this.PublishAs with
+                    | DockerContainer { StartupCommand = sc } ->
+                        Some sc
+                    | _ -> None
                   WorkerProcess = this.WorkerProcess }
 
-<<<<<<< HEAD
-=======
-                match this.SecretStore with
-                | AppService ->
-                    for setting in this.Settings do
-                        match setting.Value with
-                        | ExpressionSetting expr ->
-                            yield! Option.toList expr.Owner
-                        | ParameterSetting _
-                        | LiteralSetting _ ->
-                            ()
-                | KeyVault _ ->
-                    ()
-              ]
-              HTTPSOnly = this.HTTPSOnly
-              AlwaysOn = this.AlwaysOn
-              HTTP20Enabled = None
-              ClientAffinityEnabled = None
-              WebSocketsEnabled = None
-              LinuxFxVersion = None
-              NetFrameworkVersion = None
-              JavaVersion = None
-              JavaContainer = None
-              JavaContainerVersion = None
-              PhpVersion = None
-              PythonVersion = None
-              Metadata = []
-              ZipDeployPath = this.ZipDeployPath |> Option.map (fun x -> x, ZipDeploy.ZipDeployTarget.FunctionApp)
-              AppCommandLine =
-                match this.PublishAs with
-                | DockerContainer { StartupCommand = sc } ->
-                    Some sc
-                | _ -> None
-              WorkerProcess = this.WorkerProcess }
->>>>>>> 6ffcf108
             match this.ServicePlan with
             | DeployableResource this.Name resourceId ->
                 { Name = resourceId.Name
