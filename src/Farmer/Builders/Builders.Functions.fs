--- conflicted
+++ resolved
@@ -131,17 +131,10 @@
                 ()
 
             match this.StorageAccount with
-<<<<<<< HEAD
             | DeployableResource this resourceId ->
                 { Name = Storage.StorageAccountName.Create(resourceId.Name).OkValue
-                  Location = location
-                  Sku = Storage.Standard_LRS
-=======
-            | DeployableResource this resourceName ->
-                { Name = Storage.StorageAccountName.Create(resourceName).OkValue
                   Location = location                  
                   Sku = Storage.Sku.Standard_LRS
->>>>>>> 03e00198
                   Dependencies = []
                   StaticWebsite = None
                   EnableHierarchicalNamespace = None
