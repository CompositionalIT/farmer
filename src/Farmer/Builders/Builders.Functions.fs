[<AutoOpen>]
module rec Farmer.Builders.Functions

open Farmer
open Farmer.Helpers
open Farmer.Identity
open Farmer.WebApp
open Farmer.Arm.Web
open Farmer.Arm.Insights
open Farmer.Arm.Storage
open Farmer.Arm.KeyVault
open Farmer.Arm.KeyVault.Vaults
open System

type FunctionsRuntime = DotNet | Node | Java | Python
type FunctionsExtensionVersion = V1 | V2 | V3

module private FunctionsConfig =
    let ToCommon state =
        { Name = state.Name
          ServicePlan = state.ServicePlan
          AppInsights = state.AppInsights
          OperatingSystem = state.OperatingSystem
          Settings = state.Settings
          Cors = state.Cors
          Identity = state.Identity
          SecretStore = state.SecretStore
          ZipDeployPath = state.ZipDeployPath
          AlwaysOn = state.AlwaysOn
          WorkerProcess = state.WorkerProcess }
    let FromCommon state (config: CommonWebConfig): FunctionsConfig =
        { state with
            AlwaysOn = config.AlwaysOn
            Name = config.Name
            ServicePlan = config.ServicePlan
            AppInsights = config.AppInsights
            OperatingSystem = config.OperatingSystem
            Settings = config.Settings
            Cors = config.Cors
            Identity = config.Identity
            SecretStore = config.SecretStore
            ZipDeployPath = config.ZipDeployPath
            WorkerProcess = config.WorkerProcess }

type FunctionsConfig =
    { Name : ResourceName
      ServicePlan : ResourceRef<ResourceName>
      HTTPSOnly : bool
      AppInsights : ResourceRef<ResourceName> option
      OperatingSystem : OS
      Settings : Map<string, Setting>
      Tags : Map<string, string>
      Dependencies : ResourceId Set
      Cors : Cors option
      StorageAccount : ResourceRef<FunctionsConfig>
      Runtime : FunctionsRuntime
      ExtensionVersion : FunctionsExtensionVersion
      Identity : ManagedIdentity
<<<<<<< HEAD
      ZipDeployPath : (string * ZipDeploy.ZipDeploySlot) option 
=======
      SecretStore : SecretStore
      ZipDeployPath : string option
>>>>>>> c2007df3
      AlwaysOn : bool
      WorkerProcess : Bitness option 
      Slots : Map<string,SlotConfig> }

    /// Gets the system-created managed principal for the functions instance. It must have been enabled using enable_managed_identity.
    member this.SystemIdentity = SystemIdentity (sites.resourceId this.Name)
    /// Gets the ARM expression path to the publishing password of this functions app.
    member this.PublishingPassword = publishingPassword this.Name
    /// Gets the ARM expression path to the storage account key of this functions app.
    member this.StorageAccountKey = StorageAccount.getConnectionString this.StorageAccountName
    /// Gets the ARM expression path to the app insights key of this functions app, if it exists.
    member this.AppInsightsKey = this.AppInsightsName |> Option.map AppInsights.getInstrumentationKey
    /// Gets the default key for the functions site
    member this.DefaultKey =
        $"listkeys(concat(resourceId('Microsoft.Web/sites', '{this.Name.Value}'), '/host/default/'),'2016-08-01').functionKeys.default"
        |> ArmExpression.create
    /// Gets the master key for the functions site
    member this.MasterKey =
        $"listkeys(concat(resourceId('Microsoft.Web/sites', '{this.Name.Value}'), '/host/default/'),'2016-08-01').masterKey"
        |> ArmExpression.create
    /// Gets this web app's Server Plan's full resource ID.
    member this.ServicePlanId = this.ServicePlan.resourceId this.Name
    /// Gets the Service Plan name for this web app.
    member this.ServicePlanName = this.ServicePlanId.Name
    /// Gets the App Insights name for this functions app, if it exists.
    member this.AppInsightsName : ResourceName option = this.AppInsights |> Option.map (fun ai -> ai.resourceId(this.Name).Name)
    /// Gets the Storage Account name for this functions app.
    member this.StorageAccountName : Storage.StorageAccountName = this.StorageAccount.resourceId(this).Name |> Storage.StorageAccountName.Create |> Result.get
    /// Gets the Resource Id for this functions app
    member this.ResourceId = sites.resourceId this.Name
    interface IBuilder with
        member this.ResourceId = sites.resourceId this.Name
        member this.BuildResources location = [
            let keyVault, secrets =
                match this.SecretStore with
                | KeyVault (DeployableResource (FunctionsConfig.ToCommon this) vaultName) ->
                    let store = keyVault {
                        name vaultName.Name
                        add_access_policy (AccessPolicy.create (this.SystemIdentity.PrincipalId, [ KeyVault.Secret.Get ]))
                        add_secrets [
                            for setting in this.Settings do
                                match setting.Value with
                                | LiteralSetting _ ->
                                    ()
                                | ParameterSetting _ ->
                                    SecretConfig.create (setting.Key)
                                | ExpressionSetting expr ->
                                    SecretConfig.create (setting.Key, expr)
                        ]
                    }
                    Some store, []
                | KeyVault (ExternalResource vaultName) ->
                    let secrets = [
                        for setting in this.Settings do
                            let secret =
                                match setting.Value with
                                | LiteralSetting _ -> None
                                | ParameterSetting _ -> SecretConfig.create setting.Key |> Some
                                | ExpressionSetting expr -> SecretConfig.create (setting.Key, expr) |> Some
                            match secret with
                            | Some secret ->
                                { Secret.Name = vaultName.Name/secret.Key
                                  Value = secret.Value
                                  ContentType = secret.ContentType
                                  Enabled = secret.Enabled
                                  ActivationDate = secret.ActivationDate
                                  ExpirationDate = secret.ExpirationDate
                                  Location = location
                                  Dependencies = secret.Dependencies.Add vaultName
                                  Tags = secret.Tags } :> IArmResource
                            | None ->
                                ()
                    ]
                    None, secrets
                | KeyVault _
                | AppService ->
                    None, []

            yield! secrets

            match keyVault with
            | Some keyVault ->
                let builder = keyVault :> IBuilder
                yield! builder.BuildResources location
            | None ->
                ()

            { Name = this.Name
              ServicePlan = this.ServicePlanId
              Location = location
              Cors = this.Cors
              Tags = this.Tags
              ConnectionStrings = Map.empty
              AppSettings = [
                "FUNCTIONS_WORKER_RUNTIME", (string this.Runtime).ToLower()
                "WEBSITE_NODE_DEFAULT_VERSION", "10.14.1"
                "FUNCTIONS_EXTENSION_VERSION", match this.ExtensionVersion with V1 -> "~1" | V2 -> "~2" | V3 -> "~3"
                "AzureWebJobsStorage", StorageAccount.getConnectionString this.StorageAccountName |> ArmExpression.Eval
                "AzureWebJobsDashboard", StorageAccount.getConnectionString this.StorageAccountName |> ArmExpression.Eval

                yield! this.AppInsightsKey |> Option.mapList (fun key -> "APPINSIGHTS_INSTRUMENTATIONKEY", key |> ArmExpression.Eval)

                if this.OperatingSystem = Windows then
                    "WEBSITE_CONTENTAZUREFILECONNECTIONSTRING", StorageAccount.getConnectionString this.StorageAccountName |> ArmExpression.Eval
                    "WEBSITE_CONTENTSHARE", this.Name.Value.ToLower()
              ]
              |> List.map Setting.AsLiteral
              |> List.append (
                    (match this.SecretStore with
                     | AppService ->
                         this.Settings
                     | KeyVault r ->
                        let name = r.resourceId (FunctionsConfig.ToCommon this)
                        [ for setting in this.Settings do
                            match setting.Value with
                            | LiteralSetting _ ->
                                setting.Key, setting.Value
                            | ParameterSetting _
                            | ExpressionSetting _ ->
                                setting.Key, LiteralSetting $"@Microsoft.KeyVault(SecretUri=https://{name.Name.Value}.vault.azure.net/secrets/{setting.Key})"
                        ] |> Map.ofList
                    ) |> Map.toList)
              |> Map

              Identity = this.Identity
              Kind =
                match this.OperatingSystem with
                | Windows -> "functionapp"
                | Linux -> "functionapp,linux"
              Dependencies = Set [
                yield! this.Dependencies

                match this.AppInsights with
                | Some (DependableResource this.Name resourceId) -> resourceId
                | _ -> ()

                for setting in this.Settings do
                    match setting.Value with
                    | ExpressionSetting e -> yield! Option.toList e.Owner
                    | ParameterSetting _ | LiteralSetting _ -> ()

                match this.ServicePlan with
                | DependableResource this.Name resourceId -> resourceId
                | _ -> ()

                match this.StorageAccount with
                | DependableResource this resourceId -> resourceId
                | _ -> ()

                match this.SecretStore with
                | AppService ->
                    for setting in this.Settings do
                        match setting.Value with
                        | ExpressionSetting expr ->
                            yield! Option.toList expr.Owner
                        | ParameterSetting _
                        | LiteralSetting _ ->
                            ()
                | KeyVault _ ->
                    ()
              ]
              HTTPSOnly = this.HTTPSOnly
              AlwaysOn = this.AlwaysOn
              HTTP20Enabled = None
              ClientAffinityEnabled = None
              WebSocketsEnabled = None
              LinuxFxVersion = None
              NetFrameworkVersion = None
              JavaVersion = None
              JavaContainer = None
              JavaContainerVersion = None
              PhpVersion = None
              PythonVersion = None
              Metadata = []
              ZipDeployPath = this.ZipDeployPath |> Option.map (fun (path, slot) -> path, ZipDeploy.ZipDeployTarget.FunctionApp, slot)
              AppCommandLine = None
              WorkerProcess = this.WorkerProcess }
            match this.ServicePlan with
            | DeployableResource this.Name resourceId ->
                { Name = resourceId.Name
                  Location = location
                  Sku = Sku.Y1
                  WorkerSize = Serverless
                  WorkerCount = 0
                  OperatingSystem = this.OperatingSystem
                  Tags = this.Tags }
            | _ ->
                ()

            match this.StorageAccount with
            | DeployableResource this resourceId ->
                { Name = Storage.StorageAccountName.Create(resourceId.Name).OkValue
                  Location = location
                  Sku = Storage.Sku.Standard_LRS
                  Dependencies = []
                  StaticWebsite = None
                  EnableHierarchicalNamespace = None
                  Tags = this.Tags }
            | _ ->
                ()

            match this.AppInsights with
            | Some (DeployableResource this.Name resourceId) ->
                { Name = resourceId.Name
                  Location = location
                  DisableIpMasking = false
                  SamplingPercentage = 100
                  LinkedWebsite =
                    match this.OperatingSystem with
                    | Windows -> Some this.Name
                    | Linux -> None
                  Tags = this.Tags }
            | Some _
            | None ->
                ()
                
            for kvp in this.Slots do
                let name,cfg = kvp.Key,kvp.Value
                { SlotName = name 
                  Location = location
                  ServicePlan = this.ServicePlanId
                  Site = this.ResourceId
                  Tags = this.Tags
                  AppSettings = cfg.AppSettings
                  ConnectionStrings = cfg.ConnectionStrings }
        ]

type FunctionsBuilder() =
    member _.Yield _ =
        { Name = ResourceName.Empty
          ServicePlan = derived (fun name -> serverFarms.resourceId (name-"farm"))
          AppInsights = Some (derived (fun name -> components.resourceId (name-"ai")))
          StorageAccount = derived (fun config ->
            let storage = config.Name.Map (sprintf "%sstorage") |> sanitiseStorage |> ResourceName
            storageAccounts.resourceId storage)
          Runtime = DotNet
          ExtensionVersion = V3
          Cors = None
          HTTPSOnly = false
          AlwaysOn = false
          OperatingSystem = Windows
          Settings = Map.empty
          Dependencies = Set.empty
          Identity = ManagedIdentity.Empty
          SecretStore = AppService
          Tags = Map.empty
          ZipDeployPath = None
          WorkerProcess = None
          Slots = Map.empty }
    /// Do not create an automatic storage account; instead, link to a storage account that is created outside of this Functions instance.
    [<CustomOperation "link_to_storage_account">]
    member _.LinkToStorageAccount(state:FunctionsConfig, name) = { state with StorageAccount = managed storageAccounts name }
    member this.LinkToStorageAccount(state:FunctionsConfig, name) = this.LinkToStorageAccount(state, ResourceName name)
    [<CustomOperation "link_to_unmanaged_storage_account">]
    member _.LinkToUnmanagedStorageAccount(state:FunctionsConfig, resourceId) = { state with StorageAccount = unmanaged resourceId }
    /// Set the name of the storage account instead of using an auto-generated one based on the function instance name.
    [<CustomOperation "storage_account_name">]
    member _.StorageAccountName(state:FunctionsConfig, name) = { state with StorageAccount = named storageAccounts (ResourceName name) }
    /// Disables http for this webapp so that only https is used.
    [<CustomOperation "https_only">]
    member _.HttpsOnly(state:FunctionsConfig) = { state with HTTPSOnly = true }
    /// Sets the runtime of the Functions host.
    [<CustomOperation "use_runtime">]
    member _.Runtime(state:FunctionsConfig, runtime) = { state with Runtime = runtime }
    [<CustomOperation "use_extension_version">]
    member _.ExtensionVersion(state:FunctionsConfig, version) = { state with ExtensionVersion = version }

    interface ITaggable<FunctionsConfig> with member _.Add state tags = { state with Tags = state.Tags |> Map.merge tags }
    interface IDependable<FunctionsConfig> with member _.Add state newDeps = { state with Dependencies = state.Dependencies + newDeps }
    interface IServicePlanApp<FunctionsConfig> with
<<<<<<< HEAD
        member _.Get state =
            { Name = state.Name
              ServicePlan = state.ServicePlan
              AppInsights = state.AppInsights
              OperatingSystem = state.OperatingSystem
              Settings = state.Settings
              Cors = state.Cors
              Identity = state.Identity
              ZipDeployPath = state.ZipDeployPath
              AlwaysOn = state.AlwaysOn
              WorkerProcess = state.WorkerProcess
              Slots = state.Slots }
        member _.Wrap state config =
            { state with
                AlwaysOn = config.AlwaysOn
                Name = config.Name
                ServicePlan = config.ServicePlan
                AppInsights = config.AppInsights
                OperatingSystem = config.OperatingSystem
                Settings = config.Settings
                Cors = config.Cors
                Identity = config.Identity
                ZipDeployPath = config.ZipDeployPath
                WorkerProcess = config.WorkerProcess
                Slots = config.Slots }
=======
        member _.Get state = FunctionsConfig.ToCommon state
        member _.Wrap state config = FunctionsConfig.FromCommon state config
>>>>>>> c2007df3

let functions = FunctionsBuilder()<|MERGE_RESOLUTION|>--- conflicted
+++ resolved
@@ -27,7 +27,8 @@
           SecretStore = state.SecretStore
           ZipDeployPath = state.ZipDeployPath
           AlwaysOn = state.AlwaysOn
-          WorkerProcess = state.WorkerProcess }
+          WorkerProcess = state.WorkerProcess
+          Slots = state.Slots }
     let FromCommon state (config: CommonWebConfig): FunctionsConfig =
         { state with
             AlwaysOn = config.AlwaysOn
@@ -40,7 +41,8 @@
             Identity = config.Identity
             SecretStore = config.SecretStore
             ZipDeployPath = config.ZipDeployPath
-            WorkerProcess = config.WorkerProcess }
+            WorkerProcess = config.WorkerProcess
+            Slots = config.Slots }
 
 type FunctionsConfig =
     { Name : ResourceName
@@ -56,12 +58,8 @@
       Runtime : FunctionsRuntime
       ExtensionVersion : FunctionsExtensionVersion
       Identity : ManagedIdentity
-<<<<<<< HEAD
+      SecretStore : SecretStore
       ZipDeployPath : (string * ZipDeploy.ZipDeploySlot) option 
-=======
-      SecretStore : SecretStore
-      ZipDeployPath : string option
->>>>>>> c2007df3
       AlwaysOn : bool
       WorkerProcess : Bitness option 
       Slots : Map<string,SlotConfig> }
@@ -332,35 +330,7 @@
     interface ITaggable<FunctionsConfig> with member _.Add state tags = { state with Tags = state.Tags |> Map.merge tags }
     interface IDependable<FunctionsConfig> with member _.Add state newDeps = { state with Dependencies = state.Dependencies + newDeps }
     interface IServicePlanApp<FunctionsConfig> with
-<<<<<<< HEAD
-        member _.Get state =
-            { Name = state.Name
-              ServicePlan = state.ServicePlan
-              AppInsights = state.AppInsights
-              OperatingSystem = state.OperatingSystem
-              Settings = state.Settings
-              Cors = state.Cors
-              Identity = state.Identity
-              ZipDeployPath = state.ZipDeployPath
-              AlwaysOn = state.AlwaysOn
-              WorkerProcess = state.WorkerProcess
-              Slots = state.Slots }
-        member _.Wrap state config =
-            { state with
-                AlwaysOn = config.AlwaysOn
-                Name = config.Name
-                ServicePlan = config.ServicePlan
-                AppInsights = config.AppInsights
-                OperatingSystem = config.OperatingSystem
-                Settings = config.Settings
-                Cors = config.Cors
-                Identity = config.Identity
-                ZipDeployPath = config.ZipDeployPath
-                WorkerProcess = config.WorkerProcess
-                Slots = config.Slots }
-=======
         member _.Get state = FunctionsConfig.ToCommon state
         member _.Wrap state config = FunctionsConfig.FromCommon state config
->>>>>>> c2007df3
 
 let functions = FunctionsBuilder()