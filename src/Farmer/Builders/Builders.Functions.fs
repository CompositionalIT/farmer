[<AutoOpen>]
module Farmer.Builders.Functions

open Farmer
open Farmer.CoreTypes
open Farmer.Helpers
open Farmer.Identity
open Farmer.WebApp
open Farmer.Arm.Web
open Farmer.Arm.Insights
open Farmer.Arm.Storage
open System

type FunctionsRuntime = DotNet | Node | Java | Python
type FunctionsExtensionVersion = V1 | V2 | V3
type FunctionsConfig =
    { Name : ResourceName
      ServicePlan : ResourceRef<FunctionsConfig>
      HTTPSOnly : bool
      AppInsights : ResourceRef<FunctionsConfig> option
      OperatingSystem : OS
      Settings : Map<string, Setting>
      Tags : Map<string, string>
      Dependencies : ResourceId list
      Cors : Cors option
      StorageAccount : ResourceRef<FunctionsConfig>
      Runtime : FunctionsRuntime
      ExtensionVersion : FunctionsExtensionVersion
      Identity : ManagedIdentity
      ZipDeployPath : string option }

    /// Gets the system-created managed principal for the functions instance. It must have been enabled using enable_managed_identity.
    member this.SystemIdentity = SystemIdentity (ResourceId.create(sites, this.Name))
    /// Gets the ARM expression path to the publishing password of this functions app.
    member this.PublishingPassword = publishingPassword this.Name
    /// Gets the ARM expression path to the storage account key of this functions app.
    member this.StorageAccountKey = StorageAccount.getConnectionString this.StorageAccountName
    /// Gets the ARM expression path to the app insights key of this functions app, if it exists.
    member this.AppInsightsKey = this.AppInsightsName |> Option.map AppInsights.getInstrumentationKey
    /// Gets the default key for the functions site
    member this.DefaultKey =
        sprintf "listkeys(concat(resourceId('Microsoft.Web/sites', '%s'), '/host/default/'),'2016-08-01').functionKeys.default" this.Name.Value
        |> ArmExpression.create
    /// Gets the master key for the functions site
    member this.MasterKey =
        sprintf "listkeys(concat(resourceId('Microsoft.Web/sites', '%s'), '/host/default/'),'2016-08-01').masterKey" this.Name.Value
        |> ArmExpression.create
    /// Gets the Service Plan name for this functions app.
    member this.ServicePlanName = this.ServicePlan.CreateResourceId(this).Name
    /// Gets the App Insights name for this functions app, if it exists.
    member this.AppInsightsName : ResourceName option = this.AppInsights |> Option.map (fun ai -> ai.CreateResourceId(this).Name)
    /// Gets the Storage Account name for this functions app.
    member this.StorageAccountName : Storage.StorageAccountName = this.StorageAccount.CreateResourceId(this).Name |> Storage.StorageAccountName.Create |> Result.get
    interface IBuilder with
        member this.DependencyName = this.ServicePlanName
        member this.BuildResources location = [
            { Name = this.Name
              ServicePlan = this.ServicePlanName
              Location = location
              Cors = this.Cors
              Tags = this.Tags
              ConnectionStrings = Map.empty
              AppSettings = [
                "FUNCTIONS_WORKER_RUNTIME", (string this.Runtime).ToLower()
                "WEBSITE_NODE_DEFAULT_VERSION", "10.14.1"
                "FUNCTIONS_EXTENSION_VERSION", match this.ExtensionVersion with V1 -> "~1" | V2 -> "~2" | V3 -> "~3"
                "AzureWebJobsStorage", StorageAccount.getConnectionString this.StorageAccountName |> ArmExpression.Eval
                "AzureWebJobsDashboard", StorageAccount.getConnectionString this.StorageAccountName |> ArmExpression.Eval

                match this.AppInsightsKey with
                | Some key -> "APPINSIGHTS_INSTRUMENTATIONKEY", key |> ArmExpression.Eval
                | None -> ()

                if this.OperatingSystem = Windows then
                    "WEBSITE_CONTENTAZUREFILECONNECTIONSTRING", StorageAccount.getConnectionString this.StorageAccountName |> ArmExpression.Eval
                    "WEBSITE_CONTENTSHARE", this.Name.Value.ToLower()
              ]
              |> List.map Setting.AsLiteral
              |> List.append (this.Settings |> Map.toList)
              |> Map

              Identity = this.Identity
              Kind =
                match this.OperatingSystem with
                | Windows -> "functionapp"
                | Linux -> "functionapp,linux"
              Dependencies = [
                yield! this.Dependencies
                match this.AppInsights with
                | Some (DependableResource this resourceName) -> ResourceId.create resourceName
                | _ -> ()
                for setting in this.Settings do
                    match setting.Value with
                    | ExpressionSetting e ->
                        match e.Owner with
                        | Some owner -> owner
                        | None -> ()
                    | ParameterSetting _ | LiteralSetting _ ->
                        ()
                match this.ServicePlan with
                | DependableResource this resourceName -> ResourceId.create resourceName
                | _ -> ()

                ResourceId.create this.StorageAccountName.ResourceName
              ]
              AlwaysOn = false
              HTTPSOnly = this.HTTPSOnly
              HTTP20Enabled = None
              ClientAffinityEnabled = None
              WebSocketsEnabled = None
              LinuxFxVersion = None
              NetFrameworkVersion = None
              JavaVersion = None
              JavaContainer = None
              JavaContainerVersion = None
              PhpVersion = None
              PythonVersion = None
              Metadata = []
              ZipDeployPath = this.ZipDeployPath |> Option.map (fun x -> x, ZipDeploy.ZipDeployTarget.FunctionApp)
              AppCommandLine = None
            }
            match this.ServicePlan with
            | DeployableResource this resourceName ->
                { Name = resourceName
                  Location = location
                  Sku = Sku.Y1
                  WorkerSize = Serverless
                  WorkerCount = 0
                  OperatingSystem = this.OperatingSystem
                  Tags = this.Tags }
            | _ ->
                ()

            match this.StorageAccount with
            | DeployableResource this resourceName ->
                { Name = Storage.StorageAccountName.Create(resourceName).OkValue
                  Location = location
                  Sku = Storage.Standard_LRS
<<<<<<< HEAD
                  Kind = StorageAccountKind.V1
=======
                  Dependencies = []
>>>>>>> fa56bb12
                  StaticWebsite = None
                  EnableHierarchicalNamespace = None
                  Tags = this.Tags }
            | _ ->
                ()

            match this.AppInsights with
            | Some (DeployableResource this resourceName) ->
                { Name = resourceName
                  Location = location
                  DisableIpMasking = false
                  SamplingPercentage = 100
                  LinkedWebsite =
                    match this.OperatingSystem with
                    | Windows -> Some this.Name
                    | Linux -> None
                  Tags = this.Tags }
            | Some _
            | None ->
                ()
        ]

type FunctionsBuilder() =
    member _.Yield _ =
        { Name = ResourceName.Empty
          ServicePlan = derived (fun config -> config.Name.Map(sprintf "%s-farm"))
          AppInsights = Some (derived (fun config -> config.Name.Map(sprintf "%s-ai")))
          StorageAccount = derived (fun config ->
            config.Name.Map (sprintf "%sstorage")
            |> sanitiseStorage
            |> ResourceName)
          Runtime = DotNet
          ExtensionVersion = V3
          Cors = None
          HTTPSOnly = false
          OperatingSystem = Windows
          Settings = Map.empty
          Dependencies = []
          Identity = ManagedIdentity.Empty
          Tags = Map.empty
          ZipDeployPath = None }
    /// Sets the name of the functions instance.
    [<CustomOperation "name">]
    member _.Name(state:FunctionsConfig, name) = { state with Name = ResourceName name }
    /// Sets the name of the service plan hosting the function instance.
    [<CustomOperation "service_plan_name">]
    member _.ServicePlanName(state:FunctionsConfig, name) = { state with ServicePlan = AutoCreate(Named(ResourceName name)) }
    /// Do not create an automatic service plan; instead, link to a service plan that is created outside of this Functions instance.
    [<CustomOperation "link_to_service_plan">]
    member _.LinkToServicePlan(state:FunctionsConfig, name) = { state with ServicePlan = External (Managed name) }
    member this.LinkToServicePlan(state:FunctionsConfig, name:string) = this.LinkToServicePlan (state, ResourceName name)
    member this.LinkToServicePlan(state:FunctionsConfig, config:ServicePlanConfig) = this.LinkToServicePlan (state, config.Name)
    /// Do not create an automatic storage account; instead, link to a storage account that is created outside of this Functions instance.
    [<CustomOperation "link_to_storage_account">]
    member _.LinkToStorageAccount(state:FunctionsConfig, name) = { state with StorageAccount = External (Managed name) }
    member this.LinkToStorageAccount(state:FunctionsConfig, name) = this.LinkToStorageAccount(state, ResourceName name)
    /// Set the name of the storage account instead of using an auto-generated one based on the function instance name.
    [<CustomOperation "storage_account_name">]
    member _.StorageAccountName(state:FunctionsConfig, name) = { state with StorageAccount = AutoCreate (Named (ResourceName name)) }
    /// Sets the name of the automatically-created app insights instance.
    [<CustomOperation "app_insights_name">]
    member _.AppInsightsName(state:FunctionsConfig, name) = { state with AppInsights = Some (AutoCreate (Named name)) }
    member this.AppInsightsName(state:FunctionsConfig, name:string) = this.AppInsightsName(state, ResourceName name)
    /// Removes any automatic app insights creation, configuration and settings for this webapp.
    [<CustomOperation "app_insights_off">]
    member _.DeactivateAppInsights(state:FunctionsConfig) = { state with AppInsights = None }
    /// Disables http for this webapp so that only https is used.
    [<CustomOperation "https_only">]
    member _.HttpsOnly(state:FunctionsConfig) = { state with HTTPSOnly = true }
    /// Instead of creating a new AI instance, configure this webapp to point to another AI instance that you are managing
    /// yourself.
    [<CustomOperation "link_to_app_insights">]
    member _.LinkToAppInsights(state:FunctionsConfig, name) = { state with AppInsights = Some(External (Managed name)) }
    member _.LinkToAppInsights(state:FunctionsConfig, name) = { state with AppInsights = name |> Option.map (Managed >> External)  }
    /// Sets the runtime of the Functions host.
    [<CustomOperation "use_runtime">]
    member _.Runtime(state:FunctionsConfig, runtime) = { state with Runtime = runtime }
    [<CustomOperation "use_extension_version">]
    member _.ExtensionVersion(state:FunctionsConfig, version) = { state with ExtensionVersion = version }
    /// Sets the operating system of the Functions host.
    [<CustomOperation "operating_system">]
    member _.OperatingSystem(state:FunctionsConfig, os) = { state with OperatingSystem = os }
    /// Sets an app setting of the web app in the form "key" "value".
    [<CustomOperation "setting">]
    member _.AddSetting(state:FunctionsConfig, key, value) = { state with Settings = state.Settings.Add(key, LiteralSetting value) }
    member _.AddSetting(state:FunctionsConfig, key, value:ArmExpression) = { state with Settings = state.Settings.Add(key, ExpressionSetting value) }
    member this.AddSetting(state:FunctionsConfig, key, resourceName:ResourceName) = this.AddSetting(state, key, resourceName.Value)
    /// Sets a list of app setting of the web app in the form "key" "value".
    [<CustomOperation "settings">]
    member this.AddSettings(state:FunctionsConfig, settings: (string * string) list) =
        settings
        |> List.fold (fun state (key,value: string) -> this.AddSetting(state, key, value)) state
    member this.AddSettings(state:FunctionsConfig, settings) =
        settings
        |> List.fold (fun state (key,value: ArmExpression) -> this.AddSetting(state, key, value)) state
    /// Sets a dependency for the functions app.
    /// Creates an app setting of the web app whose value will be supplied as a secret parameter.
    [<CustomOperation "secret_setting">]
    member _.AddSecret(state:FunctionsConfig, key) =
        { state with Settings = state.Settings.Add(key, ParameterSetting (SecureParameter key)) }

    member private _.AddDependency (state:FunctionsConfig, resourceName:ResourceName) = { state with Dependencies = ResourceId.create resourceName :: state.Dependencies }
    member private _.AddDependencies (state:FunctionsConfig, resourceNames:ResourceName list) = { state with Dependencies = (resourceNames |> List.map ResourceId.create) @ state.Dependencies }
    /// Sets a dependency for the web app.
    [<CustomOperation "depends_on">]
    member this.DependsOn(state:FunctionsConfig, resourceName) = this.AddDependency(state, resourceName)
    member this.DependsOn(state:FunctionsConfig, resources) = this.AddDependencies(state, resources)
    member this.DependsOn(state:FunctionsConfig, builder:IBuilder) = this.AddDependency(state, builder.DependencyName)
    member this.DependsOn(state:FunctionsConfig, builders:IBuilder list) = this.AddDependencies(state, builders |> List.map (fun x -> x.DependencyName))
    member this.DependsOn(state:FunctionsConfig, resource:IArmResource) = this.AddDependency(state, resource.ResourceName)
    member this.DependsOn(state:FunctionsConfig, resources:IArmResource list) = this.AddDependencies(state, resources |> List.map (fun x -> x.ResourceName))

    /// sets the list of origins that should be allowed to make cross-origin calls. Use AllOrigins to allow all.
    [<CustomOperation "enable_cors">]
    member _.EnableCors (state:FunctionsConfig, origins) = { state with Cors = Some (SpecificOrigins (List.map Uri origins, None)) }
    member _.EnableCors (state:FunctionsConfig, origins) = { state with Cors = Some origins }
    /// Allows CORS requests with credentials.
    [<CustomOperation "enable_cors_credentials">]
    member _.EnableCorsCredentials (state:FunctionsConfig) =
        { state with
            Cors =
                state.Cors
                |> Option.map (function
                | SpecificOrigins (origins, _) -> SpecificOrigins (origins, Some true)
                | AllOrigins -> failwith "You cannot enable CORS Credentials if you have already set CORS to AllOrigins.")
        }
    [<CustomOperation "system_identity">]
    member _.EnableManagedIdentity(state:FunctionsConfig) =
        { state with Identity = { state.Identity with SystemAssigned = Enabled } }
    [<CustomOperation "add_tags">]
    member _.Tags(state:FunctionsConfig, pairs) =
        { state with
            Tags = pairs |> List.fold (fun map (key,value) -> Map.add key value map) state.Tags }
    [<CustomOperation "add_tag">]
    member this.Tag(state:FunctionsConfig, key, value) = this.Tags(state, [ (key,value) ])
    [<CustomOperation "zip_deploy">]
    /// Specifies a folder path or a zip file containing the function app to install as a post-deployment task.
    member _.ZipDeploy(state:FunctionsConfig, path) = { state with ZipDeployPath = Some path }


let functions = FunctionsBuilder()<|MERGE_RESOLUTION|>--- conflicted
+++ resolved
@@ -136,11 +136,8 @@
                 { Name = Storage.StorageAccountName.Create(resourceName).OkValue
                   Location = location
                   Sku = Storage.Standard_LRS
-<<<<<<< HEAD
                   Kind = StorageAccountKind.V1
-=======
                   Dependencies = []
->>>>>>> fa56bb12
                   StaticWebsite = None
                   EnableHierarchicalNamespace = None
                   Tags = this.Tags }
