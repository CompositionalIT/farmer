[<AutoOpen>]
module rec Farmer.Builders.Functions

open Farmer
open Farmer.Helpers
open Farmer.Identity
open Farmer.WebApp
open Farmer.Arm.Web
open Farmer.Arm.Insights
open Farmer.Arm.Storage
open Farmer.Arm.KeyVault
open Farmer.Arm.KeyVault.Vaults
open System

type FunctionsRuntime = DotNet | DotNetIsolated | Node | Java | Python
type DockerInfo = {
    User: string
    Password: SecureParameter
    Url: Uri
    StartupCommand: string
}
type PublishAs =
    | Code
    | DockerContainer of DockerInfo
type FunctionsExtensionVersion = V1 | V2 | V3

module private FunctionsConfig =
    let ToCommon state =
        { Name = state.Name
          ServicePlan = state.ServicePlan
          AppInsights = state.AppInsights
          OperatingSystem = state.OperatingSystem
          Settings = state.Settings
          Cors = state.Cors
          Identity = state.Identity
          KeyVaultReferenceIdentity = state.KeyVaultReferenceIdentity
          SecretStore = state.SecretStore
          ZipDeployPath = state.ZipDeployPath
          AlwaysOn = state.AlwaysOn
          WorkerProcess = state.WorkerProcess
          Slots = state.Slots }
    let FromCommon state (config: CommonWebConfig): FunctionsConfig =
        { state with
            AlwaysOn = config.AlwaysOn
            Name = config.Name
            ServicePlan = config.ServicePlan
            AppInsights = config.AppInsights
            OperatingSystem = config.OperatingSystem
            Settings = config.Settings
            Cors = config.Cors
            Identity = config.Identity
            KeyVaultReferenceIdentity = config.KeyVaultReferenceIdentity
            SecretStore = config.SecretStore
            ZipDeployPath = config.ZipDeployPath
            WorkerProcess = config.WorkerProcess
            Slots = config.Slots }

type FunctionsConfig =
    { Name : ResourceName
      ServicePlan : ResourceRef<ResourceName>
      HTTPSOnly : bool
      AppInsights : ResourceRef<ResourceName> option
      OperatingSystem : OS
      Settings : Map<string, Setting>
      Tags : Map<string, string>
      Dependencies : ResourceId Set
      Cors : Cors option
      StorageAccount : ResourceRef<FunctionsConfig>
      Runtime : FunctionsRuntime
      PublishAs : PublishAs
      ExtensionVersion : FunctionsExtensionVersion
      Identity : ManagedIdentity
      KeyVaultReferenceIdentity : UserAssignedIdentity Option
      SecretStore : SecretStore
      ZipDeployPath : (string * ZipDeploy.ZipDeploySlot) option 
      AlwaysOn : bool
      WorkerProcess : Bitness option 
      Slots : Map<string,SlotConfig> }

    /// Gets the system-created managed principal for the functions instance. It must have been enabled using enable_managed_identity.
    member this.SystemIdentity = SystemIdentity (sites.resourceId this.Name)
    /// Gets the ARM expression path to the publishing password of this functions app.
    member this.PublishingPassword = publishingPassword this.Name
    /// Gets the ARM expression path to the storage account key of this functions app.
    member this.StorageAccountKey = StorageAccount.getConnectionString this.StorageAccountName
    /// Gets the ARM expression path to the app insights key of this functions app, if it exists.
    member this.AppInsightsKey = this.AppInsightsName |> Option.map AppInsights.getInstrumentationKey
    /// Gets the default key for the functions site
    member this.DefaultKey =
        $"listkeys(concat(resourceId('Microsoft.Web/sites', '{this.Name.Value}'), '/host/default/'),'2016-08-01').functionKeys.default"
        |> ArmExpression.create
    /// Gets the master key for the functions site
    member this.MasterKey =
        $"listkeys(concat(resourceId('Microsoft.Web/sites', '{this.Name.Value}'), '/host/default/'),'2016-08-01').masterKey"
        |> ArmExpression.create
    /// Gets this web app's Server Plan's full resource ID.
    member this.ServicePlanId = this.ServicePlan.resourceId this.Name
    /// Gets the Service Plan name for this web app.
    member this.ServicePlanName = this.ServicePlanId.Name
    /// Gets the App Insights name for this functions app, if it exists.
    member this.AppInsightsName : ResourceName option = this.AppInsights |> Option.map (fun ai -> ai.resourceId(this.Name).Name)
    /// Gets the Storage Account name for this functions app.
    member this.StorageAccountName : Storage.StorageAccountName = this.StorageAccount.resourceId(this).Name |> Storage.StorageAccountName.Create |> Result.get
    /// Gets the Resource Id for this functions app
    member this.ResourceId = sites.resourceId this.Name
    interface IBuilder with
        member this.ResourceId = sites.resourceId this.Name
        member this.BuildResources location = [
            let keyVault, secrets =
                match this.SecretStore with
                | KeyVault (DeployableResource (FunctionsConfig.ToCommon this) vaultName) ->
                    let store = keyVault {
                        name vaultName.Name
                        add_access_policy (AccessPolicy.create (this.SystemIdentity.PrincipalId, [ KeyVault.Secret.Get ]))
                        add_secrets [
                            for setting in this.Settings do
                                match setting.Value with
                                | LiteralSetting _ ->
                                    ()
                                | ParameterSetting _ ->
                                    SecretConfig.create (setting.Key)
                                | ExpressionSetting expr ->
                                    SecretConfig.create (setting.Key, expr)
                        ]
                    }
                    Some store, []
                | KeyVault (ExternalResource vaultName) ->
                    let secrets = [
                        for setting in this.Settings do
                            let secret =
                                match setting.Value with
                                | LiteralSetting _ -> None
                                | ParameterSetting _ -> SecretConfig.create setting.Key |> Some
                                | ExpressionSetting expr -> SecretConfig.create (setting.Key, expr) |> Some
                            match secret with
                            | Some secret ->
                                { Secret.Name = vaultName.Name/secret.Key
                                  Value = secret.Value
                                  ContentType = secret.ContentType
                                  Enabled = secret.Enabled
                                  ActivationDate = secret.ActivationDate
                                  ExpirationDate = secret.ExpirationDate
                                  Location = location
                                  Dependencies = secret.Dependencies.Add vaultName
                                  Tags = secret.Tags } :> IArmResource
                            | None ->
                                ()
                    ]
                    None, secrets
                | KeyVault _
                | AppService ->
                    None, []

            yield! secrets

            match keyVault with
            | Some keyVault ->
                let builder = keyVault :> IBuilder
                yield! builder.BuildResources location
            | None ->
                ()

            let functionsRuntime =
                match this.Runtime with
                | DotNetIsolated -> "dotnet-isolated"
                | DotNet -> "dotnet"
                | other -> (string other).ToLower()

            let basicSettings = [
                "FUNCTIONS_WORKER_RUNTIME", functionsRuntime
                "WEBSITE_NODE_DEFAULT_VERSION", "10.14.1"
                "FUNCTIONS_EXTENSION_VERSION", match this.ExtensionVersion with V1 -> "~1" | V2 -> "~2" | V3 -> "~3"
                "AzureWebJobsStorage", StorageAccount.getConnectionString this.StorageAccountName |> ArmExpression.Eval
                "AzureWebJobsDashboard", StorageAccount.getConnectionString this.StorageAccountName |> ArmExpression.Eval

                yield! this.AppInsightsKey |> Option.mapList (fun key -> "APPINSIGHTS_INSTRUMENTATIONKEY", key |> ArmExpression.Eval)

                if this.OperatingSystem = Windows then
                    "WEBSITE_CONTENTAZUREFILECONNECTIONSTRING", StorageAccount.getConnectionString this.StorageAccountName |> ArmExpression.Eval
                    "WEBSITE_CONTENTSHARE", this.Name.Value.ToLower()
                match this.PublishAs with
                | DockerContainer { User = us; Password = pass; Url = url } ->
                    yield! [
                        "DOCKER_REGISTRY_SERVER_URL", url.ToString()
                        "DOCKER_REGISTRY_SERVER_USERNAME", us
                        "DOCKER_REGISTRY_SERVER_PASSWORD", pass.ArmExpression.Eval()
                    ]

                | _ -> ()
              ]
            
            let functionsSettings = 
                basicSettings
                |> List.map Setting.AsLiteral
                |> List.append (
                    (match this.SecretStore with
                        | AppService ->
                            this.Settings
                        | KeyVault r ->
                        let name = r.resourceId (FunctionsConfig.ToCommon this)
                        [ for setting in this.Settings do
                            match setting.Value with
                            | LiteralSetting _ ->
                                setting.Key, setting.Value
                            | ParameterSetting _
                            | ExpressionSetting _ ->
                                setting.Key, LiteralSetting $"@Microsoft.KeyVault(SecretUri=https://{name.Name.Value}.vault.azure.net/secrets/{setting.Key})"
                        ] |> Map.ofList
                    ) |> Map.toList)
                |> Map

<<<<<<< HEAD
            let site =
                { Type = Arm.Web.sites
                  Name = this.Name
                  ServicePlan = this.ServicePlanId
                  Location = location
                  Cors = this.Cors
                  Tags = this.Tags
                  ConnectionStrings = Map.empty
                  AppSettings =functionsSettings
                  Identity = this.Identity
                  Kind =
                    match this.OperatingSystem with
                    | Windows -> "functionapp"
                    | Linux -> "functionapp,linux"
                  Dependencies = Set [
                    yield! this.Dependencies
=======
              Identity = this.Identity
              KeyVaultReferenceIdentity = this.KeyVaultReferenceIdentity
              Kind =
                match this.OperatingSystem with
                | Windows -> "functionapp"
                | Linux -> "functionapp,linux"
              Dependencies = Set [
                yield! this.Dependencies
>>>>>>> 51afdd05

                    match this.AppInsights with
                    | Some (DependableResource this.Name resourceId) -> resourceId
                    | _ -> ()

                    for setting in this.Settings do
                        match setting.Value with
                        | ExpressionSetting e -> yield! Option.toList e.Owner
                        | ParameterSetting _ | LiteralSetting _ -> ()

                    match this.ServicePlan with
                    | DependableResource this.Name resourceId -> resourceId
                    | _ -> ()

                    match this.StorageAccount with
                    | DependableResource this resourceId -> resourceId
                    | _ -> ()

                    match this.SecretStore with
                    | AppService ->
                        for setting in this.Settings do
                            match setting.Value with
                            | ExpressionSetting expr ->
                                yield! Option.toList expr.Owner
                            | ParameterSetting _
                            | LiteralSetting _ ->
                                ()
                    | KeyVault _ ->
                        ()
                  ]
                  HTTPSOnly = this.HTTPSOnly
                  AlwaysOn = this.AlwaysOn
                  HTTP20Enabled = None
                  ClientAffinityEnabled = None
                  WebSocketsEnabled = None
                  LinuxFxVersion = None
                  NetFrameworkVersion = None
                  JavaVersion = None
                  JavaContainer = None
                  JavaContainerVersion = None
                  PhpVersion = None
                  PythonVersion = None
                  Metadata = []
                  AutoSwapSlotName = None
                  ZipDeployPath = this.ZipDeployPath |> Option.map (fun (path, slot) -> path, ZipDeploy.ZipDeployTarget.FunctionApp, slot)
                  AppCommandLine = 
                    match this.PublishAs with
                    | DockerContainer { StartupCommand = sc } ->
                        Some sc
                    | _ -> None
                  WorkerProcess = this.WorkerProcess }

            match this.ServicePlan with
            | DeployableResource this.Name resourceId ->
                { Name = resourceId.Name
                  Location = location
                  Sku = Sku.Y1
                  WorkerSize = Serverless
                  WorkerCount = 0
                  MaximumElasticWorkerCount = None
                  OperatingSystem = this.OperatingSystem
                  Tags = this.Tags }
            | _ ->
                ()

            match this.StorageAccount with
            | DeployableResource this resourceId ->
                { Name = Storage.StorageAccountName.Create(resourceId.Name).OkValue
                  Location = location
                  Sku = Storage.Sku.Standard_LRS
                  Dependencies = []
                  NetworkAcls = None
                  StaticWebsite = None
                  EnableHierarchicalNamespace = None
                  MinTlsVersion = None 
                  Tags = this.Tags }
            | _ ->
                ()

            match this.AppInsights with
            | Some (DeployableResource this.Name resourceId) ->
                { Name = resourceId.Name
                  Location = location
                  DisableIpMasking = false
                  SamplingPercentage = 100
                  LinkedWebsite =
                    match this.OperatingSystem with
                    | Windows -> Some this.Name
                    | Linux -> None
                  Tags = this.Tags }
            | Some _
            | None ->
                ()
            
            if Map.isEmpty this.Slots then
                site
            else
                {site with AppSettings = Map.empty}
                for (_, slot) in this.Slots |> Map.toSeq do
                    slot.ToArm site
        ]

type FunctionsBuilder() =
    member _.Yield _ =
        { Name = ResourceName.Empty
          ServicePlan = derived (fun name -> serverFarms.resourceId (name-"farm"))
          AppInsights = Some (derived (fun name -> components.resourceId (name-"ai")))
          StorageAccount = derived (fun config ->
            let storage = config.Name.Map (sprintf "%sstorage") |> sanitiseStorage |> ResourceName
            storageAccounts.resourceId storage)
          Runtime = DotNet
          ExtensionVersion = V3
          Cors = None
          HTTPSOnly = false
          AlwaysOn = false
          OperatingSystem = Windows
          Settings = Map.empty
          Dependencies = Set.empty
          Identity = ManagedIdentity.Empty
          KeyVaultReferenceIdentity = None
          PublishAs = Code
          SecretStore = AppService
          Tags = Map.empty
          ZipDeployPath = None
          WorkerProcess = None
          Slots = Map.empty }
    /// Do not create an automatic storage account; instead, link to a storage account that is created outside of this Functions instance.
    [<CustomOperation "link_to_storage_account">]
    member _.LinkToStorageAccount(state:FunctionsConfig, name) = { state with StorageAccount = managed storageAccounts name }
    member this.LinkToStorageAccount(state:FunctionsConfig, name) = this.LinkToStorageAccount(state, ResourceName name)
    [<CustomOperation "link_to_unmanaged_storage_account">]
    member _.LinkToUnmanagedStorageAccount(state:FunctionsConfig, resourceId) = { state with StorageAccount = unmanaged resourceId }
    /// Set the name of the storage account instead of using an auto-generated one based on the function instance name.
    [<CustomOperation "storage_account_name">]
    member _.StorageAccountName(state:FunctionsConfig, name) = { state with StorageAccount = named storageAccounts (ResourceName name) }
    /// Disables http for this webapp so that only https is used.
    [<CustomOperation "https_only">]
    member _.HttpsOnly(state:FunctionsConfig) = { state with HTTPSOnly = true }
    /// Sets the runtime of the Functions host.
    [<CustomOperation "use_runtime">]
    member _.Runtime(state:FunctionsConfig, runtime) = { state with Runtime = runtime }
    /// Sets the Publish as Code or Docker container information.
    [<CustomOperation "publish_as">]
    member _.PublishAs(state:FunctionsConfig, publishAs) = { state with PublishAs = publishAs }
    [<CustomOperation "use_extension_version">]
    member _.ExtensionVersion(state:FunctionsConfig, version) = { state with ExtensionVersion = version }

    interface ITaggable<FunctionsConfig> with member _.Add state tags = { state with Tags = state.Tags |> Map.merge tags }
    interface IDependable<FunctionsConfig> with member _.Add state newDeps = { state with Dependencies = state.Dependencies + newDeps }
    interface IServicePlanApp<FunctionsConfig> with
        member _.Get state = FunctionsConfig.ToCommon state
        member _.Wrap state config = FunctionsConfig.FromCommon state config

let functions = FunctionsBuilder()
let docker (server: Uri) (user: string) (command: string): DockerInfo =
    { User = user
      Password = SecureParameter $"{user}-password"
      Url = server
      StartupCommand = command }<|MERGE_RESOLUTION|>--- conflicted
+++ resolved
@@ -209,7 +209,6 @@
                     ) |> Map.toList)
                 |> Map
 
-<<<<<<< HEAD
             let site =
                 { Type = Arm.Web.sites
                   Name = this.Name
@@ -220,22 +219,13 @@
                   ConnectionStrings = Map.empty
                   AppSettings =functionsSettings
                   Identity = this.Identity
+                  KeyVaultReferenceIdentity = this.KeyVaultReferenceIdentity
                   Kind =
                     match this.OperatingSystem with
                     | Windows -> "functionapp"
                     | Linux -> "functionapp,linux"
                   Dependencies = Set [
                     yield! this.Dependencies
-=======
-              Identity = this.Identity
-              KeyVaultReferenceIdentity = this.KeyVaultReferenceIdentity
-              Kind =
-                match this.OperatingSystem with
-                | Windows -> "functionapp"
-                | Linux -> "functionapp,linux"
-              Dependencies = Set [
-                yield! this.Dependencies
->>>>>>> 51afdd05
 
                     match this.AppInsights with
                     | Some (DependableResource this.Name resourceId) -> resourceId
