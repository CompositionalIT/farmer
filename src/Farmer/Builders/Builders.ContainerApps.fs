--- conflicted
+++ resolved
@@ -21,7 +21,8 @@
               DockerImage = dockerImage
               Resources = this.Resources
               VolumeMounts = this.VolumeMounts }
-        | None -> raiseFarmer $"Container '{this.ContainerName}' requires a docker image."
+        | None ->
+            raiseFarmer $"Container '{this.ContainerName}' requires a docker image."
 
 type ContainerAppConfig =
     { Name : ResourceName
@@ -65,7 +66,6 @@
         member this.ResourceId = managedEnvironments.resourceId this.Name
         member this.BuildResources location = [
             let logAnalyticsResourceId = this.LogAnalytics.resourceId this
-<<<<<<< HEAD
             { Name = this.Name
               InternalLoadBalancerState = this.InternalLoadBalancerState
               LogAnalytics = logAnalyticsResourceId
@@ -73,14 +73,6 @@
               AppInsightsInstrumentationKey = this.AppInsights |> Option.map (fun r -> r.InstrumentationKey)
               Dependencies = this.Dependencies.Add logAnalyticsResourceId
               Tags = this.Tags }
-=======
-            yield { Name = this.Name
-                    InternalLoadBalancerState = this.InternalLoadBalancerState
-                    LogAnalytics = logAnalyticsResourceId
-                    Location = location
-                    Dependencies = this.Dependencies.Add logAnalyticsResourceId
-                    Tags = this.Tags }
->>>>>>> c0f861b7
 
             match this.LogAnalytics with
             | DeployableResource this resourceId ->
@@ -95,7 +87,6 @@
                 yield! workspaceConfig.BuildResources location
             | _ -> ()
 
-<<<<<<< HEAD
             match this.StateStore with
             | Some stateStore ->
                 { Name = stateStore.Name
@@ -110,9 +101,6 @@
                 ()
 
             for containerApp in this.ContainerApps do
-=======
-            for containerApp in this.ContainerApps ->
->>>>>>> c0f861b7
                 { Name = containerApp.Name
                   Environment = managedEnvironments.resourceId this.Name
                   ActiveRevisionsMode = containerApp.ActiveRevisionsMode
@@ -136,9 +124,10 @@
                   Volumes = containerApp.Volumes
                   Dependencies = containerApp.Dependencies }
 
-            for volume in this.ContainerApps
-                          |> Seq.collect (fun app -> app.Volumes |> Seq.choose (ManagedEnvironmentStorage.from (managedEnvironments.resourceId this.Name)))
-                          |> Seq.distinctBy (fun v -> v.Name) -> volume
+            for app in this.ContainerApps do
+                let uniqueVolumes = app.Volumes |> Seq.choose (ManagedEnvironmentStorage.from (managedEnvironments.resourceId this.Name)) |> Seq.distinctBy (fun v -> v.Name)
+                for volume in uniqueVolumes do
+                    volume
         ]
 
 type ContainerEnvironmentBuilder() =
@@ -181,7 +170,6 @@
     member _.AddContainerApps  (state:ContainerEnvironmentConfig, containerApps:ContainerAppConfig list) =
         { state with ContainerApps = containerApps @ state.ContainerApps }
 
-<<<<<<< HEAD
     [<CustomOperation "dapr_state_store">]
     member _.SetDaprStateStore (state:ContainerEnvironmentConfig, (storageAccount:StorageAccountConfig, containerName)) =
         { state with
@@ -201,9 +189,6 @@
                     }
         }
 
-=======
-    /// Support for adding tags to this Container App Environment.
->>>>>>> c0f861b7
     interface ITaggable<ContainerEnvironmentConfig> with member _.Add state tags = { state with Tags = state.Tags |> Map.merge tags }
     interface IDependable<ContainerEnvironmentConfig> with member _.Add state newDeps = { state with Dependencies = state.Dependencies + newDeps }
 
@@ -418,8 +403,6 @@
             }
         this.AddContainers(state, [ container ])
 
-<<<<<<< HEAD
-=======
     /// Adds volumes to the container app so they can be mounted on containers.
     [<CustomOperation "add_volumes">]
     member _.AddVolumes(state:ContainerAppConfig, volumes) =
@@ -427,22 +410,14 @@
         let updatedVolumes = state.Volumes |> Map.fold (fun current key vol -> Map.add key vol current) newVolumes
         { state with Volumes = updatedVolumes }
 
-    /// Support for adding dependencies to this Container App.
->>>>>>> c0f861b7
     interface IDependable<ContainerAppConfig> with member _.Add state newDeps = { state with Dependencies = state.Dependencies + newDeps }
 
 type ContainerBuilder () =
     member _.Yield _ =
         { ContainerName = ""
           DockerImage = None
-<<<<<<< HEAD
-          Resources = defaultResources }
-
-=======
           Resources = defaultResources
           VolumeMounts = Map.empty }
-    /// Set docker credentials
->>>>>>> c0f861b7
     [<CustomOperation "name">]
     member _.ContainerName (state:ContainerConfig, name) =
         { state with ContainerName = name }
