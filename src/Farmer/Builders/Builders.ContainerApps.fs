[<AutoOpen>]
module Farmer.Builders.ContainerApps

open Farmer
open Farmer.Builders
open Farmer.ContainerApp
open Farmer.ContainerAppValidation
open Farmer.Arm.Web
open Farmer.Arm.Web.ContainerApp

type ContainerConfig =
    { ContainerName : string
      DockerImage : DockerImageKind option
      Resources : {| CPU : float<VCores> option; Memory : float<Gb> option |} }
    member internal this.BuildContainer : Container =
        match this.DockerImage with
        | Some dockerImage ->
            { Name = this.ContainerName
              DockerImage = dockerImage
              Resources = this.Resources }
        | None -> raiseFarmer $"Container '{this.ContainerName}' requires a docker image."

type ContainerAppConfig =
    { Name : ResourceName
      ActiveRevisionsMode : ActiveRevisionsMode
      IngressMode : IngressMode option
      ScaleRules : Map<string, ScaleRule>
      Replicas : {| Min : int; Max : int |} option
      DaprConfig : {| AppId : string |} option
      Secrets : Map<ContainerAppSettingKey, SecretValue>
      EnvironmentVariables : Map<string, EnvVar>
      /// Credentials for image registries used by containers in this environment.
      ImageRegistryCredentials : ImageRegistryAuthentication list
      Containers : ContainerConfig list
      Dependencies : Set<ResourceId> }
<<<<<<< HEAD

/// The total resources in a container app must equal one of these combinations.
/// https://docs.microsoft.com/azure/container-apps/containers#configuration
let private supportedTotalResources =
    [
        {| CPU = Some 0.25<VCores>; Memory = Some 0.5<Gb> |}
        {| CPU = Some 0.5<VCores>; Memory = Some 1.0<Gb> |}
        {| CPU = Some 0.75<VCores>; Memory = Some 1.5<Gb> |}
        {| CPU = Some 1.0<VCores>; Memory = Some 2.0<Gb> |}
        {| CPU = Some 1.25<VCores>; Memory = Some 2.5<Gb> |}
        {| CPU = Some 1.5<VCores>; Memory = Some 3.0<Gb> |}
        {| CPU = Some 1.75<VCores>; Memory = Some 3.5<Gb> |}
        {| CPU = Some 2.0<VCores>; Memory = Some 4.0<Gb> |}
    ]

/// Calculates the sum of requested resources for all containers in the containerApp.
let private calculateTotalResources (containerApp:ContainerAppConfig) =
    let totalCpu =
        containerApp.Containers
        |> List.sumBy (fun container -> container.Resources.CPU |> Option.defaultValue 0.25<VCores>)

    let totalMemory =
        containerApp.Containers
        |> List.sumBy (fun container -> container.Resources.Memory |> Option.defaultValue 0.5<Gb>)

    {| CPU = Some totalCpu; Memory = Some totalMemory |}

/// Validates that the total of resources requested for all containers is a supported amount.
let private validateTotalResources (containerApp:ContainerAppConfig) =
    let totalRequested = calculateTotalResources containerApp
    if not (supportedTotalResources |> List.contains totalRequested) then
        let supportedTotalsMessage =
            supportedTotalResources |> Seq.map (fun resources -> $"'CPU: {resources.CPU.Value} cores, Memory: {resources.Memory.Value} Gb'")
            |> String.concat ", "
        raiseFarmer $"Resources for all containers in container app '{containerApp.Name.Value}' total 'CPU: {totalRequested.CPU.Value} cores, Memory: {totalRequested.Memory.Value} Gb' but must total one of the following: {supportedTotalsMessage}"
=======
>>>>>>> 7420cec0

type ContainerEnvironmentConfig =
    { Name : ResourceName
      InternalLoadBalancerState : FeatureFlag
      ContainerApps : ContainerAppConfig list
      LogAnalytics : ResourceRef<ContainerEnvironmentConfig>
      Dependencies: Set<ResourceId>
      Tags: Map<string,string> }
    interface IBuilder with
        member this.ResourceId = containerApps.resourceId this.Name
        member this.BuildResources location = [
            let logAnalyticsResourceId = this.LogAnalytics.resourceId this
            { Name = this.Name
              InternalLoadBalancerState = this.InternalLoadBalancerState
              LogAnalytics = logAnalyticsResourceId
              Location = location
              Dependencies = this.Dependencies.Add logAnalyticsResourceId
              Tags = this.Tags }

            match this.LogAnalytics with
            | DeployableResource this resourceId ->
                let workspaceConfig =
                    { Name = resourceId.Name
                      RetentionPeriod = None
                      IngestionSupport = None
                      QuerySupport = None
                      DailyCap = None
                      Tags = Map.empty }
                    :> IBuilder
                yield! workspaceConfig.BuildResources location
            | _ ->
                ()

            for containerApp in this.ContainerApps do
                // Ensure total resources is a supported amount.
                validateTotalResources containerApp
                { Name = containerApp.Name
                  Environment = kubeEnvironments.resourceId this.Name
                  ActiveRevisionsMode = containerApp.ActiveRevisionsMode
                  IngressMode = containerApp.IngressMode
                  ScaleRules = containerApp.ScaleRules
                  Replicas = containerApp.Replicas
                  DaprConfig = containerApp.DaprConfig
                  Secrets = containerApp.Secrets
                  EnvironmentVariables = containerApp.EnvironmentVariables
                  ImageRegistryCredentials = containerApp.ImageRegistryCredentials
                  Containers = containerApp.Containers |> List.map (fun c -> c.BuildContainer)
                  Location = location
                  Dependencies = containerApp.Dependencies }
        ]

type ContainerEnvironmentBuilder() =
    member _.Yield _ =
        { Name = ResourceName.Empty
          InternalLoadBalancerState = Disabled
          ContainerApps = []
          LogAnalytics = ResourceRef.derived (fun cfg -> Arm.LogAnalytics.workspaces.resourceId(cfg.Name - "workspace"))
          Dependencies = Set.empty
          Tags = Map.empty }

    /// Sets the name of the Azure Container App Environment.
    [<CustomOperation "name">]
    member _.Name  (state:ContainerEnvironmentConfig, name:string) = { state with Name = ResourceName name }

    /// Sets the Log Analytics workspace of the Azure Container App.
    [<CustomOperation "log_analytics_instance">]
    member _.SetLogAnalytics  (state:ContainerEnvironmentConfig, logAnalytics:WorkspaceConfig) =
        { state with LogAnalytics = ResourceRef.unmanaged (Arm.LogAnalytics.workspaces.resourceId logAnalytics.Name) }

    /// Sets whether an internal load balancer should be used for load balancing traffic to container app replicas.
    [<CustomOperation "internal_load_balancer_state">]
    member _.SetInternalLoadBalancerState  (state:ContainerEnvironmentConfig, internalLoadBalancerState:FeatureFlag) =
        { state with InternalLoadBalancerState = internalLoadBalancerState }

    /// Adds a container to the Azure Container App Environment.
    [<CustomOperation "add_container">]
    member _.AddContainerApp  (state:ContainerEnvironmentConfig, containerApp:ContainerAppConfig) =
        { state with ContainerApps = containerApp :: state.ContainerApps }

    /// Adds multiple containers to the Azure Container App Environment.
    [<CustomOperation "add_containers">]
    member _.AddContainerApps  (state:ContainerEnvironmentConfig, containerApps:ContainerAppConfig list) =
        { state with ContainerApps = containerApps @ state.ContainerApps }
    /// Support for adding tags to this Container App Environment.
    interface ITaggable<ContainerEnvironmentConfig> with member _.Add state tags = { state with Tags = state.Tags |> Map.merge tags }
    /// Support for adding dependencies to this Container App Environment.
    interface IDependable<ContainerEnvironmentConfig> with member _.Add state newDeps = { state with Dependencies = state.Dependencies + newDeps }

type ContainerAppBuilder () =
    member _.Yield _ =
        { Name = ResourceName.Empty
          ActiveRevisionsMode = ActiveRevisionsMode.Single
          ImageRegistryCredentials = []
          Containers = []
          Replicas = None
          ScaleRules = Map.empty
          Secrets = Map.empty
          IngressMode = None
          EnvironmentVariables = Map.empty
          DaprConfig = None
          Dependencies = Set.empty }

    /// Sets the name of the Azure Container App.
    [<CustomOperation "name">]
    member _.ResourceName (state:ContainerAppConfig, name:string) = { state with Name = ResourceName name }

    /// Adds a scale rule to the Azure Container App.
    [<CustomOperation "add_http_scale_rule">]
    member _.AddHttpScaleRule (state:ContainerAppConfig, name, rule:HttpScaleRule) =
        { state with ScaleRules = state.ScaleRules.Add (name, ScaleRule.Http rule) }
    [<CustomOperation "add_servicebus_scale_rule">]
    member _.AddServiceBusScaleRule (state:ContainerAppConfig, name, rule:ServiceBusScaleRule) =
        { state with ScaleRules = state.ScaleRules.Add (name, ScaleRule.ServiceBus rule) }
    [<CustomOperation "add_eventhub_scale_rule">]
    member _.AddEventHubScaleRule (state:ContainerAppConfig, name, rule:EventHubScaleRule) =
        { state with ScaleRules = state.ScaleRules.Add (name, ScaleRule.EventHub rule) }
    [<CustomOperation "add_cpu_scale_rule">]
    member _.AddCpuScaleRule (state:ContainerAppConfig, name, rule) =
        { state with ScaleRules = state.ScaleRules.Add (name, ScaleRule.CPU (Utilisation rule)) }
    member _.AddCpuScaleRule (state:ContainerAppConfig, name, rule) =
        { state with ScaleRules = state.ScaleRules.Add (name, ScaleRule.CPU (AverageValue rule)) }
    [<CustomOperation "add_memory_scale_rule">]
    member _.AddMemScaleRule (state:ContainerAppConfig, name, rule) =
        { state with ScaleRules = state.ScaleRules.Add (name, ScaleRule.Memory (Utilisation rule)) }
    member _.AddMemScaleRule (state:ContainerAppConfig, name, rule) =
        { state with ScaleRules = state.ScaleRules.Add (name, ScaleRule.Memory (AverageValue rule)) }
    [<CustomOperation "add_queue_scale_rule">]
    member this.AddQueueScaleRule (state:ContainerAppConfig, name, storageAccount:StorageAccountConfig, queueName:string, queueLength : int) =
        let state = this.AddEnvironmentVariable (state, $"scalerule-{name}-queue-name", queueName)
        let secretRef = $"scalerule-{name}-connection"
        let state : ContainerAppConfig = this.AddSecretExpression(state, secretRef, storageAccount.Key)
        let queueRule =
            {
                QueueName = queueName
                QueueLength = queueLength
                StorageConnectionSecretRef = secretRef
                AccountName = storageAccount.Name.ResourceName.Value
            }
        { state with ScaleRules = state.ScaleRules.Add (name, ScaleRule.StorageQueue queueRule) }
    [<CustomOperation "add_custom_scale_rule">]
    member _.AddCustomScaleRule (state:ContainerAppConfig, name, rule) =
        { state with ScaleRules = state.ScaleRules.Add (name, ScaleRule.Custom rule) }

    /// Actives or deactivates the ingress of the Azure Container App.
    [<CustomOperation "ingress_state">]
    member _.SetIngressVisibility (state:ContainerAppConfig, enabled) =
        { state with
            IngressMode =
                match enabled with
                | Enabled -> External (80us, None)
                | Disabled -> InternalOnly
                |> Some
        }

    /// Configures the ingress of the Azure Container App.
    [<CustomOperation "ingress_target_port">]
    member _.SetIngressTargetPort (state:ContainerAppConfig, targetPort) =
        { state with
            IngressMode =
                let existingTransport =
                    match state.IngressMode with
                    | Some (External (_, transport)) -> transport
                    | Some InternalOnly | None -> None
                Some (External (targetPort, existingTransport))
        }
    /// Configures the ingress of the Azure Container App.
    [<CustomOperation "ingress_transport">]
    member _.SetIngressTransport (state:ContainerAppConfig, transport) =
        { state with
            IngressMode =
                let existingPort =
                    match state.IngressMode with
                    | Some (External (port, _)) -> port
                    | Some InternalOnly | None -> 80us
                Some (External (existingPort, Some transport))
        }

    /// Configures Dapr in the Azure Container App.
    [<CustomOperation "dapr_app_id">]
    member _.SetDaprAppId (state:ContainerAppConfig, appId) =
        { state with
            DaprConfig = state.DaprConfig |> Option.map (fun c -> {| c with AppId = appId |})
        }

    /// Sets the minimum and maximum replicas to scale the container app.
    [<CustomOperation "replicas">]
    member _.SetReplicas (state:ContainerAppConfig, minReplicas:int, maxReplicas: int) =
        { state with Replicas = Some {| Min = minReplicas; Max = maxReplicas |} }

    /// Adds container image registry credentials for images in this container app.
    [<CustomOperation "add_registry_credentials">]
    member _.AddRegistryCredentials(state:ContainerAppConfig, credentials) =
        { state with ImageRegistryCredentials = state.ImageRegistryCredentials @ (credentials |> List.map ImageRegistryAuthentication.Credential) }

    /// Reference container registries to import their admin credential at deployment time.
    [<CustomOperation "reference_registry_credentials">]
    member _.ReferenceRegistryCredentials(state:ContainerAppConfig, resourceIds) =
        { state with ImageRegistryCredentials = state.ImageRegistryCredentials @ (resourceIds |> List.map ImageRegistryAuthentication.ListCredentials) }

    /// Adds one or more containers to the container app.
    [<CustomOperation "add_containers">]
    member _.AddContainers(state:ContainerAppConfig, containers:ContainerConfig list) =
        { state with Containers = state.Containers @ containers }

    /// Sets the active revision mode of the Azure Container App.
    [<CustomOperation "active_revision_mode">]
    member _.SetActiveRevisionsMode (state:ContainerAppConfig, mode:ActiveRevisionsMode) = { state with ActiveRevisionsMode = mode }

    /// Adds an application secret to the Azure Container App.
    [<CustomOperation "add_secret_parameter">]
    member _.AddSecretParameter (state:ContainerAppConfig, key) =
        let key = (ContainerAppSettingKey.Create key).OkValue
        { state with
            Secrets = state.Secrets.Add (key, ParameterSecret (SecureParameter key.Value))
            EnvironmentVariables = state.EnvironmentVariables.Add (EnvVar.create key.Value key.Value)
        }

    /// Adds an application secret to the Azure Container App.
    [<CustomOperation "add_secret_expression">]
    member _.AddSecretExpression (state:ContainerAppConfig, key, expression) =
        let key = (ContainerAppSettingKey.Create key).OkValue
        { state with
            Secrets = state.Secrets.Add (key, ExpressionSecret expression)
            EnvironmentVariables = state.EnvironmentVariables.Add (EnvVar.createSecure key.Value key.Value)
            Dependencies =
                match expression.Owner with
                | Some owner -> state.Dependencies.Add owner
                | None -> state.Dependencies
        }

    /// Adds a public environment variable to the Azure Container App environment variables.
    [<CustomOperation "add_env_variable">]
    member _.AddEnvironmentVariable (state:ContainerAppConfig, name, value) =
        { state with
            EnvironmentVariables = state.EnvironmentVariables.Add (EnvVar.create name value)
        }

    [<CustomOperation "add_simple_container">]
    member this.AddSimpleContainer (state:ContainerAppConfig, dockerImage, dockerVersion) =
        let container =
            {
                ContainerConfig.ContainerName = state.Name.Value
                DockerImage = Some (PublicImage (dockerImage, Some dockerVersion))
                Resources = {| CPU = None; Memory = None; |}
            }
        this.AddContainers(state, [ container ])

    /// Support for adding dependencies to this Container App.
    interface IDependable<ContainerAppConfig> with member _.Add state newDeps = { state with Dependencies = state.Dependencies + newDeps }

type ContainerBuilder () =
    member _.Yield _ =
        { ContainerName = ""
          DockerImage = None
          Resources = {| CPU = None; Memory = None |} }
    /// Set docker credentials
    [<CustomOperation "name">]
    member _.ContainerName (state:ContainerConfig, name) =
        { state with ContainerName = name }

        /// Set docker credentials
    [<CustomOperation "private_docker_image">]
    member _.SetPrivateDockerImage (state:ContainerConfig, registry, containerName, version:string) =
        { state with
            DockerImage = Some (PrivateImage (registry, containerName, Some version))
        }

    [<CustomOperation "public_docker_image">]
    member _.SetPublicDockerImage (state:ContainerConfig, containerName, version:string) =
        { state with DockerImage = Some (PublicImage (containerName, Some version)) }

    [<CustomOperation "cpu_cores">]
    member _.CpuCores (state:ContainerConfig, cpuCount:float<VCores>) =
        let numCores = cpuCount / 1.<VCores>
        if numCores > 2. then raiseFarmer $"'{state.ContainerName}' exceeds maximum CPU cores of 2.0 for containers in containerApps."
        let roundedCpuCount = System.Math.Round(numCores, 2) * 1.<VCores>
        { state with Resources = {| state.Resources with CPU = Some roundedCpuCount |} }

    [<CustomOperation "memory">]
    member _.Memory (state:ContainerConfig, memory:float<Gb>) =
        let memory = memory / 1.<Gb>
        if memory > 4. then raiseFarmer $"'{state.ContainerName}' exceeds maximum memory of 4.0 Gb for containers in containerApps."
        let roundedMemory = System.Math.Round(memory, 2) * 1.<Gb>
        { state with Resources = {| state.Resources with Memory = Some roundedMemory |} }

let containerEnvironment = ContainerEnvironmentBuilder()
let containerApp = ContainerAppBuilder()
let container = ContainerBuilder()<|MERGE_RESOLUTION|>--- conflicted
+++ resolved
@@ -33,7 +33,6 @@
       ImageRegistryCredentials : ImageRegistryAuthentication list
       Containers : ContainerConfig list
       Dependencies : Set<ResourceId> }
-<<<<<<< HEAD
 
 /// The total resources in a container app must equal one of these combinations.
 /// https://docs.microsoft.com/azure/container-apps/containers#configuration
@@ -69,8 +68,6 @@
             supportedTotalResources |> Seq.map (fun resources -> $"'CPU: {resources.CPU.Value} cores, Memory: {resources.Memory.Value} Gb'")
             |> String.concat ", "
         raiseFarmer $"Resources for all containers in container app '{containerApp.Name.Value}' total 'CPU: {totalRequested.CPU.Value} cores, Memory: {totalRequested.Memory.Value} Gb' but must total one of the following: {supportedTotalsMessage}"
-=======
->>>>>>> 7420cec0
 
 type ContainerEnvironmentConfig =
     { Name : ResourceName
