[<AutoOpen>]
module Farmer.ArmBuilder

open Farmer.Resources
open Farmer.Models

type ArmConfig =
    { Parameters : string Set
      Outputs : (string * string) list
      Location : string
      Resources : obj list }
type ArmBuilder() =
    member __.Yield _ =
        { Parameters = Set.empty
          Outputs = List.empty
          Resources = List.empty
          Location = WestEurope }

    member __.Run (state:ArmConfig) =
        let output =
            { Parameters = state.Parameters |> Set.toList
              Outputs = state.Outputs
              Resources = [
                  for resource in state.Resources do
                      match resource with
                      | :? StorageAccountConfig as config ->
                          StorageAccount (Converters.storage state.Location config)
                      | :? WebAppConfig as config ->
                          let outputs = Converters.webApp state.Location config
                          WebApp outputs.WebApp
                          ServerFarm outputs.ServerFarm
                          match outputs.Ai with (Some ai) -> AppInsights ai | None -> ()
                      | :? FunctionsConfig as config ->
                          let outputs = config |> Converters.functions state.Location
                          WebApp outputs.WebApp
                          ServerFarm outputs.ServerFarm
                          match outputs.Ai with (Some ai) -> AppInsights ai | None -> ()
                          match outputs.Storage with (Some storage) -> StorageAccount storage | None -> ()
                      | :? CosmosDbConfig as config ->
                          let outputs = config |> Converters.cosmosDb state.Location
                          CosmosAccount outputs.Account
                          CosmosSqlDb outputs.SqlDb
                          yield! outputs.Containers |> List.map CosmosContainer
                      | :? SqlAzureConfig as config ->
                          SqlServer (Converters.sql state.Location config)
                      | :? VmConfig as config ->
                          let output = Converters.vm state.Location config
                          Vm output.Vm
                          Vnet output.Vnet
                          Ip output.Ip
                          Nic output.Nic
                          match output.Storage with Some storage -> StorageAccount storage | None -> ()
                      | :? SearchConfig as search ->
                          AzureSearch (Converters.search state.Location search)
                      | :? AppInsightsConfig as aiConfig ->
                          AppInsights (Converters.appInsights state.Location aiConfig)
                      | r ->
<<<<<<< HEAD
                          failwithf "Sorry, I don't know how to handle this resource of type '%s'." (r.GetType().FullName)
                  ] |> List.distinctBy(fun r -> r.ResourceName) }
        {| Location = state.Location; Template = output |}
=======
                          failwithf "Sorry, I don't know how to handle this resource of type '%s'." (r.GetType().FullName) ]
                  |> List.groupBy(fun r -> r.ResourceName)
                  |> List.choose(fun (resourceName, instances) ->
                         match instances with
                         | [] ->
                            None
                         | [ resource ] ->
                            Some resource
                         | resource :: _ ->
                            printfn "Warning: %d resources were found with the same name of '%s'. The first one will be used." instances.Length resourceName.Value
                            Some resource)
                  }
        state.Location, output
>>>>>>> 475fe6a9

    /// Creates an output; use the `output` keyword.
    [<CustomOperation "output">]
    member __.Output (state, outputName, outputValue) : ArmConfig = { state with Outputs = (outputName, outputValue) :: state.Outputs }
    member this.Output (state:ArmConfig, outputName:string, (ResourceName outputValue)) = this.Output(state, outputName, outputValue)
    member this.Output (state:ArmConfig, outputName:string, (ArmExpression outputValue)) = this.Output(state, outputName, outputValue)
    member this.Output (state:ArmConfig, outputName:string, outputValue:string option) =
        match outputValue with
        | Some outputValue -> this.Output(state, outputName, outputValue)
        | None -> state
    member this.Output (state:ArmConfig, outputName:string, outputValue:ArmExpression option) =
        match outputValue with
        | Some outputValue -> this.Output(state, outputName, outputValue)
        | None -> state

    /// Sets the default location of all resources; use the `location` keyword.
    [<CustomOperation "location">]
    member __.Location (state, location) : ArmConfig = { state with Location = location }

    /// Adds a resource to the template; use the `add_resource` keyword.
    [<CustomOperation "add_resource">]
    member __.AddResource(state, resource) : ArmConfig =
        { state with Resources = box resource :: state.Resources }

let arm = ArmBuilder()<|MERGE_RESOLUTION|>--- conflicted
+++ resolved
@@ -55,11 +55,6 @@
                       | :? AppInsightsConfig as aiConfig ->
                           AppInsights (Converters.appInsights state.Location aiConfig)
                       | r ->
-<<<<<<< HEAD
-                          failwithf "Sorry, I don't know how to handle this resource of type '%s'." (r.GetType().FullName)
-                  ] |> List.distinctBy(fun r -> r.ResourceName) }
-        {| Location = state.Location; Template = output |}
-=======
                           failwithf "Sorry, I don't know how to handle this resource of type '%s'." (r.GetType().FullName) ]
                   |> List.groupBy(fun r -> r.ResourceName)
                   |> List.choose(fun (resourceName, instances) ->
@@ -72,8 +67,7 @@
                             printfn "Warning: %d resources were found with the same name of '%s'. The first one will be used." instances.Length resourceName.Value
                             Some resource)
                   }
-        state.Location, output
->>>>>>> 475fe6a9
+        {| Location = state.Location; Template = output |}
 
     /// Creates an output; use the `output` keyword.
     [<CustomOperation "output">]
