﻿<Project Sdk="Microsoft.NET.Sdk">
  <PropertyGroup>
    <!-- General -->
    <AssemblyName>Farmer</AssemblyName>
    <Version>1.3.0-beta1</Version>
    <Description>Farmer makes authoring ARM templates easy!</Description>
    <Copyright>Copyright 2019, 2020 Compositional IT Ltd.</Copyright>
    <Company>Compositional IT</Company>
    <Authors>Isaac Abraham and contributors</Authors>

    <!-- Build settings -->
    <TargetFramework>netstandard2.0</TargetFramework>
    <DebugType>portable</DebugType>
    <OutputType>Library</OutputType>
    <GenerateDocumentationFile>true</GenerateDocumentationFile>

    <!-- NuGet Pack settings -->
    <PackageId>Farmer</PackageId>
    <PackageIcon>Icon.jpg</PackageIcon>
    <PackageTags>azure;resource-manager;template;dsl;fsharp;infrastructure-as-code</PackageTags>
    <PackageReleaseNotes>https://raw.githubusercontent.com/CompositionalIT/farmer/master/RELEASE_NOTES.md</PackageReleaseNotes>
    <PackageProjectUrl>https://compositionalit.github.io/farmer</PackageProjectUrl>
    <PackageLicenseExpression>MIT</PackageLicenseExpression>
    <PackageRequireLicenseAcceptance>true</PackageRequireLicenseAcceptance>
    <RepositoryType>git</RepositoryType>
    <RepositoryUrl>https://github.com/CompositionalIT/farmer</RepositoryUrl>

    <!-- SourceLink settings -->
    <IncludeSymbols>true</IncludeSymbols>
    <SymbolPackageFormat>snupkg</SymbolPackageFormat>
  </PropertyGroup>

  <ItemGroup>
    <PackageReference Update="FSharp.Core" Version="4.7.1" />
    <PackageReference Include="Newtonsoft.Json" Version="12.0.2" />
  </ItemGroup>

  <ItemGroup>
    <None Include="../../Icon.jpg">
      <Pack>true</Pack>
      <PackagePath>$(PackageIconUrl)</PackagePath>
    </None>
  </ItemGroup>

  <ItemGroup>
    <Compile Include="Result.fs" />
    <Compile Include="Types.fs" />
    <Compile Include="Common.fs" />
    <Compile Include="ArmBuilder.fs" />

    <Compile Include="Writer.fs" />
    <Compile Include="Deploy.fs" />

    <Compile Include="Arm\ManagedIdentity.fs" />
    <Compile Include="Arm\LogAnalytics.fs" />
    <Compile Include="Arm/Storage.fs" />
    <Compile Include="Arm/Cache.fs" />
    <Compile Include="Arm/Cdn.fs" />
    <Compile Include="Arm/CognitiveServices.fs" />
    <Compile Include="Arm/Dns.fs" />
    <Compile Include="Arm/Network.fs" />
    <Compile Include="Arm\Bastion.fs" />
    <Compile Include="Arm/Compute.fs" />
    <Compile Include="Arm/ContainerInstance.fs" />
    <Compile Include="Arm/ContainerRegistry.fs" />
    <Compile Include="Arm\ContainerService.fs" />
    <Compile Include="Arm/DataLakeStore.fs" />
    <Compile Include="Arm/DBforPostgreSQL.fs" />
    <Compile Include="Arm/Devices.fs" />
    <Compile Include="Arm/DocumentDb.fs" />
    <Compile Include="Arm/EventHub.fs" />
    <Compile Include="Arm/Insights.fs" />
    <Compile Include="Arm/KeyVault.fs" />
    <Compile Include="Arm\RoleAssignment.fs" />
    <Compile Include="Arm/Search.fs" />
    <Compile Include="Arm/ServiceBus.fs" />
    <Compile Include="Arm/Sql.fs" />
    <Compile Include="Arm/Web.fs" />
    <Compile Include="Arm/Maps.fs" />
    <Compile Include="Arm/SignalR.fs" />
    <Compile Include="Arm/EventGrid.fs" />
    <Compile Include="Arm\NetworkSecurityGroup.fs" />
<<<<<<< HEAD
    <Compile Include="Arm/SiteExtensions.fs" />
=======
    <Compile Include="Arm\DeploymentScript.fs" />
>>>>>>> c9eb48e6

    <Compile Include="IdentityExtensions.fs" />

    <Compile Include="Builders\Builders.LogAnalytics.fs" />
    <Compile Include="Builders/Builders.Helpers.fs" />
    <Compile Include="Builders/Builders.UserAssignedIdentity.fs" />
    <Compile Include="Builders/Builders.PostgreSQL.fs" />
    <Compile Include="Builders/Builders.Cdn.fs" />
    <Compile Include="Builders\Builders.ContainerGroups.fs" />
    <Compile Include="Builders\Builders.ContainerService.fs" />
    <Compile Include="Builders/Builders.DataLake.fs" />
    <Compile Include="Builders\Builders.DeploymentScript.fs" />
    <Compile Include="Builders/Builders.Dns.fs" />
    <Compile Include="Builders/Builders.Storage.fs" />
    <Compile Include="Builders/Builders.Redis.fs" />
    <Compile Include="Builders/Builders.KeyVault.fs" />
    <Compile Include="Builders\Builders.Bastion.fs" />
    <Compile Include="Builders/Builders.VirtualNetwork.fs" />
    <Compile Include="Builders/Builders.Vm.fs" />
    <Compile Include="Builders/Builders.ServicePlan.fs" />
    <Compile Include="Builders/Builders.AppInsights.fs" />
    <Compile Include="Builders/Builders.WebApp.fs" />
    <Compile Include="Builders/Builders.Functions.fs" />
    <Compile Include="Builders/Builders.Sql.fs" />
    <Compile Include="Builders/Builders.Search.fs" />
    <Compile Include="Builders/Builders.Cosmos.fs" />
    <Compile Include="Builders/Builders.EventHub.fs" />
    <Compile Include="Builders/Builders.ExpressRoute.fs" />
    <Compile Include="Builders/Builders.CognitiveServices.fs" />
    <Compile Include="Builders/Builders.ContainerRegistry.fs" />
    <Compile Include="Builders/Builders.ServiceBus.fs" />
    <Compile Include="Builders/Builders.IotHub.fs" />
    <Compile Include="Builders/Builders.Maps.fs" />
    <Compile Include="Builders/Builders.SignalR.fs" />
    <Compile Include="Builders/Builders.VirtualNetworkGateway.fs" />
    <Compile Include="Builders/Builders.EventGrid.fs" />
    <Compile Include="Builders/Builders.StaticWebApp.fs" />
    <Compile Include="Builders\Builders.NetworkSecurityGroup.fs" />
  </ItemGroup>
</Project><|MERGE_RESOLUTION|>--- conflicted
+++ resolved
@@ -80,11 +80,8 @@
     <Compile Include="Arm/SignalR.fs" />
     <Compile Include="Arm/EventGrid.fs" />
     <Compile Include="Arm\NetworkSecurityGroup.fs" />
-<<<<<<< HEAD
     <Compile Include="Arm/SiteExtensions.fs" />
-=======
     <Compile Include="Arm\DeploymentScript.fs" />
->>>>>>> c9eb48e6
 
     <Compile Include="IdentityExtensions.fs" />
 
