--- conflicted
+++ resolved
@@ -180,11 +180,8 @@
     <Compile Include="Builders\Builders.PrivateEndpoint.fs" />
     <Compile Include="Builders\Builders.RouteTable.fs" />
     <Compile Include="Builders\Builders.HostGroup.fs" />
-<<<<<<< HEAD
     <Compile Include="Builders\Builders.NetworkInterface.fs" />
-=======
     <Compile Include="Builders\Builders.RouteServer.fs" />
->>>>>>> 594e986f
     <Compile Include="Aliases.fs" />
   </ItemGroup>
 </Project>