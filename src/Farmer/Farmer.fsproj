--- conflicted
+++ resolved
@@ -9,11 +9,7 @@
     <Authors>Isaac Abraham and contributors</Authors>
 
     <!-- Build settings -->
-<<<<<<< HEAD
-    <TargetFrameworks>net5.0;netstandard2.0</TargetFrameworks>
-=======
     <TargetFrameworks>netstandard2.0; net5.0</TargetFrameworks>
->>>>>>> c2007df3
     <DebugType>portable</DebugType>
     <OutputType>Library</OutputType>
     <GenerateDocumentationFile>true</GenerateDocumentationFile>
@@ -37,13 +33,9 @@
 
   <ItemGroup>
     <PackageReference Update="FSharp.Core" Version="5.0.0" />
-<<<<<<< HEAD
-    <PackageReference Include="Newtonsoft.Json" Version="12.0.2" />
-=======
   </ItemGroup>
   <ItemGroup Condition=" '$(TargetFramework)' == 'netstandard2.0' ">
       <PackageReference Include="System.Text.Json" Version="5.0.1" />
->>>>>>> c2007df3
   </ItemGroup>
   <ItemGroup>
     <None Include="../../Icon.jpg">
@@ -92,7 +84,6 @@
     <Compile Include="Arm/Maps.fs" />
     <Compile Include="Arm/SignalR.fs" />
     <Compile Include="Arm/EventGrid.fs" />
-<<<<<<< HEAD
     <Compile Include="Arm\NetworkSecurityGroup.fs" />
     <Compile Include="Arm/ExpressRouteConnection.fs" />
     <Compile Include="Arm/VirtualWAN.fs" />
@@ -103,11 +94,9 @@
     <Compile Include="Arm/VirtualHubVnetConnection.fs" />
     <Compile Include="Arm\DeploymentScript.fs" />
 
-=======
     <Compile Include="Arm/NetworkSecurityGroup.fs" />
     <Compile Include="Arm/DeploymentScript.fs" />
     <Compile Include="Arm/Databricks.fs" />
->>>>>>> c2007df3
     <Compile Include="IdentityExtensions.fs" />
     <Compile Include="Builders/Builders.LogAnalytics.fs" />
     <Compile Include="Builders/Builders.Helpers.fs" />
