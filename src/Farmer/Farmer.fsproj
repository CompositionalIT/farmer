--- conflicted
+++ resolved
@@ -52,10 +52,7 @@
     <Compile Include="Writer.fs" />
     <Compile Include="Deploy.fs" />
 
-<<<<<<< HEAD
-=======
     <Compile Include="Arm/DiagnosticSetting.fs" />
->>>>>>> b88b1a08
     <Compile Include="Arm/ManagedIdentity.fs" />
     <Compile Include="Arm/LogAnalytics.fs" />
     <Compile Include="Arm/Storage.fs" />
@@ -89,11 +86,6 @@
     <Compile Include="Arm/DeploymentScript.fs" />
     <Compile Include="Arm/Databricks.fs" />
     <Compile Include="IdentityExtensions.fs" />
-<<<<<<< HEAD
-    <Compile Include="Builders/Builders.DiagnosticSetting.fs" />
-=======
-
->>>>>>> b88b1a08
     <Compile Include="Builders/Builders.LogAnalytics.fs" />
     <Compile Include="Builders/Builders.Helpers.fs" />
     <Compile Include="Builders/Builders.UserAssignedIdentity.fs" />
