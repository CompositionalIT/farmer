﻿<Project Sdk="Microsoft.NET.Sdk">
  <PropertyGroup>
    <!-- General -->
    <AssemblyName>Farmer</AssemblyName>
    <Version>1.5.0-beta1</Version>
    <Description>Farmer makes authoring ARM templates easy!</Description>
    <Copyright>Copyright 2019, 2020 Compositional IT Ltd.</Copyright>
    <Company>Compositional IT</Company>
    <Authors>Isaac Abraham and contributors</Authors>

    <!-- Build settings -->
    <TargetFrameworks>netstandard2.0; net5.0</TargetFrameworks>
    <DebugType>portable</DebugType>
    <OutputType>Library</OutputType>
    <GenerateDocumentationFile>true</GenerateDocumentationFile>
    <TreatWarningsAsErrors>true</TreatWarningsAsErrors>

    <!-- NuGet Pack settings -->
    <PackageId>Farmer</PackageId>
    <PackageIcon>Icon.jpg</PackageIcon>
    <PackageTags>azure;resource-manager;template;dsl;fsharp;infrastructure-as-code</PackageTags>
    <PackageReleaseNotes>https://raw.githubusercontent.com/CompositionalIT/farmer/master/RELEASE_NOTES.md</PackageReleaseNotes>
    <PackageProjectUrl>https://compositionalit.github.io/farmer</PackageProjectUrl>
    <PackageLicenseExpression>MIT</PackageLicenseExpression>
    <PackageRequireLicenseAcceptance>true</PackageRequireLicenseAcceptance>
    <RepositoryType>git</RepositoryType>
    <RepositoryUrl>https://github.com/CompositionalIT/farmer</RepositoryUrl>

    <!-- SourceLink settings -->
    <IncludeSymbols>true</IncludeSymbols>
    <SymbolPackageFormat>snupkg</SymbolPackageFormat>
  </PropertyGroup>

  <ItemGroup>
    <PackageReference Update="FSharp.Core" Version="5.0.0" />
    <PackageReference Include="Newtonsoft.Json" Version="12.0.2" />
  </ItemGroup>

  <ItemGroup>
    <None Include="../../Icon.jpg">
      <Pack>true</Pack>
      <PackagePath>$(PackageIconUrl)</PackagePath>
    </None>
  </ItemGroup>

  <ItemGroup>
    <Compile Include="Result.fs" />
    <Compile Include="Types.fs" />
    <Compile Include="Common.fs" />
<<<<<<< HEAD
=======
    <Compile Include="DiagnosticLogCategories.fs" />
    <Compile Include="ArmBuilder.fs" />
>>>>>>> 6aacc9a2

    <Compile Include="Writer.fs" />
    <Compile Include="Deploy.fs" />
    <Compile Include="Arm\ResourceGroup.fs" />

    <Compile Include="Arm/DiagnosticSetting.fs" />
    <Compile Include="Arm/ManagedIdentity.fs" />
    <Compile Include="Arm/LogAnalytics.fs" />
    <Compile Include="Arm/Storage.fs" />
    <Compile Include="Arm/Cache.fs" />
    <Compile Include="Arm/Cdn.fs" />
    <Compile Include="Arm/CognitiveServices.fs" />
    <Compile Include="Arm/BingSearch.fs" />
    <Compile Include="Arm/Dns.fs" />
    <Compile Include="Arm/Network.fs" />
    <Compile Include="Arm/Bastion.fs" />
    <Compile Include="Arm/Compute.fs" />
    <Compile Include="Arm/ContainerInstance.fs" />
    <Compile Include="Arm/ContainerRegistry.fs" />
    <Compile Include="Arm/ContainerService.fs" />
    <Compile Include="Arm/DataLakeStore.fs" />
    <Compile Include="Arm/DBforPostgreSQL.fs" />
    <Compile Include="Arm/Devices.fs" />
    <Compile Include="Arm/DocumentDb.fs" />
    <Compile Include="Arm/EventHub.fs" />
    <Compile Include="Arm/Insights.fs" />
    <Compile Include="Arm/KeyVault.fs" />
    <Compile Include="Arm/RoleAssignment.fs" />
    <Compile Include="Arm/Search.fs" />
    <Compile Include="Arm/ServiceBus.fs" />
    <Compile Include="Arm/Sql.fs" />
    <Compile Include="Arm/Web.fs" />
    <Compile Include="Arm/Maps.fs" />
    <Compile Include="Arm/SignalR.fs" />
    <Compile Include="Arm/EventGrid.fs" />
    <Compile Include="Arm/NetworkSecurityGroup.fs" />
    <Compile Include="Arm/DeploymentScript.fs" />
    <Compile Include="Arm/Databricks.fs" />
    <Compile Include="IdentityExtensions.fs" />
<<<<<<< HEAD

    <Compile Include="Builders/Builders.SubscriptionDeployment.fs" />
    <Compile Include="Builders/Builders.ResourceGroup.fs" />
=======
>>>>>>> 6aacc9a2
    <Compile Include="Builders/Builders.LogAnalytics.fs" />
    <Compile Include="Builders/Builders.Helpers.fs" />
    <Compile Include="Builders/Builders.UserAssignedIdentity.fs" />
    <Compile Include="Builders/Builders.PostgreSQL.fs" />
    <Compile Include="Builders/Builders.Cdn.fs" />
    <Compile Include="Builders/Builders.ContainerGroups.fs" />
    <Compile Include="Builders/Builders.ContainerService.fs" />
    <Compile Include="Builders/Builders.DataLake.fs" />
    <Compile Include="Builders/Builders.DeploymentScript.fs" />
    <Compile Include="Builders/Builders.Dns.fs" />
    <Compile Include="Builders/Builders.Storage.fs" />
    <Compile Include="Builders/Builders.Redis.fs" />
    <Compile Include="Builders/Builders.KeyVault.fs" />
    <Compile Include="Builders/Builders.Bastion.fs" />
    <Compile Include="Builders/Builders.VirtualNetwork.fs" />
    <Compile Include="Builders/Builders.Vm.fs" />
    <Compile Include="Builders/Builders.ServicePlan.fs" />
    <Compile Include="Builders/Builders.AppInsights.fs" />
    <Compile Include="Builders/Builders.WebApp.fs" />
    <Compile Include="Builders/Builders.Functions.fs" />
    <Compile Include="Builders/Builders.Sql.fs" />
    <Compile Include="Builders/Builders.Search.fs" />
    <Compile Include="Builders/Builders.Cosmos.fs" />
    <Compile Include="Builders/Builders.EventHub.fs" />
    <Compile Include="Builders/Builders.ExpressRoute.fs" />
    <Compile Include="Builders/Builders.CognitiveServices.fs" />
    <Compile Include="Builders/Builders.BingSearch.fs" />
    <Compile Include="Builders/Builders.ContainerRegistry.fs" />
    <Compile Include="Builders/Builders.ServiceBus.fs" />
    <Compile Include="Builders/Builders.IotHub.fs" />
    <Compile Include="Builders/Builders.Maps.fs" />
    <Compile Include="Builders/Builders.SignalR.fs" />
    <Compile Include="Builders/Builders.VirtualNetworkGateway.fs" />
    <Compile Include="Builders/Builders.EventGrid.fs" />
    <Compile Include="Builders/Builders.StaticWebApp.fs" />
    <Compile Include="Builders/Builders.NetworkSecurityGroup.fs" />
    <Compile Include="Builders/Builders.Databricks.fs" />
<<<<<<< HEAD
    <Compile Include="Aliases.fs" />
=======
    <Compile Include="Builders\Builders.DiagnosticSetting.fs" />
>>>>>>> 6aacc9a2
  </ItemGroup>
</Project><|MERGE_RESOLUTION|>--- conflicted
+++ resolved
@@ -47,11 +47,7 @@
     <Compile Include="Result.fs" />
     <Compile Include="Types.fs" />
     <Compile Include="Common.fs" />
-<<<<<<< HEAD
-=======
     <Compile Include="DiagnosticLogCategories.fs" />
-    <Compile Include="ArmBuilder.fs" />
->>>>>>> 6aacc9a2
 
     <Compile Include="Writer.fs" />
     <Compile Include="Deploy.fs" />
@@ -91,12 +87,8 @@
     <Compile Include="Arm/DeploymentScript.fs" />
     <Compile Include="Arm/Databricks.fs" />
     <Compile Include="IdentityExtensions.fs" />
-<<<<<<< HEAD
-
     <Compile Include="Builders/Builders.SubscriptionDeployment.fs" />
     <Compile Include="Builders/Builders.ResourceGroup.fs" />
-=======
->>>>>>> 6aacc9a2
     <Compile Include="Builders/Builders.LogAnalytics.fs" />
     <Compile Include="Builders/Builders.Helpers.fs" />
     <Compile Include="Builders/Builders.UserAssignedIdentity.fs" />
@@ -134,10 +126,7 @@
     <Compile Include="Builders/Builders.StaticWebApp.fs" />
     <Compile Include="Builders/Builders.NetworkSecurityGroup.fs" />
     <Compile Include="Builders/Builders.Databricks.fs" />
-<<<<<<< HEAD
+    <Compile Include="Builders\Builders.DiagnosticSetting.fs" />
     <Compile Include="Aliases.fs" />
-=======
-    <Compile Include="Builders\Builders.DiagnosticSetting.fs" />
->>>>>>> 6aacc9a2
   </ItemGroup>
 </Project>