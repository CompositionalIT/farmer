<Project Sdk="Microsoft.NET.Sdk">
  <PropertyGroup>
    <!-- General -->
    <AssemblyName>Farmer</AssemblyName>
<<<<<<< HEAD
    <Version>1.6.29</Version>
=======
    <Version>1.6.28</Version>
>>>>>>> 4b00451c
    <Description>Farmer makes authoring ARM templates easy!</Description>
    <Copyright>Copyright 2019-2022 Compositional IT Ltd.</Copyright>
    <Company>Compositional IT</Company>
    <Authors>Isaac Abraham and contributors</Authors>

    <!-- Build settings -->
    <TargetFramework>netstandard2.0</TargetFramework>
    <DebugType>portable</DebugType>
    <OutputType>Library</OutputType>
    <GenerateDocumentationFile>true</GenerateDocumentationFile>
    <TreatWarningsAsErrors>true</TreatWarningsAsErrors>

    <!-- NuGet Pack settings -->
    <PackageId>Farmer</PackageId>
    <PackageIcon>Icon.jpg</PackageIcon>
    <PackageTags>azure;resource-manager;template;dsl;fsharp;infrastructure-as-code</PackageTags>
    <PackageReleaseNotes>https://raw.githubusercontent.com/CompositionalIT/farmer/master/RELEASE_NOTES.md</PackageReleaseNotes>
    <PackageProjectUrl>https://compositionalit.github.io/farmer</PackageProjectUrl>
    <PackageLicenseFile>LICENSE</PackageLicenseFile>
    <PackageReadmeFile>readme.md</PackageReadmeFile>
    <PackageRequireLicenseAcceptance>true</PackageRequireLicenseAcceptance>
    <RepositoryType>git</RepositoryType>
    <RepositoryUrl>https://github.com/CompositionalIT/farmer</RepositoryUrl>

    <!-- SourceLink settings -->
    <IncludeSymbols>true</IncludeSymbols>
    <SymbolPackageFormat>snupkg</SymbolPackageFormat>
    <PublishRepositoryUrl>true</PublishRepositoryUrl>
    <EmbedUntrackedSources>true</EmbedUntrackedSources>
  </PropertyGroup>

  <!-- Normalize paths to sources in symbols when built in Azure Pipelines -->
  <PropertyGroup Condition="'$(TF_BUILD)' == 'true'">
    <ContinuousIntegrationBuild>true</ContinuousIntegrationBuild>
  </PropertyGroup>

  <ItemGroup>
    <PackageReference Include="Microsoft.SourceLink.GitHub" Version="1.0.0" PrivateAssets="All" />
    <PackageReference Include="System.Text.Json" Version="5.0.0" />
  </ItemGroup>
  <ItemGroup>
    <None Include="../../Icon.jpg">
      <Pack>true</Pack>
      <PackagePath>$(PackageIconUrl)</PackagePath>
    </None>
  </ItemGroup>

  <ItemGroup>
    <None Include="../../LICENSE" Pack="true" PackagePath="" />
    <None Include="../../readme.md" Pack="true" PackagePath="\" />
  </ItemGroup>

  <ItemGroup>
    <Compile Include="Result.fs" />
    <Compile Include="Types.fs" />
    <Compile Include="Common.fs" />
    <Compile Include="DiagnosticLogCategories.fs" />

    <Compile Include="Writer.fs" />
    <Compile Include="Deploy.fs" />
    <Compile Include="Arm\ResourceGroup.fs" />

    <Compile Include="Arm/DiagnosticSetting.fs" />
    <Compile Include="Arm/ManagedIdentity.fs" />
    <Compile Include="Arm/LogAnalytics.fs" />
    <Compile Include="Arm\Alert.fs" />
    <Compile Include="Arm/Storage.fs" />
    <Compile Include="Arm/Cache.fs" />
    <Compile Include="Arm/Cdn.fs" />
    <Compile Include="Arm/CognitiveServices.fs" />
    <Compile Include="Arm/CommunicationServices.fs" />
    <Compile Include="Arm/BingSearch.fs" />
    <Compile Include="Arm/Dns.fs" />
    <Compile Include="Arm/Network.fs" />
    <Compile Include="Arm/Bastion.fs" />
    <Compile Include="Arm/Compute.fs" />
    <Compile Include="Arm/ContainerInstance.fs" />
    <Compile Include="Arm/ContainerRegistry.fs" />
    <Compile Include="Arm/ContainerService.fs" />
    <Compile Include="Arm/DataLakeStore.fs" />
    <Compile Include="Arm/DBforPostgreSQL.fs" />
    <Compile Include="Arm/Devices.fs" />
    <Compile Include="Arm/DocumentDb.fs" />
    <Compile Include="Arm/EventHub.fs" />
    <Compile Include="Arm/Insights.fs" />
    <Compile Include="Arm\AvailabilityTest.fs" />
    <Compile Include="Arm/KeyVault.fs" />
    <Compile Include="Arm\LoadBalancer.fs" />
    <Compile Include="Arm/RoleAssignment.fs" />
    <Compile Include="Arm/Search.fs" />
    <Compile Include="Arm/ServiceBus.fs" />
    <Compile Include="Arm/Sql.fs" />
    <Compile Include="Arm/Web.fs" />
    <Compile Include="Arm/Maps.fs" />
    <Compile Include="Arm/SignalR.fs" />
    <Compile Include="Arm/EventGrid.fs" />
    <Compile Include="Arm/NetworkSecurityGroup.fs" />
    <Compile Include="Arm/DeploymentScript.fs" />
    <Compile Include="Arm/Databricks.fs" />
    <Compile Include="Arm/VirtualWan.fs" />
    <Compile Include="Arm/TrafficManager.fs" />
    <Compile Include="Arm/AzureFirewall.fs" />
    <Compile Include="Arm/ApplicationGateway.fs" />
    <Compile Include="Arm/VirtualHub.fs" />
    <Compile Include="Arm\Dashboard.fs" />
    <Compile Include="IdentityExtensions.fs" />
    <Compile Include="Builders/Extensions.fs" />
    <Compile Include="Builders/Builders.UserAssignedIdentity.fs" />
    <Compile Include="Builders/Builders.ResourceGroup.fs" />
    <Compile Include="Builders/Builders.LogAnalytics.fs" />
    <Compile Include="Builders/Builders.Helpers.fs" />
    <Compile Include="Builders\Builders.Alert.fs" />
    <Compile Include="Builders/Builders.PostgreSQL.fs" />
    <Compile Include="Builders/Builders.Cdn.fs" />
    <Compile Include="Builders\Builders.Storage.fs" />
    <Compile Include="Builders\Builders.ContainerApps.fs" />
    <Compile Include="Builders/Builders.ContainerGroups.fs" />
    <Compile Include="Builders/Builders.ContainerService.fs" />
    <Compile Include="Builders/Builders.DataLake.fs" />
    <Compile Include="Builders/Builders.DeploymentScript.fs" />
    <Compile Include="Builders/Builders.Dns.fs" />
    <Compile Include="Builders/Builders.Redis.fs" />
    <Compile Include="Builders/Builders.KeyVault.fs" />
    <Compile Include="Builders/Builders.Bastion.fs" />
    <Compile Include="Builders\Builders.NetworkSecurityGroup.fs" />
    <Compile Include="Builders/Builders.VirtualNetwork.fs" />
    <Compile Include="Builders\Builders.LoadBalancer.fs" />
    <Compile Include="Builders/Builders.Vm.fs" />
    <Compile Include="Builders/Builders.ServicePlan.fs" />
    <Compile Include="Builders/Builders.AppInsights.fs" />
    <Compile Include="Builders\Builders.AvailabilityTest.fs" />
    <Compile Include="Builders/Builders.WebApp.fs" />
    <Compile Include="Builders/Builders.Functions.fs" />
    <Compile Include="Builders/Builders.Sql.fs" />
    <Compile Include="Builders/Builders.Search.fs" />
    <Compile Include="Builders/Builders.Cosmos.fs" />
    <Compile Include="Builders/Builders.EventHub.fs" />
    <Compile Include="Builders/Builders.ExpressRoute.fs" />
    <Compile Include="Builders/Builders.CognitiveServices.fs" />
    <Compile Include="Builders/Builders.CommunicationServices.fs" />
    <Compile Include="Builders/Builders.BingSearch.fs" />
    <Compile Include="Builders/Builders.ContainerRegistry.fs" />
    <Compile Include="Builders/Builders.ServiceBus.fs" />
    <Compile Include="Builders/Builders.IotHub.fs" />
    <Compile Include="Builders/Builders.Maps.fs" />
    <Compile Include="Builders/Builders.SignalR.fs" />
    <Compile Include="Builders/Builders.VirtualNetworkGateway.fs" />
    <Compile Include="Builders/Builders.EventGrid.fs" />
    <Compile Include="Builders/Builders.StaticWebApp.fs" />
    <Compile Include="Builders/Builders.Databricks.fs" />
    <Compile Include="Builders/Builders.DiagnosticSetting.fs" />
    <Compile Include="Builders/Builders.VirtualWan.fs" />
    <Compile Include="Builders/Builders.TrafficManager.fs" />
    <Compile Include="Builders/Builders.VirtualHub.fs" />
    <Compile Include="Builders/Builders.AzureFirewall.fs" />
    <Compile Include="Builders\Builders.Dashboard.fs" />
    <Compile Include="Builders/Builders.ApplicationGateway.fs" />
    <Compile Include="Aliases.fs" />
  </ItemGroup>
</Project><|MERGE_RESOLUTION|>--- conflicted
+++ resolved
@@ -2,11 +2,7 @@
   <PropertyGroup>
     <!-- General -->
     <AssemblyName>Farmer</AssemblyName>
-<<<<<<< HEAD
     <Version>1.6.29</Version>
-=======
-    <Version>1.6.28</Version>
->>>>>>> 4b00451c
     <Description>Farmer makes authoring ARM templates easy!</Description>
     <Copyright>Copyright 2019-2022 Compositional IT Ltd.</Copyright>
     <Company>Compositional IT</Company>
