--- conflicted
+++ resolved
@@ -2,11 +2,7 @@
   <PropertyGroup>
     <!-- General -->
     <AssemblyName>Farmer</AssemblyName>
-<<<<<<< HEAD
-    <Version>1.6.33</Version>
-=======
     <Version>1.7.3</Version>
->>>>>>> c30e4f1f
     <Description>Farmer makes authoring ARM templates easy!</Description>
     <Copyright>Copyright 2019-2022 Compositional IT Ltd.</Copyright>
     <Company>Compositional IT</Company>
