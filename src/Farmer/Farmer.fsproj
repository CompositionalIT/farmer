﻿<Project Sdk="Microsoft.NET.Sdk">
  <PropertyGroup>
    <!-- General -->
    <AssemblyName>Farmer</AssemblyName>
    <Version>1.5.2</Version>
    <Description>Farmer makes authoring ARM templates easy!</Description>
    <Copyright>Copyright 2019-2021 Compositional IT Ltd.</Copyright>
    <Company>Compositional IT</Company>
    <Authors>Isaac Abraham and contributors</Authors>

    <!-- Build settings -->
    <TargetFrameworks>netstandard2.0; net5.0</TargetFrameworks>
    <DebugType>portable</DebugType>
    <OutputType>Library</OutputType>
    <GenerateDocumentationFile>true</GenerateDocumentationFile>
    <TreatWarningsAsErrors>true</TreatWarningsAsErrors>

    <!-- NuGet Pack settings -->
    <PackageId>Farmer</PackageId>
    <PackageIcon>Icon.jpg</PackageIcon>
    <PackageTags>azure;resource-manager;template;dsl;fsharp;infrastructure-as-code</PackageTags>
    <PackageReleaseNotes>https://raw.githubusercontent.com/CompositionalIT/farmer/master/RELEASE_NOTES.md</PackageReleaseNotes>
    <PackageProjectUrl>https://compositionalit.github.io/farmer</PackageProjectUrl>
    <PackageLicenseExpression>MIT</PackageLicenseExpression>
    <PackageRequireLicenseAcceptance>true</PackageRequireLicenseAcceptance>
    <RepositoryType>git</RepositoryType>
    <RepositoryUrl>https://github.com/CompositionalIT/farmer</RepositoryUrl>

    <!-- SourceLink settings -->
    <IncludeSymbols>true</IncludeSymbols>
    <SymbolPackageFormat>snupkg</SymbolPackageFormat>
  </PropertyGroup>

  <ItemGroup>
    <PackageReference Update="FSharp.Core" Version="5.0.0" />
  </ItemGroup>
  <ItemGroup Condition=" '$(TargetFramework)' == 'netstandard2.0' ">
    <PackageReference Include="System.Text.Json" Version="5.0.1" />
  </ItemGroup>
  <ItemGroup>
    <None Include="../../Icon.jpg">
      <Pack>true</Pack>
      <PackagePath>$(PackageIconUrl)</PackagePath>
    </None>
  </ItemGroup>

  <ItemGroup>
    <Compile Include="Result.fs" />
    <Compile Include="Types.fs" />
    <Compile Include="Common.fs" />
    <Compile Include="DiagnosticLogCategories.fs" />

    <Compile Include="Writer.fs" />
    <Compile Include="Deploy.fs" />
    <Compile Include="Arm\ResourceGroup.fs" />

    <Compile Include="Arm/DiagnosticSetting.fs" />
    <Compile Include="Arm/ManagedIdentity.fs" />
    <Compile Include="Arm/LogAnalytics.fs" />
    <Compile Include="Arm/Storage.fs" />
    <Compile Include="Arm/Cache.fs" />
    <Compile Include="Arm/Cdn.fs" />
    <Compile Include="Arm/CognitiveServices.fs" />
    <Compile Include="Arm/CommunicationServices.fs" />
    <Compile Include="Arm/BingSearch.fs" />
    <Compile Include="Arm/Dns.fs" />
    <Compile Include="Arm/Network.fs" />
    <Compile Include="Arm/Bastion.fs" />
    <Compile Include="Arm/Compute.fs" />
    <Compile Include="Arm/ContainerInstance.fs" />
    <Compile Include="Arm/ContainerRegistry.fs" />
    <Compile Include="Arm/ContainerService.fs" />
    <Compile Include="Arm/DataLakeStore.fs" />
    <Compile Include="Arm/DBforPostgreSQL.fs" />
    <Compile Include="Arm/Devices.fs" />
    <Compile Include="Arm/DocumentDb.fs" />
    <Compile Include="Arm/EventHub.fs" />
    <Compile Include="Arm/Insights.fs" />
    <Compile Include="Arm/KeyVault.fs" />
    <Compile Include="Arm/RoleAssignment.fs" />
    <Compile Include="Arm/Search.fs" />
    <Compile Include="Arm/ServiceBus.fs" />
    <Compile Include="Arm/Sql.fs" />
    <Compile Include="Arm/Web.fs" />
    <Compile Include="Arm/Maps.fs" />
    <Compile Include="Arm/SignalR.fs" />
    <Compile Include="Arm/EventGrid.fs" />
    <Compile Include="Arm/NetworkSecurityGroup.fs" />
    <Compile Include="Arm/DeploymentScript.fs" />
    <Compile Include="Arm/Databricks.fs" />
    <Compile Include="Arm/VirtualWan.fs" />
    <Compile Include="IdentityExtensions.fs" />
    <Compile Include="Builders/Builders.ResourceGroup.fs" />
    <Compile Include="Builders/Builders.LogAnalytics.fs" />
    <Compile Include="Builders/Builders.Helpers.fs" />
    <Compile Include="Builders/Builders.UserAssignedIdentity.fs" />
    <Compile Include="Builders/Builders.PostgreSQL.fs" />
    <Compile Include="Builders/Builders.Cdn.fs" />
    <Compile Include="Builders/Builders.ContainerGroups.fs" />
    <Compile Include="Builders/Builders.ContainerService.fs" />
    <Compile Include="Builders/Builders.DataLake.fs" />
    <Compile Include="Builders/Builders.DeploymentScript.fs" />
    <Compile Include="Builders/Builders.Dns.fs" />
    <Compile Include="Builders/Builders.Storage.fs" />
    <Compile Include="Builders/Builders.Redis.fs" />
    <Compile Include="Builders/Builders.KeyVault.fs" />
    <Compile Include="Builders/Builders.Bastion.fs" />
    <Compile Include="Builders/Builders.VirtualNetwork.fs" />
    <Compile Include="Builders/Builders.Vm.fs" />
    <Compile Include="Builders/Builders.ServicePlan.fs" />
    <Compile Include="Builders/Builders.AppInsights.fs" />
    <Compile Include="Builders/Builders.WebApp.fs" />
    <Compile Include="Builders/Builders.Functions.fs" />
    <Compile Include="Builders/Builders.Sql.fs" />
    <Compile Include="Builders/Builders.Search.fs" />
    <Compile Include="Builders/Builders.Cosmos.fs" />
    <Compile Include="Builders/Builders.EventHub.fs" />
    <Compile Include="Builders/Builders.ExpressRoute.fs" />
    <Compile Include="Builders/Builders.CognitiveServices.fs" />
    <Compile Include="Builders/Builders.CommunicationServices.fs" />
    <Compile Include="Builders/Builders.BingSearch.fs" />
    <Compile Include="Builders/Builders.ContainerRegistry.fs" />
    <Compile Include="Builders/Builders.ServiceBus.fs" />
    <Compile Include="Builders/Builders.IotHub.fs" />
    <Compile Include="Builders/Builders.Maps.fs" />
    <Compile Include="Builders/Builders.SignalR.fs" />
    <Compile Include="Builders/Builders.VirtualNetworkGateway.fs" />
    <Compile Include="Builders/Builders.EventGrid.fs" />
    <Compile Include="Builders/Builders.StaticWebApp.fs" />
    <Compile Include="Builders/Builders.NetworkSecurityGroup.fs" />
    <Compile Include="Builders/Builders.Databricks.fs" />
<<<<<<< HEAD
    <Compile Include="Builders/Builders.DiagnosticSetting.fs" />
    <Compile Include="Aliases.fs" />
=======
    <Compile Include="Builders\Builders.DiagnosticSetting.fs" />
    <Compile Include="Builders/Builders.VirtualWan.fs" />
>>>>>>> 77478398
  </ItemGroup>
</Project><|MERGE_RESOLUTION|>--- conflicted
+++ resolved
@@ -129,12 +129,8 @@
     <Compile Include="Builders/Builders.StaticWebApp.fs" />
     <Compile Include="Builders/Builders.NetworkSecurityGroup.fs" />
     <Compile Include="Builders/Builders.Databricks.fs" />
-<<<<<<< HEAD
     <Compile Include="Builders/Builders.DiagnosticSetting.fs" />
+    <Compile Include="Builders/Builders.VirtualWan.fs" />
     <Compile Include="Aliases.fs" />
-=======
-    <Compile Include="Builders\Builders.DiagnosticSetting.fs" />
-    <Compile Include="Builders/Builders.VirtualWan.fs" />
->>>>>>> 77478398
   </ItemGroup>
 </Project>