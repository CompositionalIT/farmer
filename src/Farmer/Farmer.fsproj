--- conflicted
+++ resolved
@@ -94,10 +94,7 @@
     <Compile Include="Builders/Builders.IotHub.fs" />
     <Compile Include="Builders/Builders.Maps.fs" />
     <Compile Include="Builders/Builders.SignalR.fs" />
-<<<<<<< HEAD
     <Compile Include="Builders\Builders.VirtualNetworkGateway.fs" />
-=======
     <Compile Include="Builders\Builders.VirtualNetwork.fs" />
->>>>>>> e362f9c4
   </ItemGroup>
 </Project>