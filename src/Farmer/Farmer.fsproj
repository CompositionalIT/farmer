﻿<Project Sdk="Microsoft.NET.Sdk">
  <PropertyGroup>
    <!-- General -->
    <AssemblyName>Farmer</AssemblyName>
    <Version>1.4.0-beta1</Version>
    <Description>Farmer makes authoring ARM templates easy!</Description>
    <Copyright>Copyright 2019, 2020 Compositional IT Ltd.</Copyright>
    <Company>Compositional IT</Company>
    <Authors>Isaac Abraham and contributors</Authors>

    <!-- Build settings -->
    <TargetFramework>netstandard2.0</TargetFramework>
    <DebugType>portable</DebugType>
    <OutputType>Library</OutputType>
    <GenerateDocumentationFile>true</GenerateDocumentationFile>
    <TreatWarningsAsErrors>true</TreatWarningsAsErrors>

    <!-- NuGet Pack settings -->
    <PackageId>Farmer</PackageId>
    <PackageIcon>Icon.jpg</PackageIcon>
    <PackageTags>azure;resource-manager;template;dsl;fsharp;infrastructure-as-code</PackageTags>
    <PackageReleaseNotes>https://raw.githubusercontent.com/CompositionalIT/farmer/master/RELEASE_NOTES.md</PackageReleaseNotes>
    <PackageProjectUrl>https://compositionalit.github.io/farmer</PackageProjectUrl>
    <PackageLicenseExpression>MIT</PackageLicenseExpression>
    <PackageRequireLicenseAcceptance>true</PackageRequireLicenseAcceptance>
    <RepositoryType>git</RepositoryType>
    <RepositoryUrl>https://github.com/CompositionalIT/farmer</RepositoryUrl>

    <!-- SourceLink settings -->
    <IncludeSymbols>true</IncludeSymbols>
    <SymbolPackageFormat>snupkg</SymbolPackageFormat>
  </PropertyGroup>

  <ItemGroup>
    <PackageReference Update="FSharp.Core" Version="4.7.1" />
    <PackageReference Include="Newtonsoft.Json" Version="12.0.2" />
  </ItemGroup>

  <ItemGroup>
    <None Include="../../Icon.jpg">
      <Pack>true</Pack>
      <PackagePath>$(PackageIconUrl)</PackagePath>
    </None>
  </ItemGroup>

  <ItemGroup>
    <Compile Include="Result.fs" />
    <Compile Include="Types.fs" />
    <Compile Include="Common.fs" />
    <Compile Include="ArmBuilder.fs" />

    <Compile Include="Writer.fs" />
    <Compile Include="Deploy.fs" />

<<<<<<< HEAD
    <Compile Include="Arm\DiagnosticSetting.fs" />
    <Compile Include="Arm\ManagedIdentity.fs" />
    <Compile Include="Arm\LogAnalytics.fs" />
=======
    <Compile Include="Arm/ManagedIdentity.fs" />
    <Compile Include="Arm/LogAnalytics.fs" />
>>>>>>> d9eb7246
    <Compile Include="Arm/Storage.fs" />
    <Compile Include="Arm/Cache.fs" />
    <Compile Include="Arm/Cdn.fs" />
    <Compile Include="Arm/CognitiveServices.fs" />
    <Compile Include="Arm/BingSearch.fs" />
    <Compile Include="Arm/Dns.fs" />
    <Compile Include="Arm/Network.fs" />
    <Compile Include="Arm/Bastion.fs" />
    <Compile Include="Arm/Compute.fs" />
    <Compile Include="Arm/ContainerInstance.fs" />
    <Compile Include="Arm/ContainerRegistry.fs" />
    <Compile Include="Arm/ContainerService.fs" />
    <Compile Include="Arm/DataLakeStore.fs" />
    <Compile Include="Arm/DBforPostgreSQL.fs" />
    <Compile Include="Arm/Devices.fs" />
    <Compile Include="Arm/DocumentDb.fs" />
    <Compile Include="Arm/EventHub.fs" />
    <Compile Include="Arm/Insights.fs" />
    <Compile Include="Arm/KeyVault.fs" />
    <Compile Include="Arm/RoleAssignment.fs" />
    <Compile Include="Arm/Search.fs" />
    <Compile Include="Arm/ServiceBus.fs" />
    <Compile Include="Arm/Sql.fs" />
    <Compile Include="Arm/Web.fs" />
    <Compile Include="Arm/Maps.fs" />
    <Compile Include="Arm/SignalR.fs" />
    <Compile Include="Arm/EventGrid.fs" />
    <Compile Include="Arm/NetworkSecurityGroup.fs" />
    <Compile Include="Arm/DeploymentScript.fs" />
    <Compile Include="Arm/Databricks.fs" />

    <Compile Include="IdentityExtensions.fs" />

    <Compile Include="Builders/Builders.LogAnalytics.fs" />
    <Compile Include="Builders/Builders.Helpers.fs" />
    <Compile Include="Builders/Builders.UserAssignedIdentity.fs" />
    <Compile Include="Builders/Builders.PostgreSQL.fs" />
    <Compile Include="Builders/Builders.Cdn.fs" />
    <Compile Include="Builders/Builders.ContainerGroups.fs" />
    <Compile Include="Builders/Builders.ContainerService.fs" />
    <Compile Include="Builders/Builders.DataLake.fs" />
    <Compile Include="Builders/Builders.DeploymentScript.fs" />
    <Compile Include="Builders/Builders.Dns.fs" />
    <Compile Include="Builders/Builders.Storage.fs" />
    <Compile Include="Builders/Builders.Redis.fs" />
    <Compile Include="Builders/Builders.KeyVault.fs" />
    <Compile Include="Builders/Builders.Bastion.fs" />
    <Compile Include="Builders/Builders.VirtualNetwork.fs" />
    <Compile Include="Builders/Builders.Vm.fs" />
    <Compile Include="Builders/Builders.ServicePlan.fs" />
    <Compile Include="Builders/Builders.AppInsights.fs" />
    <Compile Include="Builders/Builders.WebApp.fs" />
    <Compile Include="Builders/Builders.Functions.fs" />
    <Compile Include="Builders/Builders.Sql.fs" />
    <Compile Include="Builders/Builders.Search.fs" />
    <Compile Include="Builders/Builders.Cosmos.fs" />
    <Compile Include="Builders/Builders.EventHub.fs" />
    <Compile Include="Builders/Builders.ExpressRoute.fs" />
    <Compile Include="Builders/Builders.CognitiveServices.fs" />
    <Compile Include="Builders/Builders.BingSearch.fs" />
    <Compile Include="Builders/Builders.ContainerRegistry.fs" />
    <Compile Include="Builders/Builders.ServiceBus.fs" />
    <Compile Include="Builders/Builders.IotHub.fs" />
    <Compile Include="Builders/Builders.Maps.fs" />
    <Compile Include="Builders/Builders.SignalR.fs" />
    <Compile Include="Builders/Builders.VirtualNetworkGateway.fs" />
    <Compile Include="Builders/Builders.EventGrid.fs" />
    <Compile Include="Builders/Builders.StaticWebApp.fs" />
    <Compile Include="Builders/Builders.NetworkSecurityGroup.fs" />
    <Compile Include="Builders/Builders.Databricks.fs" />
    <Compile Include="Builders\Builders.DiagnosticSetting.fs" />
  </ItemGroup>
</Project><|MERGE_RESOLUTION|>--- conflicted
+++ resolved
@@ -52,14 +52,9 @@
     <Compile Include="Writer.fs" />
     <Compile Include="Deploy.fs" />
 
-<<<<<<< HEAD
-    <Compile Include="Arm\DiagnosticSetting.fs" />
-    <Compile Include="Arm\ManagedIdentity.fs" />
-    <Compile Include="Arm\LogAnalytics.fs" />
-=======
+    <Compile Include="Arm/DiagnosticSetting.fs" />
     <Compile Include="Arm/ManagedIdentity.fs" />
     <Compile Include="Arm/LogAnalytics.fs" />
->>>>>>> d9eb7246
     <Compile Include="Arm/Storage.fs" />
     <Compile Include="Arm/Cache.fs" />
     <Compile Include="Arm/Cdn.fs" />
