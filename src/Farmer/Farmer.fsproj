﻿<Project Sdk="Microsoft.NET.Sdk">
  <PropertyGroup>
    <!-- General -->
    <AssemblyName>Farmer</AssemblyName>
    <Version>0.13.0</Version>
    <Description>A DSL for rapidly generating non-complex ARM templates.</Description>
    <Copyright>Copyright 2019, 2020 Compositional IT Ltd.</Copyright>
    <Company>Compositional IT</Company>
    <Authors>Isaac Abraham and contributors</Authors>

    <!-- Build settings -->
    <TargetFramework>netstandard2.0</TargetFramework>
    <DebugType>portable</DebugType>
    <OutputType>Library</OutputType>
    <GenerateDocumentationFile>true</GenerateDocumentationFile>

    <!-- NuGet Pack settings -->
    <PackageId>Farmer</PackageId>
    <Icon>..\..\LogoSmall.jpg</Icon>
    <PackageTags>azure;resource-manager;template;dsl;fsharp;infrastructure-as-code</PackageTags>
    <PackageReleaseNotes>https://raw.githubusercontent.com/CompositionalIT/farmer/master/RELEASE_NOTES.md</PackageReleaseNotes>
    <PackageProjectUrl>https://compositionalit.github.io/farmer</PackageProjectUrl>
    <PackageLicenseExpression>MIT</PackageLicenseExpression>
    <PackageRequireLicenseAcceptance>true</PackageRequireLicenseAcceptance>
    <RepositoryType>git</RepositoryType>
    <RepositoryUrl>https://github.com/CompositionalIT/farmer</RepositoryUrl>

    <!-- SourceLink settings -->
    <IncludeSymbols>true</IncludeSymbols>
    <SymbolPackageFormat>snupkg</SymbolPackageFormat>
  </PropertyGroup>

  <ItemGroup>
    <PackageReference Update="FSharp.Core" Version="4.7.1" />
    <PackageReference Include="Newtonsoft.Json" Version="12.0.2" />
  </ItemGroup>

  <ItemGroup>
    <Compile Include="Common.fs" />
    <Compile Include="Result.fs" />
    <Compile Include="Types.fs" />
    <Compile Include="ArmBuilder.fs" />
    <Compile Include="Writer.fs" />
    <Compile Include="Deploy.fs" />

    <Compile Include="Arm/Cache.fs"/>
    <Compile Include="Arm/CognitiveServices.fs"/>
    <Compile Include="Arm/Compute.fs"/>
    <Compile Include="Arm/ContainerInstance.fs"/>
    <Compile Include="Arm/ContainerRegistry.fs"/>
<<<<<<< HEAD
=======
    <Compile Include="Arm/DBforPostgreSQL.fs"/>
>>>>>>> 1c9a33a5
    <Compile Include="Arm/DocumentDb.fs"/>
    <Compile Include="Arm/EventHub.fs"/>
    <Compile Include="Arm/Insights.fs"/>
    <Compile Include="Arm/Network.fs"/>
    <Compile Include="Arm/KeyVault.fs"/>
<<<<<<< HEAD
    <Compile Include="Arm/DbForPostgreSQL.fs"/>
=======
>>>>>>> 1c9a33a5
    <Compile Include="Arm/Search.fs"/>
    <Compile Include="Arm/ServiceBus.fs"/>
    <Compile Include="Arm/Sql.fs"/>
    <Compile Include="Arm/Storage.fs"/>
    <Compile Include="Arm/Web.fs"/>

    <Compile Include="Builders/Builders.Helpers.fs" />
    <Compile Include="Builders/Builders.PostgreSQL.fs" />
    <Compile Include="Builders/Builders.Storage.fs" />
    <Compile Include="Builders/Builders.Redis.fs" />
    <Compile Include="Builders/Builders.KeyVault.fs" />
    <Compile Include="Builders/Builders.Vm.fs" />
    <Compile Include="Builders/Builders.ServicePlan.fs" />
    <Compile Include="Builders/Builders.AppInsights.fs" />
    <Compile Include="Builders/Builders.WebApp.fs" />
    <Compile Include="Builders/Builders.Functions.fs" />
    <Compile Include="Builders/Builders.Sql.fs" />
    <Compile Include="Builders/Builders.Search.fs" />
    <Compile Include="Builders/Builders.Cosmos.fs" />
    <Compile Include="Builders/Builders.EventHub.fs" />
    <Compile Include="Builders/Builders.ExpressRoute.fs" />
    <Compile Include="Builders/Builders.ContainerGroups.fs" />
    <Compile Include="Builders/Builders.CognitiveServices.fs" />
    <Compile Include="Builders/Builders.ContainerRegistry.fs" />
    <Compile Include="Builders/Builders.ServiceBus.fs" />
  </ItemGroup>
</Project><|MERGE_RESOLUTION|>--- conflicted
+++ resolved
@@ -48,19 +48,13 @@
     <Compile Include="Arm/Compute.fs"/>
     <Compile Include="Arm/ContainerInstance.fs"/>
     <Compile Include="Arm/ContainerRegistry.fs"/>
-<<<<<<< HEAD
-=======
     <Compile Include="Arm/DBforPostgreSQL.fs"/>
->>>>>>> 1c9a33a5
     <Compile Include="Arm/DocumentDb.fs"/>
     <Compile Include="Arm/EventHub.fs"/>
     <Compile Include="Arm/Insights.fs"/>
     <Compile Include="Arm/Network.fs"/>
     <Compile Include="Arm/KeyVault.fs"/>
-<<<<<<< HEAD
     <Compile Include="Arm/DbForPostgreSQL.fs"/>
-=======
->>>>>>> 1c9a33a5
     <Compile Include="Arm/Search.fs"/>
     <Compile Include="Arm/ServiceBus.fs"/>
     <Compile Include="Arm/Sql.fs"/>
