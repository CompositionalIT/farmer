--- conflicted
+++ resolved
@@ -396,7 +396,7 @@
       ``type``= "Microsoft.KeyVault/vaults"
       name = keyVault.Name.Value
       apiVersion = "2018-02-14"
-      location = keyVault.Location
+      location = keyVault.Location.Value
       properties =
         {| tenantId = keyVault.TenantId
            sku = {| name = keyVault.Sku; family = "A" |}
@@ -465,16 +465,9 @@
         |> Map.ofList
 |}
 
-<<<<<<< HEAD
-let settings = JsonSerializerSettings(NullValueHandling = NullValueHandling.Ignore)
-let toJson =
-    processTemplate
-    >> fun t -> JsonConvert.SerializeObject(t, Formatting.None, settings)
-=======
 let toJson x =
     let x = processTemplate x
     JsonConvert.SerializeObject(x, Formatting.Indented, JsonSerializerSettings(NullValueHandling = NullValueHandling.Ignore))
->>>>>>> 8bd3f40b
 
 let toFile armTemplateName json =
     let templateFilename = sprintf "%s.json" armTemplateName
