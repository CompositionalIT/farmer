module Farmer.Writer

open Farmer.Models
open Farmer.Resources
open Newtonsoft.Json
open System
open System.IO

module Outputters =
    let private containerAccess (a:StorageContainerAccess) =
        match a with
        | Private -> "None"
        | Container -> "Container"
        | Blob -> "Blob"

    let private storageAccountContainer (parent:StorageAccount) (name, access) = {|
        ``type`` = "blobServices/containers"
        apiVersion = "2018-03-01-preview"
        name = "default/" + name
        dependsOn = [ parent.Name.Value ]
        properties = {| publicAccess = containerAccess access |}
    |}

    let storageAccount (resource:StorageAccount) = {|
        ``type`` = "Microsoft.Storage/storageAccounts"
        sku = {| name = resource.Sku |}
        kind = "StorageV2"
        name = resource.Name.Value
        apiVersion = "2018-07-01"
        location = resource.Location.Value
        resources = resource.Containers |> List.map (storageAccountContainer resource)
    |}

    let containerGroup (resource:ContainerGroups.ContainerGroup) = {|
        ``type`` = "Microsoft.ContainerInstance/containerGroups"
        apiVersion = "2018-10-01"
        name = resource.Name.Value
        location = resource.Location.Value
        properties =
            {| containers =
                resource.ContainerInstances
                |> List.map (fun container ->
                    {| name = container.Name.Value.ToLowerInvariant ()
                       properties =
                        {| image = container.Image
                           ports = container.Ports |> List.map (fun port -> {| port = port |})
                           resources =
                            {| requests =
                                {| cpu = container.Resources.Cpu
                                   memoryInGb = container.Resources.Memory |}
                            |}
                        |}
                    |})
               osType =
                   match resource.OsType with
                   | ContainerGroups.ContainerGroupOsType.Windows -> "Windows"
                   | ContainerGroups.ContainerGroupOsType.Linux -> "Linux"
               restartPolicy =
                   match resource.RestartPolicy with
                   | ContainerGroups.ContainerGroupRestartPolicy.Always -> "always"
                   | ContainerGroups.ContainerGroupRestartPolicy.Never -> "never"
                   | ContainerGroups.ContainerGroupRestartPolicy.OnFailure -> "onfailure"
               ipAddress =
                {| ``type`` =
                    match resource.IpAddress.Type with
                    | ContainerGroups.ContainerGroupIpAddressType.PublicAddress -> "Public"
                    | ContainerGroups.ContainerGroupIpAddressType.PrivateAddress -> "Private"
                   ports = resource.IpAddress.Ports
                   |> List.map (fun port ->
                    {| protocol = port.Protocol.ToString()
                       port = port.Port |})
                |}
            |}
    |}
    let appInsights (resource:AppInsights) = {|
        ``type`` = "Microsoft.Insights/components"
        kind = "web"
        name = resource.Name.Value
        location = resource.Location.Value
        apiVersion = "2014-04-01"
        tags =
            [ match resource.LinkedWebsite with
              | Some linkedWebsite -> sprintf "[concat('hidden-link:', resourceGroup().id, '/providers/Microsoft.Web/sites/', '%s')]" linkedWebsite.Value, "Resource"
              | None -> ()
              "displayName", "AppInsightsComponent" ]
            |> Map.ofList
        properties =
         match resource.LinkedWebsite with
         | Some linkedWebsite ->
            box {| name = resource.Name.Value
                   Application_Type = "web"
                   ApplicationId = linkedWebsite.Value |}
         | None ->
            box {| name = resource.Name.Value
                   Application_Type = "web" |}
    |}
    let serverFarm (farm:ServerFarm) =
        {|  ``type`` = "Microsoft.Web/serverfarms"
            sku =
                {| name = farm.Sku
                   tier = farm.Tier
                   size = farm.WorkerSize
                   family = if farm.IsDynamic then "Y" else null
                   capacity = if farm.IsDynamic then 0 else farm.WorkerCount |}
            name = farm.Name.Value
            apiVersion = "2018-02-01"
            location = farm.Location.Value
            properties =
                if farm.IsDynamic then
                    box {| name = farm.Name.Value
                           computeMode = "Dynamic"
                           reserved = farm.IsLinux |}
                else
                    box {| name = farm.Name.Value
                           perSiteScaling = false
                           reserved = farm.IsLinux |}
            kind = farm.Kind |> Option.toObj
        |}
    let webApp (webApp:WebApp) = {|
        ``type`` = "Microsoft.Web/sites"
        name = webApp.Name.Value
        apiVersion = "2016-08-01"
        location = webApp.Location.Value
        dependsOn = webApp.Dependencies |> List.map(fun p -> p.Value)
        kind = webApp.Kind
        properties =
            {| serverFarmId = webApp.ServerFarm.Value
               siteConfig =
                    [ "alwaysOn", box webApp.AlwaysOn
                      "appSettings", webApp.AppSettings |> List.map(fun (k,v) -> {| name = k; value = v |}) |> box
                      match webApp.LinuxFxVersion with Some v -> "linuxFxVersion", box v | None -> ()
                      match webApp.NetFrameworkVersion with Some v -> "netFrameworkVersion", box v | None -> ()
                      match webApp.JavaVersion with Some v -> "javaVersion", box v | None -> ()
                      match webApp.JavaContainer with Some v -> "javaContainer", box v | None -> ()
                      match webApp.JavaContainerVersion with Some v -> "javaContainerVersion", box v | None -> ()
                      match webApp.PhpVersion with Some v -> "phpVersion", box v | None -> ()
                      match webApp.PythonVersion with Some v -> "pythonVersion", box v | None -> ()
                      "metadata", webApp.Metadata |> List.map(fun (k,v) -> {| name = k; value = v |}) |> box ]
                    |> Map.ofList
             |}
    |}
    let cosmosDbContainer (container:CosmosDbContainer) = {|
        ``type`` = "Microsoft.DocumentDb/databaseAccounts/apis/databases/containers"
        name = sprintf "%s/sql/%s/%s" container.Account.Value container.Database.Value container.Name.Value
        apiVersion = "2016-03-31"
        dependsOn = [ container.Database.Value ]
        properties =
            {| resource =
                {| id = container.Name.Value
                   partitionKey =
                    {| paths = container.PartitionKey.Paths
                       kind = string container.PartitionKey.Kind |}
                   indexingPolicy =
                    {| indexingMode = "consistent"
                       includedPaths =
                           container.IndexingPolicy.IncludedPaths
                           |> List.map(fun p ->
                            {| path = p.Path
                               indexes =
                                p.Indexes
                                |> List.map(fun i ->
                                    {| kind = string i.Kind
                                       dataType = (string i.DataType).ToLower()
                                       precision = -1 |})
                            |})
                       excludedPaths =
                        container.IndexingPolicy.ExcludedPaths
                        |> List.map(fun p -> {| path = p |})
                    |}
                |}
            |}
    |}
    let cosmosDbServer (cosmosDb:CosmosDbAccount) = {|
        ``type`` = "Microsoft.DocumentDB/databaseAccounts"
        name = cosmosDb.Name.Value
        apiVersion = "2016-03-31"
        location = cosmosDb.Location.Value
        kind = "GlobalDocumentDB"
        properties =
            {| consistencyPolicy =
                    match cosmosDb.ConsistencyPolicy with
                    | BoundedStaleness(maxStaleness, maxInterval) ->
                        box {| defaultConsistencyLevel = "BoundedStaleness"
                               maxStalenessPrefix = maxStaleness
                               maxIntervalInSeconds = maxInterval |}
                    | Session
                    | Eventual
                    | ConsistentPrefix
                    | Strong ->
                        box {| defaultConsistencyLevel = string cosmosDb.ConsistencyPolicy |}
               databaseAccountOfferType = "Standard"
               enableAutomaticFailure = match cosmosDb.WriteModel with AutoFailover _ -> Nullable true | _ -> Nullable()
               autoenableMultipleWriteLocations = match cosmosDb.WriteModel with MultiMaster _ -> Nullable true | _ -> Nullable()
               locations =
                match cosmosDb.WriteModel with
                | AutoFailover secondary
                | MultiMaster secondary ->
                    [ {| locationName = cosmosDb.Location.Value; failoverPriority = 0 |}
                      {| locationName = secondary.Value; failoverPriority = 1 |} ]
                | NoFailover -> []
                |} |> box
    |}
    let cosmosDbSql (cosmosDbSql:CosmosDbSql) = {|
        ``type`` = "Microsoft.DocumentDB/databaseAccounts/apis/databases"
        name = sprintf "%s/sql/%s" cosmosDbSql.Account.Value cosmosDbSql.Name.Value
        apiVersion = "2016-03-31"
        dependsOn = [ cosmosDbSql.Account.Value ]
        properties =
            {| resource = {| id = cosmosDbSql.Name.Value |}
               options = {| throughput = cosmosDbSql.Throughput |} |}
    |}
    let sqlAzure (database:SqlAzure) = {|
        ``type`` = "Microsoft.Sql/servers"
        name = database.ServerName.Value
        apiVersion = "2014-04-01-preview"
        location = database.Location.Value
        tags = {| displayName = "SqlServer" |}
        properties =
            {| administratorLogin = database.Credentials.Username
               administratorLoginPassword = database.Credentials.Password.AsArmRef.Eval()
               version = "12.0" |}
        resources = [
            box
                {| ``type`` = "databases"
                   name = database.DbName.Value
                   apiVersion = "2015-01-01"
                   location = database.Location.Value
                   tags = {| displayName = "Database" |}
                   properties =
                    {| edition = database.DbEdition
                       collation = database.DbCollation
                       requestedServiceObjectiveName = database.DbObjective |}
                   dependsOn = [
                       database.ServerName.Value
                   ]
                   resources = [
                       {| ``type`` = "transparentDataEncryption"
                          comments = "Transparent Data Encryption"
                          name = "current"
                          apiVersion = "2014-04-01-preview"
                          properties = {| status = string database.TransparentDataEncryption |}
                          dependsOn = [ database.DbName.Value ]
                       |}
                   ]
                |}
            for rule in database.FirewallRules do
                box
                    {| ``type`` = "firewallrules"
                       name = rule.Name
                       apiVersion = "2014-04-01"
                       location = database.Location.Value
                       properties =
                        {| endIpAddress = string rule.Start
                           startIpAddress = string rule.End |}
                       dependsOn = [ database.ServerName.Value ]
                    |}
        ]
    |}
    let publicIpAddress (ipAddress:VM.PublicIpAddress) = {|
        ``type`` = "Microsoft.Network/publicIPAddresses"
        apiVersion = "2018-11-01"
        name = ipAddress.Name.Value
        location = ipAddress.Location.Value
        properties =
           match ipAddress.DomainNameLabel with
           | Some label ->
               box
                   {| publicIPAllocationMethod = "Dynamic"
                      dnsSettings = {| domainNameLabel = label.ToLower() |}
                   |}
           | None ->
               box {| publicIPAllocationMethod = "Dynamic" |}
    |}
    let virtualNetwork (vnet:VM.VirtualNetwork) = {|
        ``type`` = "Microsoft.Network/virtualNetworks"
        apiVersion = "2018-11-01"
        name = vnet.Name.Value
        location = vnet.Location.Value
        properties =
             {| addressSpace = {| addressPrefixes = vnet.AddressSpacePrefixes |}
                subnets =
                 vnet.Subnets
                 |> List.map(fun subnet ->
                    {| name = subnet.Name.Value
                       properties = {| addressPrefix = subnet.Prefix |}
                    |})
             |}
    |}
    let networkInterface (nic:VM.NetworkInterface) = {|
        ``type`` = "Microsoft.Network/networkInterfaces"
        apiVersion = "2018-11-01"
        name = nic.Name.Value
        location = nic.Location.Value
        dependsOn = [
            nic.VirtualNetwork.Value
            for config in nic.IpConfigs do
                config.PublicIpName.Value
        ]
        properties =
            {| ipConfigurations =
                 nic.IpConfigs
                 |> List.mapi(fun index ipConfig ->
                     {| name = sprintf "ipconfig%i" (index + 1)
                        properties =
                         {| privateIPAllocationMethod = "Dynamic"
                            publicIPAddress = {| id = sprintf "[resourceId('Microsoft.Network/publicIPAddresses','%s')]" ipConfig.PublicIpName.Value |}
                            subnet = {| id = sprintf "[resourceId('Microsoft.Network/virtualNetworks/subnets', '%s', '%s')]" nic.VirtualNetwork.Value ipConfig.SubnetName.Value |}
                         |}
                     |})
            |}
    |}
    let virtualMachine (vm:VM.VirtualMachine) = {|
        ``type`` = "Microsoft.Compute/virtualMachines"
        apiVersion = "2018-10-01"
        name = vm.Name.Value
        location = vm.Location.Value
        dependsOn = [
            vm.NetworkInterfaceName.Value
            match vm.StorageAccount with
            | Some s -> s.Value
            | None -> ()
        ]
        properties =
         {| hardwareProfile = {| vmSize = vm.Size |}
            osProfile =
             {|
                computerName = vm.Name.Value
                adminUsername = vm.Credentials.Username
                adminPassword = vm.Credentials.Password.AsArmRef.Eval()
             |}
            storageProfile =
                let vmNameLowerCase = vm.Name.Value.ToLower()
                {| imageReference =
                    {| publisher = vm.Image.Publisher
                       offer = vm.Image.Offer
                       sku = vm.Image.Sku
                       version = "latest" |}
                   osDisk =
                    {| createOption = "FromImage"
                       name = sprintf "%s-osdisk" vmNameLowerCase
                       diskSizeGB = vm.OsDisk.Size
                       managedDisk = {| storageAccountType = string vm.OsDisk.DiskType |}
                    |}
                   dataDisks =
                    vm.DataDisks
                    |> List.mapi(fun lun dataDisk ->
                        {| createOption = "Empty"
                           name = sprintf "%s-datadisk-%i" vmNameLowerCase lun
                           diskSizeGB = dataDisk.Size
                           lun = lun
                           managedDisk = {| storageAccountType = string dataDisk.DiskType |} |})
                |}
            networkProfile =
                {| networkInterfaces = [
                    {| id = sprintf "[resourceId('Microsoft.Network/networkInterfaces','%s')]" vm.NetworkInterfaceName.Value |}
                   ]
                |}
            diagnosticsProfile =
                match vm.StorageAccount with
                | Some storageAccount ->
                    box
                        {| bootDiagnostics =
                            {| enabled = true
                               storageUri = sprintf "[reference('%s').primaryEndpoints.blob]" storageAccount.Value
                            |}
                        |}
                | None ->
                    box {| bootDiagnostics = {| enabled = false |} |}
        |}
    |}
    let search (search:Search) = {|
        ``type`` = "Microsoft.Search/searchServices"
        apiVersion = "2015-08-19"
        name = search.Name.Value
        location = search.Location.Value
        sku =
         {| name = search.Sku |}
        properties =
         {| replicaCount = search.ReplicaCount
            partitionCount = search.PartitionCount
            hostingMode = search.HostingMode |}
    |}

    let keyVault (keyVault:KeyVault) = {|
      ``type``= "Microsoft.KeyVault/vaults"
      name = keyVault.Name.Value
      apiVersion = "2018-02-14"
      location = keyVault.Location.Value
      properties =
        {| tenantId = keyVault.TenantId
           sku = {| name = keyVault.Sku; family = "A" |}
           enabledForDeployment = keyVault.EnabledForDeployment |> Option.toNullable
           enabledForDiskEncryption = keyVault.EnabledForDiskEncryption |> Option.toNullable
           enabledForTemplateDeployment = keyVault.EnabledForTemplateDeployment |> Option.toNullable
           enablePurgeProtection = keyVault.EnablePurgeProtection |> Option.toNullable
           createMode = keyVault.CreateMode |> Option.toObj
           vaultUri = keyVault.Uri |> Option.toObj
           accessPolicies =
                [| for policy in keyVault.AccessPolicies do
                    {| objectId = policy.ObjectId
                       tenantId = keyVault.TenantId
                       applicationId = policy.ApplicationId |> Option.toObj
                       permissions =
                        {| keys = policy.Permissions.Keys
                           storage = policy.Permissions.Storage
                           certificates = policy.Permissions.Certificates
                           secrets = policy.Permissions.Secrets |}
                    |}
                |]
           networkAcls =
            {| defaultAction = keyVault.DefaultAction |> Option.toObj
               bypass = keyVault.Bypass |> Option.toObj
               ipRules = keyVault.IpRules
               virtualNetworkRules = keyVault.VnetRules |}
        |}
    |}
    let keyVaultSecret (keyVaultSecret:KeyVaultSecret) = {|
        ``type`` = "Microsoft.KeyVault/vaults/secrets"
        name = keyVaultSecret.Name.Value
        apiVersion = "2018-02-14"
        location = keyVaultSecret.Location.Value
        dependsOn = [
            keyVaultSecret.ParentKeyVault.Value
            for dependency in keyVaultSecret.Dependencies do
                dependency.Value ]
        properties =
            {| value = keyVaultSecret.Value.Value
               contentType = keyVaultSecret.ContentType |> Option.toObj
               attributes =
                {| enabled = keyVaultSecret.Enabled
                   nbf = keyVaultSecret.ActivationDate
                   exp = keyVaultSecret.ExpirationDate
                |}
            |}
        |}
    let redisCache (redis:Redis) = {|
        ``type`` = "Microsoft.Cache/Redis"
        apiVersion = "2018-03-01"
        name = redis.Name.Value
        location = redis.Location.Value
        properties =
            {| sku =
                {| name = redis.Sku.Name
                   family = redis.Sku.Family
                   capacity = redis.Sku.Capacity
                |}
               enableNonSslPort = redis.NonSslEnabled |> Option.toNullable
               shardCount = redis.ShardCount |> Option.toNullable
               minimumTlsVersion = redis.MinimumTlsVersion |> Option.toObj
               redisConfiguration = redis.RedisConfiguration
            |}
    |}

    let eventHubNs (ns:EventHubNamespace) = {|
        ``type`` = "Microsoft.EventHub/namespaces"
        apiVersion = "2018-01-01-preview"
        name = ns.Name.Value
        location = ns.Location.Value
        sku =
            {| name = ns.Sku.Name
               tier = ns.Sku.Tier
               capacity = ns.Sku.Capacity |}
        properties =
            {| zoneRedundant = ns.ZoneRedundant |> Option.toNullable
               isAutoInflateEnabled = ns.IsAutoInflateEnabled |> Option.toNullable
               maximumThroughputUnits = ns.MaxThroughputUnits |> Option.toNullable
               kafkaEnabled = ns.KafkaEnabled |> Option.toNullable |}
    |}

    let eventHub (hub:EventHub) = {|
        ``type`` = "Microsoft.EventHub/namespaces/eventhubs"
        apiVersion = "2017-04-01"
        name = hub.Name.Value
        location = hub.Location.Value
        dependsOn = hub.Dependencies |> List.map(fun d -> d.Value)
        properties =
            {| messageRetentionInDays = hub.MessageRetentionDays |> Option.toNullable
               partitionCount = hub.Partitions
               status = "Active" |}
    |}

    let consumerGroup (group:EventHubConsumerGroup) = {|
        ``type`` = "Microsoft.EventHub/namespaces/eventhubs/consumergroups"
        apiVersion = "2017-04-01"
        name = group.Name.Value
        location = group.Location.Value
        dependsOn = group.Dependencies |> List.map(fun d -> d.Value)
    |}

module TemplateGeneration =
    let processTemplate (template:ArmTemplate) = {|
        ``$schema`` = "https://schema.management.azure.com/schemas/2015-01-01/deploymentTemplate.json#"
        contentVersion = "1.0.0.0"
        resources =
            template.Resources
            |> List.map(function
                | StorageAccount s -> Outputters.storageAccount s |> box

                | AppInsights ai -> Outputters.appInsights ai |> box
                | ServerFarm s -> Outputters.serverFarm s |> box
                | WebApp wa -> Outputters.webApp wa |> box

                | CosmosAccount cds -> Outputters.cosmosDbServer cds |> box
                | CosmosSqlDb db -> Outputters.cosmosDbSql db |> box
                | CosmosContainer c -> Outputters.cosmosDbContainer c |> box

                | SqlServer sql -> Outputters.sqlAzure sql |> box

                | ContainerGroup g -> Outputters.containerGroup g |> box
                | Ip address -> Outputters.publicIpAddress address |> box
                | Vnet vnet -> Outputters.virtualNetwork vnet |> box
                | Nic nic -> Outputters.networkInterface nic |> box
                | Vm vm -> Outputters.virtualMachine vm |> box

                | AzureSearch search -> Outputters.search search |> box

                | KeyVault vault -> Outputters.keyVault vault |> box
                | KeyVaultSecret secret -> Outputters.keyVaultSecret secret |> box
<<<<<<< HEAD

                | EventHub hub -> Outputters.eventHub hub |> box
                | EventHubNamespace ns -> Outputters.eventHubNs ns |> box
                | ConsumerGroup group -> Outputters.consumerGroup group |> box
=======
                | RedisCache redis -> Outputters.redisCache redis |> box
>>>>>>> abacc7e2
            )
        parameters =
            template.Parameters
            |> List.map(fun (SecureParameter p) -> p, {| ``type`` = "securestring" |})
            |> Map.ofList
        outputs =
            template.Outputs
            |> List.map(fun (k, v) ->
                k, Map [ "type", "string"
                         "value", v ])
            |> Map.ofList
    |}

    let serialize data =
        JsonConvert.SerializeObject(data, Formatting.Indented, JsonSerializerSettings(NullValueHandling = NullValueHandling.Ignore))

/// Returns a JSON string representing the supplied ARMTemplate.
let toJson = TemplateGeneration.processTemplate >> TemplateGeneration.serialize

/// Writes the provided JSON to a file based on the supplied template name. The postfix ".json" will automatically be added to the filename.
let toFile templateName json =
    let filename = sprintf "%s.json" templateName
    File.WriteAllText(filename, json)
    filename

/// Converts the supplied ARMTemplate to JSON and then writes it out to the provided template name. The postfix ".json" will automatically be added to the filename.
let quickWrite templateName deployment =
    deployment.Template
    |> toJson
    |> toFile templateName
    |> ignore<|MERGE_RESOLUTION|>--- conflicted
+++ resolved
@@ -516,14 +516,12 @@
 
                 | KeyVault vault -> Outputters.keyVault vault |> box
                 | KeyVaultSecret secret -> Outputters.keyVaultSecret secret |> box
-<<<<<<< HEAD
+
+                | RedisCache redis -> Outputters.redisCache redis |> box
 
                 | EventHub hub -> Outputters.eventHub hub |> box
                 | EventHubNamespace ns -> Outputters.eventHubNs ns |> box
                 | ConsumerGroup group -> Outputters.consumerGroup group |> box
-=======
-                | RedisCache redis -> Outputters.redisCache redis |> box
->>>>>>> abacc7e2
             )
         parameters =
             template.Parameters
