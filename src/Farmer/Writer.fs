--- conflicted
+++ resolved
@@ -1,8 +1,6 @@
-<<<<<<< HEAD
 namespace Farmer
 
 module Writer =
-    open Farmer.CoreTypes
     open Newtonsoft.Json
     open System.IO
     open System
@@ -73,66 +71,4 @@
         member this.ToJson () = this.Template |> Writer.doToJson
 
         /// Converts the supplied ARMTemplate to JSON and then writes it out to the provided template name. The postfix ".json" will automatically be added to the filename.
-        member this.ToFile templateName = this |> Writer.doQuickWrite templateName
-=======
-module Farmer.Writer
-
-open Newtonsoft.Json
-open System.IO
-open System
-open System.Reflection
-
-module TemplateGeneration =
-    let processTemplate (template:ArmTemplate) = {|
-        ``$schema`` = "https://schema.management.azure.com/schemas/2019-04-01/deploymentTemplate.json#"
-        contentVersion = "1.0.0.0"
-        resources = template.Resources |> List.map(fun r -> r.JsonModel)
-        parameters =
-            template.Parameters
-            |> List.map(fun (SecureParameter p) -> p, {| ``type`` = "securestring" |})
-            |> Map.ofList
-        outputs =
-            template.Outputs
-            |> List.map(fun (k, v) ->
-                k, {| ``type`` = "string"
-                      value = v |})
-            |> Map.ofList
-    |}
-
-    let serialize data =
-        JsonConvert.SerializeObject(data, Formatting.Indented, JsonSerializerSettings(NullValueHandling = NullValueHandling.Ignore))
-
-let branding () =
-    let version =
-        Assembly
-            .GetExecutingAssembly()
-            .GetCustomAttribute<AssemblyInformationalVersionAttribute>()
-            .InformationalVersion
-
-    printfn "=================================================="
-    printfn "Farmer %s" version
-    printfn "Repeatable deployments in Azure made easy!"
-    printfn "=================================================="
-
-/// Returns a JSON string representing the supplied ARMTemplate.
-let toJson =
-    TemplateGeneration.processTemplate >> TemplateGeneration.serialize
-
-/// Writes the provided JSON to a file based on the supplied template name. The postfix ".json" will automatically be added to the filename.
-let toFile folder templateName json =
-    let filename =
-        let filename = sprintf "%s.json" templateName
-        Path.Combine(folder, filename)
-    let directory = Path.GetDirectoryName filename
-    if not (Directory.Exists directory) then
-        Directory.CreateDirectory directory |> ignore
-    File.WriteAllText(filename, json)
-    filename
-
-/// Converts the supplied ARMTemplate to JSON and then writes it out to the provided template name. The postfix ".json" will automatically be added to the filename.
-let quickWrite templateName deployment =
-    deployment.Template
-    |> toJson
-    |> toFile "." templateName
-    |> ignore
->>>>>>> 8a6d182d
+        member this.ToFile templateName = this |> Writer.doQuickWrite templateName