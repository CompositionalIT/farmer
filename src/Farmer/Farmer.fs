--- conflicted
+++ resolved
@@ -448,11 +448,8 @@
     | RedisCache of Redis
     | CognitiveService of CognitiveServices
     | ContainerRegistry of ContainerRegistry
-<<<<<<< HEAD
     | ExpressRoute of ExpressRouteCircuit
-=======
     | ServiceBusNamespace of ServiceBusNamespace
->>>>>>> 40718000
     member this.ResourceName =
         match this with
         | AppInsights x -> x.Name
@@ -468,11 +465,8 @@
         | RedisCache r -> r.Name
         | CognitiveService c -> c.Name
         | ContainerRegistry r -> r.Name
-<<<<<<< HEAD
         | ExpressRoute e -> e.Name
-=======
         | ServiceBusNamespace s -> s.Name
->>>>>>> 40718000
 
 namespace Farmer
 open Farmer.Models
