--- conflicted
+++ resolved
@@ -98,201 +98,7 @@
 /// Whether a specific feature is active or not.
 type FeatureFlag = Enabled | Disabled member this.AsBoolean = match this with Enabled -> true | Disabled -> false
 
-<<<<<<< HEAD
 /// Represents a secret to be captured either via an ARM expression or a secure parameter.
-=======
-type WebApp =
-    { Name : ResourceName
-      ServicePlan : ResourceName
-      Location : Location
-      AppSettings : List<string * string>
-      AlwaysOn : bool
-      HTTPSOnly : bool
-      Dependencies : ResourceName list
-      Kind : string
-      LinuxFxVersion : string option
-      AppCommandLine : string option
-      NetFrameworkVersion : string option
-      JavaVersion : string option
-      JavaContainer : string option
-      JavaContainerVersion : string option
-      PhpVersion : string option
-      PythonVersion : string option
-      Metadata : List<string * string>
-      ZipDeployPath : string option
-      Parameters : SecureParameter list }
-type ServerFarm =
-    { Name : ResourceName
-      Location : Location
-      Sku: string
-      WorkerSize : string
-      IsDynamic : bool
-      Kind : string option
-      Tier : string
-      WorkerCount : int
-      IsLinux : bool }
-type CosmosDbContainer =
-    { Name : ResourceName
-      Account : ResourceName
-      Database : ResourceName
-      PartitionKey :
-        {| Paths : string list
-           Kind : CosmosDbIndexKind |}
-      IndexingPolicy :
-        {| IncludedPaths :
-            {| Path : string
-               Indexes :
-                {| Kind : CosmosDbIndexKind
-                   DataType : CosmosDbIndexDataType |} list
-            |} list
-           ExcludedPaths : string list
-        |}
-    }
-type SqlAzure =
-  { ServerName : ResourceName
-    Location : Location
-    Credentials : {| Username : string; Password : SecureParameter |}
-    Databases :
-        {| Name : ResourceName
-           Edition : string
-           Collation : string
-           Objective : string
-           TransparentDataEncryption : FeatureFlag |} list
-    FirewallRules :
-        {| Name : string
-           Start : System.Net.IPAddress
-           End : System.Net.IPAddress |} list
-  }
-
-type CosmosDbSql =
-    { Name : ResourceName
-      Account : ResourceName
-      Throughput : string }
-type CosmosDbAccount =
-    { Name : ResourceName
-      Location : Location
-      ConsistencyPolicy : ConsistencyPolicy
-      WriteModel : FailoverPolicy
-      PublicNetworkAccess : FeatureFlag
-      FreeTier : bool }
-
-type Search =
-    { Name : ResourceName
-      Location : Location
-      Sku : string
-      HostingMode : string
-      ReplicaCount : int
-      PartitionCount : int }
-
-type EventHubNamespace =
-  { Name : ResourceName
-    Location : Location
-    Sku : {| Name : string; Tier : string; Capacity : int |}
-    ZoneRedundant : bool option
-    IsAutoInflateEnabled : bool option
-    MaxThroughputUnits : int option
-    KafkaEnabled : bool option }
-
-type EventHub =
-  { Name : ResourceName
-    Location : Location
-    MessageRetentionDays : int option
-    Partitions : int
-    Dependencies : ResourceName list }
-
-type EventHubConsumerGroup =
-  { Name : ResourceName
-    Location : Location
-    Dependencies : ResourceName list }
-type EventHubAuthorizationRule =
-  { Name : ResourceName
-    Location : Location
-    Dependencies : ResourceName list
-    Rights : string list }
-[<RequireQualifiedAccess>]
-type ExpressRouteTier =
-  | Standard
-  | Premium
-type ExpressRouteFamily =
-  | UnlimitedData
-  | MeteredData
-type ExpressRouteCircuitPeeringType =
-  | AzurePrivatePeering
-  | MicrosoftPeering
-module ExpressRouteCircuitPeeringType =
-  let format = function
-    | AzurePrivatePeering -> "AzurePrivatePeering"
-    | MicrosoftPeering -> "MicrosoftPeering"
-/// An IP address block in CIDR notation, such as 10.100.0.0/16.
-type IPAddressCidr =
-  { Address : System.Net.IPAddress
-    Prefix : int
-  }
-module IPAddressCidr =
-    let parse (s:string) : IPAddressCidr =
-        match s.Split([|'/'|], StringSplitOptions.RemoveEmptyEntries) with
-        [| ip; prefix |] -> 
-            {
-                Address = System.Net.IPAddress.Parse (ip.Trim())
-                Prefix = Int32.Parse prefix
-            }
-        | _ -> raise (ArgumentOutOfRangeException "Malformed CIDR, expecting and IP and prefix separated by '/'")
-    let safeParse (s:string) : Result<IPAddressCidr, Exception> =
-        try parse s |> Ok
-        with ex -> Error ex
-    let format (cidr:IPAddressCidr) =
-        String.Format ("{0}/{1}", cidr.Address, cidr.Prefix)
-type ExpressRouteCircuitPeering =
-  { PeeringType : ExpressRouteCircuitPeeringType
-    AzureASN : int
-    PeerASN : int64
-    /// A /30 IP address block to use for the primary link
-    PrimaryPeerAddressPrefix : IPAddressCidr
-    /// A /30 IP address block to use for the secondary link
-    SecondaryPeerAddressPrefix : IPAddressCidr
-    SharedKey : string option
-    VlanId : int
-  }
-type [<Measure>] Mbps
-type ExpressRouteCircuit =
-  { Name : ResourceName
-    Location : Location
-    Tier : ExpressRouteTier
-    Family : ExpressRouteFamily
-    ServiceProviderName : string
-    PeeringLocation : string
-    Bandwidth : int<Mbps>
-    GlobalReachEnabled : bool
-    Peerings : ExpressRouteCircuitPeering list
-  }
-module VM =
-    type PublicIpAddress =
-        { Name : ResourceName
-          Location : Location
-          DomainNameLabel : string option }
-    type VirtualNetwork =
-        { Name : ResourceName
-          Location : Location
-          AddressSpacePrefixes : string list
-          Subnets : {| Name : ResourceName; Prefix : string |} list }
-    type NetworkInterface =
-        { Name : ResourceName
-          Location : Location
-          IpConfigs :
-            {| SubnetName : ResourceName
-               PublicIpName : ResourceName |} list
-          VirtualNetwork : ResourceName }
-    type VirtualMachine =
-        { Name : ResourceName
-          Location : Location
-          StorageAccount : ResourceName option
-          Size : VMSize
-          Credentials : {| Username : string; Password : SecureParameter |}
-          Image : ImageDefinition
-          OsDisk : DiskInfo
-          DataDisks : DiskInfo list
-          NetworkInterfaceName : ResourceName }
->>>>>>> 627c83db
 type SecretValue =
     | ParameterSecret of SecureParameter
     | ExpressionSecret of ArmExpression
@@ -301,116 +107,6 @@
         | ParameterSecret secureParameter -> secureParameter.AsArmRef.Eval()
         | ExpressionSecret armExpression -> armExpression.Eval()
 
-<<<<<<< HEAD
-=======
-type KeyVaultSecret =
-    { Name : ResourceName
-      Value : SecretValue
-      ParentKeyVault : ResourceName
-      Location : Location
-      ContentType : string option
-      Enabled : bool Nullable
-      ActivationDate : int Nullable
-      ExpirationDate : int Nullable
-      Dependencies : ResourceName list }
-type KeyVault =
-    { Name : ResourceName
-      Location : Location
-      TenantId : string
-      Sku : string
-      Uri : string option
-      EnabledForDeployment : bool option
-      EnabledForDiskEncryption : bool option
-      EnabledForTemplateDeployment : bool option
-      EnableSoftDelete : bool option
-      CreateMode : string option
-      EnablePurgeProtection : bool option
-      AccessPolicies :
-        {| ObjectId : string
-           ApplicationId : string option
-           Permissions :
-            {| Keys : string array
-               Secrets : string array
-               Certificates : string array
-               Storage : string array |}
-        |} array
-      DefaultAction : string option
-      Bypass: string option
-      IpRules : string list
-      VnetRules : string list }
-
-type CognitiveServices =
-  { Name : ResourceName
-    Location : Location
-    Sku : string
-    Kind : string }
-
-type ContainerRegistry =
-  {
-    Name : ResourceName
-    Location : Location
-    Sku : string
-    AdminUserEnabled : bool }
-
-type ServiceBusQueue =
-    { Name : ResourceName
-      LockDuration : string option
-      DuplicateDetection : bool option
-      DuplicateDetectionHistoryTimeWindow : string option
-      Session : bool option
-      DeadLetteringOnMessageExpiration : bool option
-      MaxDeliveryCount : int option
-      EnablePartitioning : bool option
-      DependsOn : ResourceName list }
-
-type ServiceBusNamespace =
-    { Name : ResourceName
-      Location : Location
-      Sku : string
-      Capacity : int option
-      Queues :ServiceBusQueue list
-      DependsOn : ResourceName list }
-
-open VM
-
-type SupportedResource =
-    | CosmosAccount of CosmosDbAccount | CosmosSqlDb of CosmosDbSql | CosmosContainer of CosmosDbContainer
-    | ServerFarm of ServerFarm | WebApp of WebApp
-    | SqlServer of SqlAzure
-    | StorageAccount of StorageAccount
-    | ContainerGroup of ContainerGroup
-    | AppInsights of AppInsights
-    | Ip of PublicIpAddress | Vnet of VirtualNetwork | Nic of NetworkInterface | Vm of VirtualMachine
-    | AzureSearch of Search
-    | KeyVault of KeyVault | KeyVaultSecret of KeyVaultSecret
-    | EventHub of EventHub | EventHubNamespace of EventHubNamespace | ConsumerGroup of EventHubConsumerGroup | EventHubAuthRule of EventHubAuthorizationRule
-    | RedisCache of Redis
-    | CognitiveService of CognitiveServices
-    | ContainerRegistry of ContainerRegistry
-    | ExpressRoute of ExpressRouteCircuit
-    | ServiceBusNamespace of ServiceBusNamespace
-    member this.ResourceName =
-        match this with
-        | AppInsights x -> x.Name
-        | CosmosAccount x -> x.Name | CosmosSqlDb x -> x.Name | CosmosContainer x -> x.Name
-        | ServerFarm x -> x.Name | WebApp x -> x.Name
-        | SqlServer x -> x.ServerName
-        | StorageAccount x -> x.Name
-        | ContainerGroup x -> x.Name
-        | Ip x -> x.Name | Vnet x -> x.Name | Nic x -> x.Name | Vm x -> x.Name
-        | AzureSearch x -> x.Name
-        | KeyVault x -> x.Name | KeyVaultSecret x -> x.Name
-        | EventHub x -> x.Name | EventHubNamespace x -> x.Name | ConsumerGroup x -> x.Name | EventHubAuthRule x -> x.Name
-        | RedisCache r -> r.Name
-        | CognitiveService c -> c.Name
-        | ContainerRegistry r -> r.Name
-        | ExpressRoute e -> e.Name
-        | ServiceBusNamespace s -> s.Name
-
-namespace Farmer
-open Farmer.Models
-
->>>>>>> 627c83db
 type ArmTemplate =
     { Parameters : SecureParameter list
       Outputs : (string * string) list
