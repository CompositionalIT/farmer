--- conflicted
+++ resolved
@@ -350,7 +350,13 @@
     Sku : string
     Kind : string }
 
-<<<<<<< HEAD
+type ContainerRegistry =
+  {
+    Name : ResourceName
+    Location : Location
+    Sku : string
+    AdminUserEnabled : bool }
+
 type ServiceBusNamespace =
     { Name : ResourceName
       Location : Location
@@ -367,16 +373,8 @@
            EnablePartitioning : bool option
            DependsOn : ResourceName list |} list
       DependsOn : ResourceName list }
-=======
-type ContainerRegistry =
-  {
-    Name : ResourceName
-    Location : Location
-    Sku : string
-    AdminUserEnabled : bool }
 
 open VM
->>>>>>> b2d8889a
 
 type SupportedResource =
     | CosmosAccount of CosmosDbAccount | CosmosSqlDb of CosmosDbSql | CosmosContainer of CosmosDbContainer
@@ -391,11 +389,8 @@
     | EventHub of EventHub | EventHubNamespace of EventHubNamespace | ConsumerGroup of EventHubConsumerGroup | EventHubAuthRule of EventHubAuthorizationRule
     | RedisCache of Redis
     | CognitiveService of CognitiveServices
-<<<<<<< HEAD
+    | ContainerRegistry of ContainerRegistry
     | ServiceBusNamespace of ServiceBusNamespace
-=======
-    | ContainerRegistry of ContainerRegistry
->>>>>>> b2d8889a
     member this.ResourceName =
         match this with
         | AppInsights x -> x.Name
@@ -410,11 +405,8 @@
         | EventHub x -> x.Name | EventHubNamespace x -> x.Name | ConsumerGroup x -> x.Name | EventHubAuthRule x -> x.Name
         | RedisCache r -> r.Name
         | CognitiveService c -> c.Name
-<<<<<<< HEAD
+        | ContainerRegistry r -> r.Name
         | ServiceBusNamespace s -> s.Name
-=======
-        | ContainerRegistry r -> r.Name
->>>>>>> b2d8889a
 
 namespace Farmer
 open Farmer.Models
