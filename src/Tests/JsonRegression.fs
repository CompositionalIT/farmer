module JsonRegression

open Expecto
open DiffPlex.DiffBuilder
open DiffPlex.DiffBuilder.Model
open Farmer
open Farmer.Arm
open Farmer.AzureFirewall
open Farmer.Builders
open Farmer.Network
open Farmer.ServiceBus
open System
open System.IO

let private differ = SideBySideDiffBuilder(DiffPlex.Differ())

/// Prints a diff of the changes only, along with some surrounding lines to help with context.
/// Had to work around some limitations in Expecto.Diff for now.
let focusedDiffPrinter (numSurroundingLines: int) expected actual =
    let actual, expected =
        match box actual, box expected with
        | (:? string as f), (:? string as s) -> string f, string s
        | f, s -> sprintf "%A" f, sprintf "%A" s

    let colouredText typ text =
        match typ with
        | ChangeType.Inserted -> Logging.ColourText.colouriseText ConsoleColor.Green text
        | ChangeType.Deleted -> Logging.ColourText.colouriseText ConsoleColor.Red text
        | ChangeType.Modified -> Logging.ColourText.colouriseText ConsoleColor.Blue text
        | ChangeType.Imaginary -> Logging.ColourText.colouriseText ConsoleColor.Yellow text
        | ChangeType.Unchanged
        | _ -> text

    let colouriseLine (line: DiffPiece) =
        if line.SubPieces.Count = 0 then
            colouredText line.Type line.Text
        else
            let colouredPieces =
                line.SubPieces |> Seq.map (fun piece -> colouredText piece.Type piece.Text)

            String.Join("", colouredPieces)

    let colourisedAndFocusedDiff (lines: ResizeArray<#DiffPiece>) =
        /// Gets a range of lines around any changes.
        let focusedLineIndices =
            let changedLineIndices =
                lines
                |> Seq.mapi (fun idx line -> if line.Type <> ChangeType.Unchanged then Some idx else None)
                |> Seq.choose id

            seq {
                for idx in changedLineIndices do
                    for i in idx - numSurroundingLines .. idx + numSurroundingLines do
                        if idx >= 0 && idx < lines.Count then
                            yield i
            }
            |> Set.ofSeq

        /// Includes only the focused lines, necessary on large diffs.
        let focusedLines =
            lines
            |> Seq.mapi (fun idx line ->
                if focusedLineIndices |> Set.contains idx then
                    Some $"{idx + 1}: {colouriseLine line}"
                else
                    None)
            |> Seq.choose id

        String.Join("\n", focusedLines)

    let diff = differ.BuildDiffModel(expected, actual)

    sprintf
        "\n%s---------- Expected: ------------------\n%s\n---------- Actual: --------------------\n%s\n"
        (Logging.ColourText.colouriseText ConsoleColor.White "") // Reset colour.
        (colourisedAndFocusedDiff diff.OldText.Lines) // OldText and NewText are reversed in Expecto.Diff
        (colourisedAndFocusedDiff diff.NewText.Lines)

let tests =
    testList "ARM Writer Regression Tests" [
        let compareDeploymentToJson (deployment: ResourceGroupConfig) jsonFile =
            let path = __SOURCE_DIRECTORY__ + "/test-data/" + jsonFile
            let expected = File.ReadAllText path
            let actual = deployment.Template |> Writer.toJson
            let filename = Writer.toFile (path + "out") "deployment" actual

            Expect.equalWithDiffPrinter
                (focusedDiffPrinter 8)
                (actual.Trim())
                (expected.Trim())
                (sprintf
                    "ARM template generation has changed! Either fix the writer, or update the contents of the generated file (%s)"
                    path)

        let compareResourcesToJson (resources: IBuilder list) jsonFile =
            let template = arm {
                location Location.NorthEurope
                add_resources resources
            }

            compareDeploymentToJson template jsonFile

        test "Generates lots of resources" {
            let number = string 1979

            let sql = sqlServer {
                name ("farmersql" + number)
                admin_username "farmersqladmin"

                add_databases [
                    sqlDb {
                        name "farmertestdb"
                        use_encryption
                    }
                ]

                enable_azure_firewall
            }

            let storage = storageAccount { name ("farmerstorage" + number) }

            let web = webApp {
                name ("farmerwebapp" + number)
                add_extension WebApp.Extensions.Logging
            }

            let fns = functions {
                name ("farmerfuncs" + number)
                use_extension_version V1
            }

            let svcBus = serviceBus {
                name ("farmerbus" + number)
                sku ServiceBus.Sku.Standard
                add_queues [ queue { name "queue1" } ]

                add_topics [
                    topic {
                        name "topic1"
                        add_subscriptions [ subscription { name "sub1" } ]
                    }
                ]
            }

            let cdn = cdn {
                name ("farmercdn" + number)

                add_endpoints [
                    endpoint {
                        name ("farmercdnendpoint" + number)
                        origin storage.WebsitePrimaryEndpointHost

                        add_rule (
                            cdnRule {
                                name ("farmerrule" + number)
                                order 1

                                when_device_type DeliveryPolicy.EqualityOperator.Equals DeliveryPolicy.DeviceType.Mobile

                                url_rewrite "/pattern" "/destination" true
                            }
                        )
                    }
                ]
            }

            let containerGroup = containerGroup {
                name ("farmeraci" + number)

                add_instances [
                    containerInstance {
                        name "webserver"
                        image "nginx:latest"
                        add_ports ContainerGroup.PublicPort [ 80us ]
                        add_volume_mount "source-code" "/src/farmer"
                    }
                ]

                add_volumes [
                    volume_mount.git_repo "source-code" (System.Uri "https://github.com/CompositionalIT/farmer")
                ]
            }

            let vm = vm {
                name "farmervm"
                username "farmer-admin"
            }

            let dockerFunction = functions {
                name "docker-func"

                publish_as (
                    DockerContainer {
                        Url = new Uri("http://www.farmer.io")
                        User = "Robert Lewandowski"
                        Password = SecureParameter "secure_pass_param"
                        StartupCommand = "do it"
                    }
                )

                app_insights_off
            }

            let cosmos = cosmosDb {
                name "testdb"
                account_name "testaccount"
                throughput 400<CosmosDb.RU>
                failover_policy CosmosDb.NoFailover
                consistency_policy (CosmosDb.BoundedStaleness(500, 1000))

                add_containers [
                    cosmosContainer {
                        name "myContainer"
                        partition_key [ "/id" ] CosmosDb.Hash
                        add_index "/path" [ CosmosDb.Number, CosmosDb.Hash ]
                        exclude_path "/excluded/*"
                    }
                ]
            }

            let cosmosMongo = cosmosDb {
                name "testdbmongo"
                account_name "testaccountmongo"
                kind Mongo
                throughput 400<CosmosDb.RU>
                failover_policy CosmosDb.NoFailover
                consistency_policy (CosmosDb.BoundedStaleness(500, 1000))
            }

            let nestedResourceGroup = resourceGroup {
                name "nested-resources"
                deployment_name "nested-resources"
                location Location.UKSouth
                add_resources [ cosmos; cosmosMongo; vm ]
            }

            let communicationServices = communicationService {
                name "test"
                add_tags [ "a", "b" ]
                data_location DataLocation.Australia
            }

            compareResourcesToJson
                [
                    sql
                    storage
                    web
                    fns
                    svcBus
                    cdn
                    containerGroup
                    communicationServices
                    nestedResourceGroup
                    dockerFunction
                ]
                "lots-of-resources.json"
        }

        test "VM regression test" {
            let myVm = vm {
                name "isaacsVM"
                username "isaac"
                vm_size Vm.Standard_A2
                operating_system Vm.WindowsServer_2012Datacenter
                os_disk 128 Vm.StandardSSD_LRS
                add_ssd_disk 128
                add_slow_disk 512
                diagnostics_support
            }

            compareResourcesToJson [ myVm ] "vm.json"
        }

        test "Storage, Event Hub, Log Analytics and Diagnostics" {
            let data = storageAccount { name "isaacsuperdata" }
            let hub = eventHub { name "isaacsuperhub" }
            let logs = logAnalytics { name "isaacsuperlogs" }

            let web = webApp {
                name "isaacdiagsuperweb"
                app_insights_off
            }

            let mydiagnosticSetting = diagnosticSettings {
                name "myDiagnosticSetting"
                metrics_source web

                add_destination data
                add_destination logs
                add_destination hub
                loganalytics_output_type Farmer.DiagnosticSettings.Dedicated
                capture_metrics [ "AllMetrics" ]

                capture_logs [
                    Farmer.DiagnosticSettings.Logging.Web.Sites.AppServicePlatformLogs
                    Farmer.DiagnosticSettings.Logging.Web.Sites.AppServiceAntivirusScanAuditLogs
                    Farmer.DiagnosticSettings.Logging.Web.Sites.AppServiceAppLogs
                    Farmer.DiagnosticSettings.Logging.Web.Sites.AppServiceHTTPLogs
                ]
            }

            compareResourcesToJson [ data; web; hub; logs; mydiagnosticSetting ] "diagnostics.json"
        }

        test "Event Grid" {
            let storageSource = storageAccount {
                name "isaacgriddevprac"
                add_private_container "data"
                add_queue "todo"
            }

            let eventQueue = queue { name "events" }

            let sb = serviceBus {
                name "farmereventpubservicebusns"
                add_queues [ eventQueue ]
            }

            let eventHubGrid = eventGrid {
                topic_name "newblobscreated"
                source storageSource
                add_queue_subscriber storageSource "todo" [ SystemEvents.Storage.BlobCreated ]
                add_servicebus_queue_subscriber sb eventQueue [ SystemEvents.Storage.BlobCreated ]
            }

            compareResourcesToJson [ storageSource; sb; eventHubGrid ] "event-grid.json"
        }

        test "Can parse JSON into an ARM template" {
            let json =
                """    {
      "apiVersion": "2019-06-01",
      "dependsOn": [],
      "kind": "StorageV2",
      "location": "northeurope",
      "name": "jsontest",
      "properties": {},
      "sku": {
        "name": "Standard_LRS"
      },
      "tags": {},
      "type": "Microsoft.Storage/storageAccounts"
    }
"""

            let resource =
                arm { add_resource (Resource.ofJson json) } |> Storage.getStorageResource

            Expect.equal resource.Name "jsontest" "Account name is wrong"
            Expect.equal resource.Sku.Name "Standard_LRS" "SKU is wrong"
            Expect.equal resource.Kind "StorageV2" "Kind"
        }

        test "ServiceBus" {
            let svcBus = serviceBus {
                name "farmer-bus"
                sku (ServiceBus.Sku.Premium MessagingUnits.OneUnit)
                add_queues [ queue { name "queue1" } ]

                add_topics [
                    topic {
                        name "topic1"

                        add_subscriptions [
                            subscription {
                                name "sub1"

                                add_filters [ Rule.CreateCorrelationFilter("filter1", [ "header1", "headervalue1" ]) ]
                            }
                        ]
                    }
                ]
            }

            let topicWithUnmanagedNamespace = topic {
                name "unmanaged-topic"
                link_to_unmanaged_namespace "farmer-bus"

<<<<<<< HEAD
                        add_subnets
                            [
                                subnet {
                                    name "my-subnet"
                                    prefix "10.0.1.0/24"
                                    add_delegations [ SubnetDelegationService.ContainerGroups ]
                                }
                            ]
                    }

                let lb =
                    loadBalancer {
                        name "lb"
                        sku Farmer.LoadBalancer.Sku.Standard

                        add_frontends
                            [
                                frontend {
                                    name "lb-frontend"
                                    public_ip "lb-pip"
                                }
                            ]

                        add_backend_pools
                            [
                                backendAddressPool {
                                    name "lb-backend"
                                    add_ip_addresses [ "10.0.1.4"; "10.0.1.5" ]
                                    vnet "my-vnet"
                                    subnet "my-subnet"
                                }
                            ]

                        add_probes
                            [
                                loadBalancerProbe {
                                    name "httpGet"
                                    protocol Farmer.LoadBalancer.LoadBalancerProbeProtocol.HTTP
                                    port 8080
                                    request_path "/"
                                }
                            ]

                        add_rules
                            [
                                loadBalancingRule {
                                    name "rule1"
                                    frontend_ip_config "lb-frontend"
                                    backend_address_pool "lb-backend"
                                    frontend_port 80
                                    backend_port 8080
                                    protocol TransmissionProtocol.TCP
                                    probe "httpGet"
                                }
                            ]
=======
                add_subscriptions [
                    subscription {
                        name "sub1"

                        add_filters [ Rule.CreateCorrelationFilter("filter1", [ "header1", "headervalue1" ]) ]
>>>>>>> caf6e87a
                    }
                ]
            }

            compareResourcesToJson [ svcBus; topicWithUnmanagedNamespace ] "service-bus.json"
        }

        test "VirtualWan" {
            let vwan = vwan {
                name "farmer-vwan"
                disable_vpn_encryption
                allow_branch_to_branch_traffic
                office_365_local_breakout_category Office365LocalBreakoutCategory.None
                standard_vwan
            }

            compareResourcesToJson [ vwan ] "virtual-wan.json"
        }

        test "LoadBalancer" {
            let myVnet = vnet {
                name "my-vnet"
                add_address_spaces [ "10.0.1.0/24" ]

                add_subnets [
                    subnet {
                        name "my-services"
                        prefix "10.0.1.0/24"
                        add_delegations [ SubnetDelegationService.ContainerGroups ]
                    }
                ]
            }

            let lb = loadBalancer {
                name "lb"
                sku Farmer.LoadBalancer.Sku.Standard

                add_frontends [
                    frontend {
                        name "lb-frontend"
                        public_ip "lb-pip"
                    }
                ]

                add_backend_pools [
                    backendAddressPool {
                        name "lb-backend"
                        vnet "my-vnet"
                        add_ip_addresses [ "10.0.1.4"; "10.0.1.5" ]
                    }
                ]

                add_probes [
                    loadBalancerProbe {
                        name "httpGet"
                        protocol Farmer.LoadBalancer.LoadBalancerProbeProtocol.HTTP
                        port 8080
                        request_path "/"
                    }
                ]

                add_rules [
                    loadBalancingRule {
                        name "rule1"
                        frontend_ip_config "lb-frontend"
                        backend_address_pool "lb-backend"
                        frontend_port 80
                        backend_port 8080
                        protocol TransmissionProtocol.TCP
                        probe "httpGet"
                    }
                ]
            }

            compareResourcesToJson [ myVnet; lb ] "load-balancer.json"
        }

        test "AzureFirewall" {
            let vwan = vwan {
                name "farmer-vwan"
                disable_vpn_encryption
                allow_branch_to_branch_traffic
                office_365_local_breakout_category Office365LocalBreakoutCategory.None
                standard_vwan
            }

            let vhub = vhub {
                name "farmer_vhub"
                address_prefix (IPAddressCidr.parse "100.73.255.0/24")
                link_to_vwan vwan
            }

            let firewall = azureFirewall {
                name "farmer_firewall"
                sku SkuName.AZFW_Hub SkuTier.Standard
                public_ip_reservation_count 2
                link_to_vhub vhub
                availability_zones [ "1"; "2" ]
                depends_on [ (vhub :> IBuilder).ResourceId ]
            }

            compareResourcesToJson [ firewall; vhub; vwan ] "azure-firewall.json"
        }

        test "AKS" {
            let kubeletMsi = createUserAssignedIdentity "kubeletIdentity"
            let clusterMsi = createUserAssignedIdentity "clusterIdentity"

            let assignMsiRoleNameExpr =
                ArmExpression.create (
                    $"guid(concat(resourceGroup().id, '{clusterMsi.ResourceId.Name.Value}', '{Roles.ManagedIdentityOperator.Id}'))"
                )

            let assignMsiRole = {
                Name = assignMsiRoleNameExpr.Eval() |> ResourceName
                RoleDefinitionId = Roles.ManagedIdentityOperator
                PrincipalId = clusterMsi.PrincipalId
                PrincipalType = PrincipalType.ServicePrincipal
                Scope = ResourceGroup
                Dependencies = Set [ clusterMsi.ResourceId ]
            }

            let myAcr = containerRegistry { name "farmercontainerregistry1234" }
            let myAcrResId = (myAcr :> IBuilder).ResourceId

            let acrPullRoleNameExpr =
                ArmExpression.create (
                    $"guid(concat(resourceGroup().id, '{kubeletMsi.ResourceId.Name.Value}', '{Roles.AcrPull.Id}'))"
                )

            let acrPullRole = {
                Name = acrPullRoleNameExpr.Eval() |> ResourceName
                RoleDefinitionId = Roles.AcrPull
                PrincipalId = kubeletMsi.PrincipalId
                PrincipalType = PrincipalType.ServicePrincipal
                Scope = AssignmentScope.SpecificResource myAcrResId
                Dependencies = Set [ kubeletMsi.ResourceId ]
            }

            let myAks = aks {
                name "aks-cluster"
                dns_prefix "aks-cluster-223d2976"
                add_identity clusterMsi
                service_principal_use_msi
                kubelet_identity kubeletMsi
                depends_on clusterMsi
                depends_on myAcr
                depends_on_expression assignMsiRoleNameExpr
                depends_on_expression acrPullRoleNameExpr
            }

            let template = arm {
                location Location.EastUS
                add_resource kubeletMsi
                add_resource clusterMsi
                add_resource myAcr
                add_resource myAks
                add_resource assignMsiRole
                add_resource acrPullRole
            }

            compareDeploymentToJson template "aks-with-acr.json"
        }
    ]<|MERGE_RESOLUTION|>--- conflicted
+++ resolved
@@ -376,7 +376,35 @@
                 name "unmanaged-topic"
                 link_to_unmanaged_namespace "farmer-bus"
 
-<<<<<<< HEAD
+                add_subscriptions [
+                    subscription {
+                        name "sub1"
+
+                        add_filters [ Rule.CreateCorrelationFilter("filter1", [ "header1", "headervalue1" ]) ]
+                    }
+                ]
+            }
+
+            compareResourcesToJson [ svcBus; topicWithUnmanagedNamespace ] "service-bus.json"
+        }
+
+        test "VirtualWan" {
+            let vwan = vwan {
+                name "farmer-vwan"
+                disable_vpn_encryption
+                allow_branch_to_branch_traffic
+                office_365_local_breakout_category Office365LocalBreakoutCategory.None
+                standard_vwan
+            }
+
+            compareResourcesToJson [ vwan ] "virtual-wan.json"
+        }
+
+        test "LoadBalancer" {
+            let myVnet = vnet {
+                name "my-vnet"
+                add_address_spaces [ "10.0.1.0/24" ]
+
                         add_subnets
                             [
                                 subnet {
@@ -387,18 +415,16 @@
                             ]
                     }
 
-                let lb =
-                    loadBalancer {
-                        name "lb"
-                        sku Farmer.LoadBalancer.Sku.Standard
-
-                        add_frontends
-                            [
-                                frontend {
-                                    name "lb-frontend"
-                                    public_ip "lb-pip"
-                                }
-                            ]
+            let lb = loadBalancer {
+                name "lb"
+                sku Farmer.LoadBalancer.Sku.Standard
+
+                add_frontends [
+                    frontend {
+                        name "lb-frontend"
+                        public_ip "lb-pip"
+                    }
+                ]
 
                         add_backend_pools
                             [
@@ -409,87 +435,6 @@
                                     subnet "my-subnet"
                                 }
                             ]
-
-                        add_probes
-                            [
-                                loadBalancerProbe {
-                                    name "httpGet"
-                                    protocol Farmer.LoadBalancer.LoadBalancerProbeProtocol.HTTP
-                                    port 8080
-                                    request_path "/"
-                                }
-                            ]
-
-                        add_rules
-                            [
-                                loadBalancingRule {
-                                    name "rule1"
-                                    frontend_ip_config "lb-frontend"
-                                    backend_address_pool "lb-backend"
-                                    frontend_port 80
-                                    backend_port 8080
-                                    protocol TransmissionProtocol.TCP
-                                    probe "httpGet"
-                                }
-                            ]
-=======
-                add_subscriptions [
-                    subscription {
-                        name "sub1"
-
-                        add_filters [ Rule.CreateCorrelationFilter("filter1", [ "header1", "headervalue1" ]) ]
->>>>>>> caf6e87a
-                    }
-                ]
-            }
-
-            compareResourcesToJson [ svcBus; topicWithUnmanagedNamespace ] "service-bus.json"
-        }
-
-        test "VirtualWan" {
-            let vwan = vwan {
-                name "farmer-vwan"
-                disable_vpn_encryption
-                allow_branch_to_branch_traffic
-                office_365_local_breakout_category Office365LocalBreakoutCategory.None
-                standard_vwan
-            }
-
-            compareResourcesToJson [ vwan ] "virtual-wan.json"
-        }
-
-        test "LoadBalancer" {
-            let myVnet = vnet {
-                name "my-vnet"
-                add_address_spaces [ "10.0.1.0/24" ]
-
-                add_subnets [
-                    subnet {
-                        name "my-services"
-                        prefix "10.0.1.0/24"
-                        add_delegations [ SubnetDelegationService.ContainerGroups ]
-                    }
-                ]
-            }
-
-            let lb = loadBalancer {
-                name "lb"
-                sku Farmer.LoadBalancer.Sku.Standard
-
-                add_frontends [
-                    frontend {
-                        name "lb-frontend"
-                        public_ip "lb-pip"
-                    }
-                ]
-
-                add_backend_pools [
-                    backendAddressPool {
-                        name "lb-backend"
-                        vnet "my-vnet"
-                        add_ip_addresses [ "10.0.1.4"; "10.0.1.5" ]
-                    }
-                ]
 
                 add_probes [
                     loadBalancerProbe {
