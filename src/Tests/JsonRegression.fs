--- conflicted
+++ resolved
@@ -55,7 +55,7 @@
                 failover_policy CosmosDb.NoFailover
                 consistency_policy (CosmosDb.BoundedStaleness(500, 1000))
             }
-            let cosmosResourceGroup = resourceGroup{
+            let nestedResourceGroup = resourceGroup{
                 name "nested-resources"
                 location Location.UKSouth
                 add_resources [cosmos; cosmosMongo; vm]
@@ -68,9 +68,6 @@
             }
 
             compareResourcesToJson
-<<<<<<< HEAD
-                [ sql; storage; web; fns; svcBus; cdn; containerGroup; cosmosResourceGroup ]
-=======
                 [   sql
                     storage
                     web
@@ -78,10 +75,8 @@
                     svcBus
                     cdn
                     containerGroup
-                    cosmos
-                    cosmosMongo
-                    communicationServices ]
->>>>>>> 2226394d
+                    communicationServices
+                    nestedResourceGroup ]
                 "lots-of-resources.json"
         }
 
