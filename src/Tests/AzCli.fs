--- conflicted
+++ resolved
@@ -28,20 +28,7 @@
     }
 
     test "Deploys and deletes a resource group" {
-<<<<<<< HEAD
-        let deployment = arm { location Location.NorthEurope }
         let resourceGroupName = $"farmer-integration-test-delete-{Guid.NewGuid()}"
-        printfn "Creating resource group %s..." resourceGroupName
-        let deployResponse = deployment |> Deploy.tryExecute resourceGroupName []
-        let deleteResponse = Deploy.Az.delete resourceGroupName
-
-        match deployResponse, deleteResponse with
-        | Ok _, Ok _ -> ()
-        | Error e, _ -> failwithf "Something went wrong during the deployment: %s" e
-        | _, Error e -> failwithf "Something went wrong during the delete: %s" e
-=======
-        let resourceGroupName = sprintf "farmer-integration-test-delete-%O" (Guid.NewGuid())
         arm { location Location.NorthEurope } |> deployTo resourceGroupName []
->>>>>>> 8a6d182d
     }
 ]