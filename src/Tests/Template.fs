module Template

open Expecto
open Farmer
open Farmer.Builders
open Farmer.CoreTypes
open Newtonsoft.Json

[<AutoOpen>]
module TestHelpers =
    let createSimpleDeployment parameters =
        { Location = Location.NorthEurope
          PostDeployTasks = []
          Template = {
              Outputs = []
              Parameters = parameters |> List.map SecureParameter
              Resources = []
          }
        }
    let convertTo<'T> = JsonConvert.SerializeObject >> JsonConvert.DeserializeObject<'T>


let toTemplate (deployment:Deployment) =
    deployment.Template
    |> Writer.TemplateGeneration.processTemplate

let tests = testList "Template" [
    test "Can create a basic template" {
        let template = arm { location Location.NorthEurope } |> toTemplate
        Expect.equal template.``$schema`` "https://schema.management.azure.com/schemas/2019-04-01/deploymentTemplate.json#" ""
        Expect.isEmpty template.outputs ""
        Expect.isEmpty template.parameters ""
        Expect.isEmpty template.resources ""
    }
    test "Correctly generates outputs" {
        let template =
            arm { location Location.NorthEurope; output "p1" "v1"; output "p2" "v2" }
            |> toTemplate
        Expect.equal template.outputs.["p1"].value "v1" ""
        Expect.equal template.outputs.["p2"].value "v2" ""
        Expect.equal template.outputs.Count 2 ""
    }
    test "Processes parameters correctly" {
        let template = createSimpleDeployment [ "p1"; "p2" ] |> toTemplate

        Expect.equal template.parameters.["p1"].``type`` "securestring" ""
        Expect.equal template.parameters.["p2"].``type`` "securestring" ""
        Expect.equal template.parameters.Count 2 ""
    }

    test "Can create a single resource" {
        let template = arm {
            add_resource (storageAccount { name "test" })
        }

        Expect.equal template.Template.Resources.Length 1 "Should be a single resource"
    }

    test "Can create multiple resources simultaneously" {
        let template = arm {
            add_resources [
                storageAccount { name "test" }
                storageAccount { name "test2" }
            ]
        }

        Expect.equal template.Template.Resources.Length 2 "Should be two resources"
    }

    test "De-dupes the same resource name and type" {
        let template = arm {
            add_resources [
                storageAccount { name "test" }
                storageAccount { name "test" }
            ]
        }

        Expect.equal template.Template.Resources.Length 1 "Should be a single resource"
    }

    test "Does not de-dupe the same resource name but different type" {
        let template = arm {
            add_resources [
                storageAccount { name "test" }
                cognitiveServices { name "test" }
            ]
        }

        Expect.equal template.Template.Resources.Length 2 "Should be two resources"
    }

    test "Location is cascaded to all resources" {
        let template = arm {
            location Location.NorthCentralUS
            add_resources [
                storageAccount { name "test" }
                storageAccount { name "test2" }
            ]
        }

        let allLocations = template.Template.Resources |> List.map (fun r -> r.JsonModel |> convertTo<{| Location : string |}>)
        Expect.sequenceEqual allLocations [ {| Location = Location.NorthCentralUS.ArmValue |}; {| Location = Location.NorthCentralUS.ArmValue |} ] "Incorrect Location"
    }

    test "Secure parameter is correctly added" {
        let template = arm {
            add_resource (vm { name "isaacvm"; username "foo" })
        }
        Expect.sequenceEqual template.Template.Parameters [ SecureParameter "password-for-isaacvm" ] "Missing parameter for VM."
    }

    test "Outputs are correctly added" {
        let template = arm {
            output "foo" "bar"
            output "foo" "baz"
            output "bar" "bop"
        }
        Expect.sequenceEqual template.Template.Outputs [ "bar", "bop"; "foo", "baz" ] "Outputs should work like a key/value store"
    }

    test "Can add a list of resources types together" {
        let resources : IBuilder list = [
            storageAccount { name "test" }
            storageAccount { name "test2" }
        ]
        let template = arm {
            add_resources resources
        }
        Expect.hasLength template.Template.Resources 2 "Should be two resources added"
    }

    test "Can add dependency through Resource Name" {
<<<<<<< HEAD
=======
        let a = storageAccount { name "aaa" }
        let b = webApp { name "b"; depends_on a.Name.ResourceName }

        Expect.equal b.Dependencies [ ResourceName "aaa" ] "Dependency should have been set"
    }

    test "Can add dependency through IBuilder" {
>>>>>>> 83872412
        let a = storageAccount { name "aaa" }
        let b = webApp { name "bb"; depends_on a.Name }

        Expect.equal b.Dependencies [ ResourceName "aaa" ] "Dependency should have been set"
    }

<<<<<<< HEAD
    test "Can add dependency through IBuilder" {
        let a = storageAccount { name "aaa" }
        let b = webApp { name "bb"; depends_on a }

        Expect.equal b.Dependencies [ ResourceName "aaa" ] "Dependency should have been set"
    }

    test "Can add dependencies through Resource Name" {
        let a = storageAccount { name "aaa" }
        let b = storageAccount { name "bbb" }
        let b = webApp { name "bb"; depends_on [ a.Name; b.Name ] }
=======
    test "Can add dependencies through Resource Name" {
        let a = storageAccount { name "aaa" }
        let b = storageAccount { name "bbb" }
        let b = webApp { name "b"; depends_on [ a.Name.ResourceName; b.Name.ResourceName ] }
>>>>>>> 83872412

        Expect.equal b.Dependencies [ ResourceName "aaa"; ResourceName "bbb" ] "Dependencies should have been set"
    }

    test "Can add dependencies through IBuilder" {
<<<<<<< HEAD
        let a = storageAccount { name "aaa" } :> IBuilder
        let b = storageAccount { name "bbb" } :> IBuilder
        let b = webApp { name "bb"; depends_on [ a; b ] }
=======
        let a = storageAccount { name "aaa" }
        let b = storageAccount { name "bbb" }
        let b = webApp { name "b"; depends_on [ a :> IBuilder; b :> IBuilder ] }
>>>>>>> 83872412

        Expect.equal b.Dependencies [ ResourceName "aaa"; ResourceName "bbb" ] "Dependencies should have been set"
    }

    test "Generates ARM Id with name only" {
        let rid = ArmExpression.resourceId (Arm.Network.connections, ResourceName "test")
        let id = rid.Eval()
        Expect.equal id "[resourceId('Microsoft.Network/connections', 'test')]" "resourceId template function should match"
    }

    test "Generates ARM Id with name and group" {
        let rid = ArmExpression.resourceId (Arm.Network.connections, ResourceName "test", "myGroup")
        let id = rid.Eval()
        Expect.equal id "[resourceId('myGroup', 'Microsoft.Network/connections', 'test')]" "resourceId template function should match"
    }

    test "Generates ARM Id with name, group, and subscription" {
        let rid = ArmExpression.resourceId (Arm.Network.connections, ResourceName "test", "myGroup", "5ed984d9-9e7e-4550-b73b-7af020a7620d")
        let id = rid.Eval()
        Expect.equal id "[resourceId('5ed984d9-9e7e-4550-b73b-7af020a7620d', 'myGroup', 'Microsoft.Network/connections', 'test')]" "resourceId template function should match"
    }

    test "Fails if ARM expression is already quoted" {
        Expect.throws(fun () -> ArmExpression.create "[test]" |> ignore ) "Should fail on quoted ARM expression"
    }

    test "Does not fail if ARM expression contains an inner quote" {
        Expect.equal "[foo[test]]" ((ArmExpression.create "foo[test]").Eval()) "Failed on quoted ARM expression"
    }
]<|MERGE_RESOLUTION|>--- conflicted
+++ resolved
@@ -130,23 +130,12 @@
     }
 
     test "Can add dependency through Resource Name" {
-<<<<<<< HEAD
-=======
         let a = storageAccount { name "aaa" }
-        let b = webApp { name "b"; depends_on a.Name.ResourceName }
+        let b = webApp { name "b"; depends_on a.Name }
 
         Expect.equal b.Dependencies [ ResourceName "aaa" ] "Dependency should have been set"
     }
 
-    test "Can add dependency through IBuilder" {
->>>>>>> 83872412
-        let a = storageAccount { name "aaa" }
-        let b = webApp { name "bb"; depends_on a.Name }
-
-        Expect.equal b.Dependencies [ ResourceName "aaa" ] "Dependency should have been set"
-    }
-
-<<<<<<< HEAD
     test "Can add dependency through IBuilder" {
         let a = storageAccount { name "aaa" }
         let b = webApp { name "bb"; depends_on a }
@@ -158,26 +147,14 @@
         let a = storageAccount { name "aaa" }
         let b = storageAccount { name "bbb" }
         let b = webApp { name "bb"; depends_on [ a.Name; b.Name ] }
-=======
-    test "Can add dependencies through Resource Name" {
-        let a = storageAccount { name "aaa" }
-        let b = storageAccount { name "bbb" }
-        let b = webApp { name "b"; depends_on [ a.Name.ResourceName; b.Name.ResourceName ] }
->>>>>>> 83872412
 
         Expect.equal b.Dependencies [ ResourceName "aaa"; ResourceName "bbb" ] "Dependencies should have been set"
     }
 
     test "Can add dependencies through IBuilder" {
-<<<<<<< HEAD
         let a = storageAccount { name "aaa" } :> IBuilder
         let b = storageAccount { name "bbb" } :> IBuilder
         let b = webApp { name "bb"; depends_on [ a; b ] }
-=======
-        let a = storageAccount { name "aaa" }
-        let b = storageAccount { name "bbb" }
-        let b = webApp { name "b"; depends_on [ a :> IBuilder; b :> IBuilder ] }
->>>>>>> 83872412
 
         Expect.equal b.Dependencies [ ResourceName "aaa"; ResourceName "bbb" ] "Dependencies should have been set"
     }
