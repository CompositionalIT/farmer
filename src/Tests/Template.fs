module Template

open System
open Expecto
open Farmer
open Farmer.Builders
open Farmer.Arm
open Newtonsoft.Json
<<<<<<< HEAD
open Microsoft.Rest
open Microsoft.Azure.Management.ResourceManager
open Microsoft.Azure.Management.ResourceManager.Models
open Microsoft.Azure.Management.Resources.Models
open Newtonsoft.Json
=======
open System.IO
>>>>>>> f9f14f1d

[<AutoOpen>]
module TestHelpers =
    let createSimpleDeployment parameters =
        { Schema = Arm.ResourceGroup.schema
          Location = Location.NorthEurope
          PostDeployTasks = []
          Template = {
              Outputs = []
              Parameters = parameters |> List.map SecureParameter
              Resources = []
          }
        }
    let convertTo<'T> = JsonConvert.SerializeObject >> JsonConvert.DeserializeObject<'T>

let dummyClient = new ResourceManagementClient (Uri "http://management.azure.com", TokenCredentials "NotNullOrWhiteSpace")

let createSimpleTemplate parameters = 
    (createSimpleDeployment parameters).Template
    |> Writer.TemplateGeneration.processTemplate

let toTemplate deployment =
    Deployment.getTemplate "farmer-resources"  deployment
    |> Writer.TemplateGeneration.processTemplate

let isType<'t> (o:obj) =
    match o with
    | :? 't -> true
    | _ -> false

let tests = testList "Template" [
    test "Can create a basic template" {
        let arm = arm { location Location.NorthEurope } 
        let template = arm |> toTemplate
        let resources = arm |> findAzureResources<ResourceGroup> dummyClient.SerializationSettings
        Expect.hasLength resources 1 ""
        Expect.equal resources.[0].Location Location.NorthEurope.ArmValue ""
        Expect.isEmpty template.outputs "outputs should be empty"
        Expect.isEmpty template.parameters "parameters should be empty"
    }
    test "Correctly generates outputs" {
        let arm = arm { location Location.NorthEurope; output "p1" "v1"; output "p2" "v2"; add_resource (storageAccount{name "stg"}) }
        let template = arm |> toTemplate |> Newtonsoft.Json.Linq.JObject.FromObject
        let getValue = template.SelectToken >> string
        let getTokens = template.SelectTokens
        Expect.equal (getValue "$.resources.[1].properties.template.outputs.p1.value") "v1" ""
        Expect.equal (getValue "$.resources.[1].properties.template.outputs.p2.value")  "v2" ""
        Expect.hasLength (getTokens "$.resources.[1].properties.template.outputs.*") 2 ""

        let nestedDeplName = getValue "$.resources.[1].name"
        Expect.equal (getValue "$.outputs.p1.type") "string" ""
        Expect.equal (getValue "$.outputs.p1.value") (sprintf "[reference('%s').outputs.p1.value]" nestedDeplName) ""
        Expect.equal (getValue "$.outputs.p2.type") "string" ""
        Expect.equal (getValue "$.outputs.p2.value") (sprintf "[reference('%s').outputs.p2.value]" nestedDeplName)  ""
    }
    test "Processes parameters correctly" {
        let template = createSimpleTemplate [ "p1"; "p2" ]

        Expect.equal template.parameters.["p1"].``type`` "securestring" ""
        Expect.equal template.parameters.["p2"].``type`` "securestring" ""
        Expect.equal template.parameters.Count 2 ""
    }

    test "Can create a single resource" {
        let resources =
            arm {
                add_resource (storageAccount { name "test" })
            }
            |> getResources
        Expect.hasLength resources 2 "Should have two resources"
        Expect.isTrue (isType<Arm.ResourceGroup.ResourceGroup> resources.[0]) "Should be ResourceGroup"
        Expect.isTrue (isType<Arm.Storage.StorageAccount> resources.[1]) "Should be StorageAccount"
    }

    test "Can create multiple resources simultaneously" {
        let template = arm {
            add_resources [
                storageAccount { name "test" }
                storageAccount { name "test2" }
            ]
        }
        let storages = template |> findAzureResourcesByType<obj> Arm.Storage.storageAccounts (JsonSerializerSettings())

        Expect.hasLength storages 2 "Should be two resources"
    }

    test "De-dupes the same resource name and type" {
        let template = arm {
            add_resources [
                storageAccount { name "test" }
                storageAccount { name "test" }
            ]
        }
        let storages = template |> findAzureResourcesByType<obj> Arm.Storage.storageAccounts (JsonSerializerSettings())

        Expect.hasLength storages 1 "Should be a single resource"
    }

    test "Does not de-dupe the same resource name but different type" {
        let template = arm {
            add_resources [
                storageAccount { name "test" }
                cognitiveServices { name "test" }
            ]
        }
        let resources = 
            template 
            |> getResources
            |> List.filter (function | :? Arm.ResourceGroup.ResourceGroup -> false | _ -> true)

        Expect.hasLength resources 2 "Should be two resources"
    }

    test "Location is cascaded to all resources" {
        let template = arm {
            location Location.NorthCentralUS
            add_resources [
                storageAccount { name "test" }
                storageAccount { name "test2" }
            ]
        }
        let allLocations = 
            template
            |> getResources 
            |> List.map (fun r -> r.JsonModel |> convertTo<{| Location : string |}>)
        
        Expect.allEqual allLocations {| Location = Location.NorthCentralUS.ArmValue |} "Incorrect Location"
    }

    test "Secure parameter is correctly added" {
        let template = arm {
            add_resource (vm { name "isaacvm"; username "foo" })
        }
        Expect.sequenceEqual (Deployment.getTemplate "farmer-resources" template).Parameters [ SecureParameter "password-for-isaacvm" ] "Missing parameter for VM."
    }

    test "Outputs overwrite earlier outputs of the same name" {
        let arm = arm {
            output "foo" "bar"
            output "foo" "baz"
            output "bar" "bop"
        }
        let template = arm |> toTemplate |> Newtonsoft.Json.Linq.JObject.FromObject
        let getValue = template.SelectToken >> string
        let getTokens = template.SelectTokens
        
        Expect.equal (getValue "$.resources.[1].properties.template.outputs.foo.value") "baz" ""
        Expect.equal (getValue "$.resources.[1].properties.template.outputs.bar.value")  "bop" ""
    }

    test "Can add a list of resources types together" {
        let resources : IBuilder list = [
            storageAccount { name "test" }
            storageAccount { name "test2" }
        ]
        let template = arm {
            add_resources resources
        }
        Expect.hasLength (Deployment.getTemplate "farmer-resources" template).Resources 2 "Should be two resources added"
    }

    test "Can add dependency through IBuilder" {
        let a = storageAccount { name "aaa" }
        let b = webApp { name "b"; depends_on a }

        Expect.equal b.Dependencies (Set [ storageAccounts.resourceId "aaa" ]) "Dependency should have been set"
    }

    test "Can add dependencies through IBuilder" {
        let a = storageAccount { name "aaa" } :> IBuilder
        let b = storageAccount { name "bbb" } :> IBuilder
        let b = webApp { name "b"; depends_on [ a; b ] }

        Expect.equal b.Dependencies (Set [ storageAccounts.resourceId "aaa"; storageAccounts.resourceId "bbb" ]) "Dependencies should have been set"
    }

    test "Generates untyped Resource Id" {
        let rid = ResourceId.create (ResourceType.ResourceType("", ""), ResourceName "test")
        let id = rid.Eval()
        Expect.equal id "test" "resourceId template function should match"
    }

    test "Generates typed Resource Id" {
        let rid = connections.resourceId "test"
        let id = rid.Eval()
        Expect.equal id "[resourceId('Microsoft.Network/connections', 'test')]" "resourceId template function should match"
    }

    test "Generates typed Resource Id with group" {
        let rid = ResourceId.create (Arm.Network.connections, ResourceName "test", "myGroup")
        let id = rid.Eval()
        Expect.equal id "[resourceId('myGroup', 'Microsoft.Network/connections', 'test')]" "resourceId template function should match"
    }

    test "Generates typed Resource Id with segments" {
        let rid = ResourceId.create (Arm.Network.connections, ResourceName "test", ResourceName "segment1", ResourceName "segment2")
        let id = rid.Eval()
        Expect.equal id "[resourceId('Microsoft.Network/connections', 'test', 'segment1', 'segment2')]" "resourceId template function should match"
    }

    test "Fails if ARM expression is already quoted" {
        Expect.throws(fun () -> ArmExpression.create "[test]" |> ignore ) ""
    }

    test "Correctly strips a literal expression" {
        Expect.equal ((ArmExpression.literal "test").Eval()) "test" ""
    }

    test "Does not fail if ARM expression contains an inner quote" {
        Expect.equal "[foo[test]]" ((ArmExpression.create "foo[test]").Eval()) ""
    }
    test "Does not create empty nodes for core resource fields when nothing is supplied" {
        let createdResource = ResourceType("Test", "2017-01-01").Create(ResourceName "Name")
        Expect.equal
            createdResource
            {| name = "Name"; ``type`` = "Test"; apiVersion = "2017-01-01"; dependsOn = null; location = null; tags = null |}
            "Default values don't match"
    }

    testList "ARM Writer Regression Tests" [
        test "Generates lots of resources" {
            let number = string 1979

            let sql = sqlServer { name ("farmersql" + number); admin_username "farmersqladmin"; add_databases [ sqlDb { name "farmertestdb"; use_encryption } ]; enable_azure_firewall }
            let storage = storageAccount { name ("farmerstorage" + number) }
            let web = webApp { name ("farmerwebapp" + number); add_extension WebApp.Extensions.Logging }
            let fns = functions { name ("farmerfuncs" + number) }
            let svcBus = serviceBus { name ("farmerbus" + number); sku ServiceBus.Sku.Standard; add_queues [ queue { name "queue1" } ]; add_topics [ topic { name "topic1"; add_subscriptions [ subscription { name "sub1" } ] } ] }
            let cdn = cdn { name ("farmercdn" + number); add_endpoints [ endpoint { name ("farmercdnendpoint" + number); origin storage.WebsitePrimaryEndpointHost } ] }
            let containerGroup = containerGroup { name ("farmeraci" + number); add_instances [ containerInstance { name "webserver"; image "nginx:latest"; add_ports ContainerGroup.PublicPort [ 80us ]; add_volume_mount "source-code" "/src/farmer" } ]; add_volumes [ volume_mount.git_repo "source-code" (System.Uri "https://github.com/CompositionalIT/farmer") ] }

            let deployment = arm {
                location Location.NorthEurope
                add_resources [ sql; storage; web; fns; svcBus; cdn; containerGroup ]
            }

<<<<<<< HEAD
            let path = "./test-data/farmer-integration-test-1.json"
            let expected = System.IO.File.ReadAllText path
            let actual = deployment |> Deployment.getTemplateWithSuffix "farmer-resources" Option.None |> Writer.toJson
=======
            let path = __SOURCE_DIRECTORY__ + "/test-data/farmer-integration-test-1.json"
            let expected = File.ReadAllText path
            let actual = deployment.Template |> Writer.toJson
>>>>>>> f9f14f1d

            Expect.equal expected actual (sprintf "ARM template generation has changed! Either fix the writer, or update the contents of the generated file (%s)" path)
        }
    ]
]<|MERGE_RESOLUTION|>--- conflicted
+++ resolved
@@ -6,15 +6,12 @@
 open Farmer.Builders
 open Farmer.Arm
 open Newtonsoft.Json
-<<<<<<< HEAD
 open Microsoft.Rest
 open Microsoft.Azure.Management.ResourceManager
 open Microsoft.Azure.Management.ResourceManager.Models
 open Microsoft.Azure.Management.Resources.Models
 open Newtonsoft.Json
-=======
 open System.IO
->>>>>>> f9f14f1d
 
 [<AutoOpen>]
 module TestHelpers =
@@ -251,15 +248,9 @@
                 add_resources [ sql; storage; web; fns; svcBus; cdn; containerGroup ]
             }
 
-<<<<<<< HEAD
-            let path = "./test-data/farmer-integration-test-1.json"
-            let expected = System.IO.File.ReadAllText path
-            let actual = deployment |> Deployment.getTemplateWithSuffix "farmer-resources" Option.None |> Writer.toJson
-=======
             let path = __SOURCE_DIRECTORY__ + "/test-data/farmer-integration-test-1.json"
             let expected = File.ReadAllText path
-            let actual = deployment.Template |> Writer.toJson
->>>>>>> f9f14f1d
+            let actual = deployment |> Deployment.getTemplateWithSuffix "farmer-resources" Option.None |> Writer.toJson
 
             Expect.equal expected actual (sprintf "ARM template generation has changed! Either fix the writer, or update the contents of the generated file (%s)" path)
         }
