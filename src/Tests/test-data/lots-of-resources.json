{
  "$schema": "https://schema.management.azure.com/schemas/2018-05-01/subscriptionDeploymentTemplate.json#",
  "contentVersion": "1.0.0.0",
  "outputs": {},
  "parameters": {
    "password-for-farmersql1979": {
      "type": "securestring"
    }
  },
  "resources": [
    {
      "apiVersion": "2020-06-01",
      "location": "northeurope",
      "name": "farmer-deploy",
      "tags": {},
      "type": "Microsoft.Resources/resourceGroups"
    },
    {
      "apiVersion": "2020-06-01",
      "dependsOn": [
        "[resourceId('Microsoft.Resources/resourceGroups', 'farmer-deploy')]"
      ],
      "name": "farmer-deploy",
      "properties": {
        "expressionEvaluationOptions": {
          "scope": "inner"
        },
        "mode": "Incremental",
        "template": {
          "$schema": "https://schema.management.azure.com/schemas/2019-04-01/deploymentTemplate.json#",
          "contentVersion": "1.0.0.0",
          "outputs": {},
          "parameters": {},
          "resources": [
            {
              "apiVersion": "2019-06-01-preview",
              "location": "northeurope",
              "name": "farmersql1979",
              "properties": {
                "administratorLogin": "farmersqladmin",
                "administratorLoginPassword": "[parameters('password-for-farmersql1979')]",
                "version": "12.0"
              },
              "tags": {
                "displayName": "farmersql1979"
              },
              "type": "Microsoft.Sql/servers"
            },
            {
              "apiVersion": "2019-06-01-preview",
              "dependsOn": [
                "[resourceId('Microsoft.Sql/servers', 'farmersql1979')]",
                "[resourceId('Microsoft.Sql/servers/elasticPools', 'farmersql1979', 'farmersql1979-pool')]"
              ],
              "location": "northeurope",
              "name": "farmersql1979/farmertestdb",
              "properties": {
                "collation": "SQL_Latin1_General_CP1_CI_AS",
                "elasticPoolId": "[resourceId('Microsoft.Sql/servers/elasticPools', 'farmersql1979', 'farmersql1979-pool')]"
              },
              "tags": {
                "displayName": "farmertestdb"
              },
              "type": "Microsoft.Sql/servers/databases"
            },
            {
              "apiVersion": "2014-04-01-preview",
              "comments": "Transparent Data Encryption",
              "dependsOn": [
                "[resourceId('Microsoft.Sql/servers/databases', 'farmersql1979', 'farmertestdb')]"
              ],
              "name": "farmersql1979/farmertestdb/current",
              "properties": {
                "status": "Enabled"
              },
              "type": "Microsoft.Sql/servers/databases/transparentDataEncryption"
            },
            {
              "apiVersion": "2014-04-01",
              "dependsOn": [
                "[resourceId('Microsoft.Sql/servers', 'farmersql1979')]"
              ],
              "location": "northeurope",
              "name": "farmersql1979/allow-azure-services",
              "properties": {
                "endIpAddress": "0.0.0.0",
                "startIpAddress": "0.0.0.0"
              },
              "type": "Microsoft.Sql/servers/firewallrules"
            },
            {
              "apiVersion": "2017-10-01-preview",
              "dependsOn": [
                "[resourceId('Microsoft.Sql/servers', 'farmersql1979')]"
              ],
              "location": "northeurope",
              "name": "farmersql1979/farmersql1979-pool",
              "properties": {},
              "sku": {
                "name": "BasicPool",
                "size": "50",
                "tier": "Basic"
              },
              "type": "Microsoft.Sql/servers/elasticPools"
            },
            {
              "apiVersion": "2019-06-01",
              "dependsOn": [],
              "kind": "StorageV2",
              "location": "northeurope",
              "name": "farmerstorage1979",
              "properties": {},
              "sku": {
                "name": "Standard_LRS"
              },
              "tags": {},
              "type": "Microsoft.Storage/storageAccounts"
            },
            {
              "apiVersion": "2016-08-01",
              "dependsOn": [
                "[resourceId('Microsoft.Insights/components', 'farmerwebapp1979-ai')]",
                "[resourceId('Microsoft.Web/serverfarms', 'farmerwebapp1979-farm')]"
              ],
              "identity": {
                "type": "None"
              },
              "kind": "app",
              "location": "northeurope",
              "name": "farmerwebapp1979",
              "properties": {
                "httpsOnly": false,
                "serverFarmId": "[resourceId('Microsoft.Web/serverfarms', 'farmerwebapp1979-farm')]",
                "siteConfig": {
                  "alwaysOn": false,
                  "appSettings": [
                    {
                      "name": "APPINSIGHTS_INSTRUMENTATIONKEY",
                      "value": "[reference(resourceId('Microsoft.Insights/components', 'farmerwebapp1979-ai'), '2014-04-01').InstrumentationKey]"
                    },
                    {
                      "name": "APPINSIGHTS_PROFILERFEATURE_VERSION",
                      "value": "1.0.0"
                    },
                    {
                      "name": "APPINSIGHTS_SNAPSHOTFEATURE_VERSION",
                      "value": "1.0.0"
                    },
                    {
                      "name": "ApplicationInsightsAgent_EXTENSION_VERSION",
                      "value": "~2"
                    },
                    {
                      "name": "DiagnosticServices_EXTENSION_VERSION",
                      "value": "~3"
                    },
                    {
                      "name": "InstrumentationEngine_EXTENSION_VERSION",
                      "value": "~1"
                    },
                    {
                      "name": "SnapshotDebugger_EXTENSION_VERSION",
                      "value": "~1"
                    },
                    {
                      "name": "XDT_MicrosoftApplicationInsights_BaseExtensions",
                      "value": "~1"
                    },
                    {
                      "name": "XDT_MicrosoftApplicationInsights_Mode",
                      "value": "recommended"
                    }
                  ],
                  "connectionStrings": [],
                  "metadata": [
                    {
                      "name": "CURRENT_STACK",
                      "value": "dotnetcore"
                    }
                  ]
                }
              },
              "tags": {},
              "type": "Microsoft.Web/sites"
            },
            {
              "apiVersion": "2014-04-01",
              "kind": "web",
              "location": "northeurope",
              "name": "farmerwebapp1979-ai",
              "properties": {
                "ApplicationId": "farmerwebapp1979",
                "Application_Type": "web",
                "DisableIpMasking": false,
                "SamplingPercentage": 100,
                "name": "farmerwebapp1979-ai"
              },
              "tags": {
                "[concat('hidden-link:', resourceGroup().id, '/providers/Microsoft.Web/sites/', 'farmerwebapp1979')]": "Resource"
              },
              "type": "Microsoft.Insights/components"
            },
            {
              "apiVersion": "2018-02-01",
              "location": "northeurope",
              "name": "farmerwebapp1979-farm",
              "properties": {
                "name": "farmerwebapp1979-farm",
                "perSiteScaling": false,
                "reserved": false
              },
              "sku": {
                "capacity": 1,
                "name": "F1",
                "size": "0",
                "tier": "Free"
              },
              "tags": {},
              "type": "Microsoft.Web/serverfarms"
            },
            {
              "apiVersion": "2020-06-01",
              "dependsOn": [
                "[resourceId('Microsoft.Web/sites', 'farmerwebapp1979')]"
              ],
              "location": "northeurope",
              "name": "farmerwebapp1979/Microsoft.AspNetCore.AzureAppServices.SiteExtension",
              "type": "Microsoft.Web/sites/siteextensions"
            },
            {
              "apiVersion": "2016-08-01",
              "dependsOn": [
                "[resourceId('Microsoft.Insights/components', 'farmerfuncs1979-ai')]",
                "[resourceId('Microsoft.Storage/storageAccounts', 'farmerfuncs1979storage')]",
                "[resourceId('Microsoft.Web/serverfarms', 'farmerfuncs1979-farm')]"
              ],
              "identity": {
                "type": "None"
              },
              "kind": "functionapp",
              "location": "northeurope",
              "name": "farmerfuncs1979",
              "properties": {
                "httpsOnly": false,
                "serverFarmId": "[resourceId('Microsoft.Web/serverfarms', 'farmerfuncs1979-farm')]",
                "siteConfig": {
                  "alwaysOn": false,
                  "appSettings": [
                    {
                      "name": "APPINSIGHTS_INSTRUMENTATIONKEY",
                      "value": "[reference(resourceId('Microsoft.Insights/components', 'farmerfuncs1979-ai'), '2014-04-01').InstrumentationKey]"
                    },
                    {
                      "name": "AzureWebJobsDashboard",
                      "value": "[concat('DefaultEndpointsProtocol=https;AccountName=farmerfuncs1979storage;AccountKey=', listKeys(resourceId('Microsoft.Storage/storageAccounts', 'farmerfuncs1979storage'), '2017-10-01').keys[0].value)]"
                    },
                    {
                      "name": "AzureWebJobsStorage",
                      "value": "[concat('DefaultEndpointsProtocol=https;AccountName=farmerfuncs1979storage;AccountKey=', listKeys(resourceId('Microsoft.Storage/storageAccounts', 'farmerfuncs1979storage'), '2017-10-01').keys[0].value)]"
                    },
                    {
                      "name": "FUNCTIONS_EXTENSION_VERSION",
                      "value": "~3"
                    },
                    {
                      "name": "FUNCTIONS_WORKER_RUNTIME",
                      "value": "dotnet"
                    },
                    {
                      "name": "WEBSITE_CONTENTAZUREFILECONNECTIONSTRING",
                      "value": "[concat('DefaultEndpointsProtocol=https;AccountName=farmerfuncs1979storage;AccountKey=', listKeys(resourceId('Microsoft.Storage/storageAccounts', 'farmerfuncs1979storage'), '2017-10-01').keys[0].value)]"
                    },
                    {
                      "name": "WEBSITE_CONTENTSHARE",
                      "value": "farmerfuncs1979"
                    },
                    {
                      "name": "WEBSITE_NODE_DEFAULT_VERSION",
                      "value": "10.14.1"
                    }
                  ],
                  "connectionStrings": [],
                  "metadata": []
                }
              },
              "tags": {},
              "type": "Microsoft.Web/sites"
            },
            {
              "apiVersion": "2018-02-01",
              "location": "northeurope",
              "name": "farmerfuncs1979-farm",
              "properties": {
                "name": "farmerfuncs1979-farm",
                "perSiteScaling": false,
                "reserved": false
              },
              "sku": {
                "capacity": 0,
                "name": "Y1",
                "size": "Y1",
                "tier": "Dynamic"
              },
              "tags": {},
              "type": "Microsoft.Web/serverfarms"
            },
            {
              "apiVersion": "2019-06-01",
              "dependsOn": [],
              "kind": "StorageV2",
              "location": "northeurope",
              "name": "farmerfuncs1979storage",
              "properties": {},
              "sku": {
                "name": "Standard_LRS"
              },
              "tags": {},
              "type": "Microsoft.Storage/storageAccounts"
            },
            {
              "apiVersion": "2014-04-01",
              "kind": "web",
              "location": "northeurope",
              "name": "farmerfuncs1979-ai",
              "properties": {
                "ApplicationId": "farmerfuncs1979",
                "Application_Type": "web",
                "DisableIpMasking": false,
                "SamplingPercentage": 100,
                "name": "farmerfuncs1979-ai"
              },
              "tags": {
                "[concat('hidden-link:', resourceGroup().id, '/providers/Microsoft.Web/sites/', 'farmerfuncs1979')]": "Resource"
              },
              "type": "Microsoft.Insights/components"
            },
            {
              "apiVersion": "2017-04-01",
              "dependsOn": [],
              "location": "northeurope",
              "name": "farmerbus1979",
              "sku": {
                "name": "Standard",
                "tier": "Standard"
              },
              "tags": {},
              "type": "Microsoft.ServiceBus/namespaces"
            },
            {
              "apiVersion": "2017-04-01",
              "dependsOn": [
                "[resourceId('Microsoft.ServiceBus/namespaces', 'farmerbus1979')]"
              ],
              "name": "farmerbus1979/queue1",
              "properties": {
                "defaultMessageTimeToLive": "P10675199DT2H48M5.4775807S"
              },
              "type": "Microsoft.ServiceBus/namespaces/queues"
            },
            {
              "apiVersion": "2017-04-01",
              "dependsOn": [
                "[resourceId('Microsoft.ServiceBus/namespaces', 'farmerbus1979')]"
              ],
              "name": "farmerbus1979/topic1",
              "properties": {},
              "type": "Microsoft.ServiceBus/namespaces/topics"
            },
            {
<<<<<<< HEAD
              "apiVersion": "2017-04-01",
              "dependsOn": [
                "[resourceId('Microsoft.ServiceBus/namespaces/topics', 'farmerbus1979', 'topic1')]"
=======
              "name": "WEBSITE_NODE_DEFAULT_VERSION",
              "value": "10.14.1"
            }
          ],
          "connectionStrings": [],
          "metadata": []
        }
      },
      "tags": {},
      "type": "Microsoft.Web/sites"
    },
    {
      "apiVersion": "2018-02-01",
      "location": "northeurope",
      "name": "farmerfuncs1979-farm",
      "properties": {
        "name": "farmerfuncs1979-farm",
        "perSiteScaling": false,
        "reserved": false
      },
      "sku": {
        "capacity": 0,
        "name": "Y1",
        "size": "Y1",
        "tier": "Dynamic"
      },
      "tags": {},
      "type": "Microsoft.Web/serverfarms"
    },
    {
      "apiVersion": "2019-06-01",
      "dependsOn": [],
      "kind": "StorageV2",
      "location": "northeurope",
      "name": "farmerfuncs1979storage",
      "properties": {},
      "sku": {
        "name": "Standard_LRS"
      },
      "tags": {},
      "type": "Microsoft.Storage/storageAccounts"
    },
    {
      "apiVersion": "2014-04-01",
      "kind": "web",
      "location": "northeurope",
      "name": "farmerfuncs1979-ai",
      "properties": {
        "ApplicationId": "farmerfuncs1979",
        "Application_Type": "web",
        "DisableIpMasking": false,
        "SamplingPercentage": 100,
        "name": "farmerfuncs1979-ai"
      },
      "tags": {
        "[concat('hidden-link:', resourceGroup().id, '/providers/Microsoft.Web/sites/', 'farmerfuncs1979')]": "Resource"
      },
      "type": "Microsoft.Insights/components"
    },
    {
      "apiVersion": "2017-04-01",
      "dependsOn": [],
      "location": "northeurope",
      "name": "farmerbus1979",
      "sku": {
        "name": "Standard",
        "tier": "Standard"
      },
      "tags": {},
      "type": "Microsoft.ServiceBus/namespaces"
    },
    {
      "apiVersion": "2017-04-01",
      "dependsOn": [
        "[resourceId('Microsoft.ServiceBus/namespaces', 'farmerbus1979')]"
      ],
      "name": "farmerbus1979/queue1",
      "properties": {
        "defaultMessageTimeToLive": "P10675199DT2H48M5.4775807S"
      },
      "type": "Microsoft.ServiceBus/namespaces/queues"
    },
    {
      "apiVersion": "2017-04-01",
      "dependsOn": [
        "[resourceId('Microsoft.ServiceBus/namespaces', 'farmerbus1979')]"
      ],
      "name": "farmerbus1979/topic1",
      "properties": {},
      "type": "Microsoft.ServiceBus/namespaces/topics"
    },
    {
      "apiVersion": "2017-04-01",
      "dependsOn": [
        "[resourceId('Microsoft.ServiceBus/namespaces/topics', 'farmerbus1979', 'topic1')]"
      ],
      "name": "farmerbus1979/topic1/sub1",
      "properties": {},
      "resources": [],
      "type": "Microsoft.ServiceBus/namespaces/topics/subscriptions"
    },
    {
      "apiVersion": "2019-04-15",
      "location": "global",
      "name": "farmercdn1979",
      "properties": {},
      "sku": {
        "name": "Standard_Akamai"
      },
      "tags": {},
      "type": "Microsoft.Cdn/profiles"
    },
    {
      "apiVersion": "2019-04-15",
      "dependsOn": [
        "[resourceId('Microsoft.Cdn/profiles', 'farmercdn1979')]",
        "[resourceId('Microsoft.Storage/storageAccounts', 'farmerstorage1979')]"
      ],
      "location": "global",
      "name": "farmercdn1979/farmercdnendpoint1979",
      "properties": {
        "contentTypesToCompress": [],
        "isCompressionEnabled": false,
        "isHttpAllowed": true,
        "isHttpsAllowed": true,
        "optimizationType": "GeneralWebDelivery",
        "originHostHeader": "[replace(replace(reference(resourceId('Microsoft.Storage/storageAccounts', 'farmerstorage1979'), '2019-06-01').primaryEndpoints.web, 'https://', ''), '/', '')]",
        "origins": [
          {
            "name": "origin",
            "properties": {
              "hostName": "[replace(replace(reference(resourceId('Microsoft.Storage/storageAccounts', 'farmerstorage1979'), '2019-06-01').primaryEndpoints.web, 'https://', ''), '/', '')]"
            }
          }
        ],
        "queryStringCachingBehavior": "UseQueryString"
      },
      "tags": {},
      "type": "Microsoft.Cdn/profiles/endpoints"
    },
    {
      "apiVersion": "2019-12-01",
      "dependsOn": [],
      "identity": {
        "type": "None"
      },
      "location": "northeurope",
      "name": "farmeraci1979",
      "properties": {
        "containers": [
          {
            "name": "webserver",
            "properties": {
              "command": [],
              "environmentVariables": [],
              "image": "nginx:latest",
              "ports": [
                {
                  "port": 80
                }
>>>>>>> 6aacc9a2
              ],
              "name": "farmerbus1979/topic1/sub1",
              "properties": {},
              "resources": [],
              "type": "Microsoft.ServiceBus/namespaces/topics/subscriptions"
            },
            {
              "apiVersion": "2019-04-15",
              "location": "global",
              "name": "farmercdn1979",
              "properties": {},
              "sku": {
                "name": "Standard_Akamai"
              },
<<<<<<< HEAD
              "tags": {},
              "type": "Microsoft.Cdn/profiles"
            },
=======
              "volumeMounts": [
                {
                  "mountPath": "/src/farmer",
                  "name": "source-code"
                }
              ]
            }
          }
        ],
        "imageRegistryCredentials": [],
        "initContainers": [],
        "ipAddress": {
          "ports": [
>>>>>>> 6aacc9a2
            {
              "apiVersion": "2019-04-15",
              "dependsOn": [
                "[resourceId('Microsoft.Cdn/profiles', 'farmercdn1979')]",
                "[resourceId('Microsoft.Storage/storageAccounts', 'farmerstorage1979')]"
              ],
              "location": "global",
              "name": "farmercdn1979/farmercdnendpoint1979",
              "properties": {
                "contentTypesToCompress": [],
                "isCompressionEnabled": false,
                "isHttpAllowed": true,
                "isHttpsAllowed": true,
                "optimizationType": "GeneralWebDelivery",
                "originHostHeader": "[replace(replace(reference(resourceId('Microsoft.Storage/storageAccounts', 'farmerstorage1979'), '2019-06-01').primaryEndpoints.web, 'https://', ''), '/', '')]",
                "origins": [
                  {
                    "name": "origin",
                    "properties": {
                      "hostName": "[replace(replace(reference(resourceId('Microsoft.Storage/storageAccounts', 'farmerstorage1979'), '2019-06-01').primaryEndpoints.web, 'https://', ''), '/', '')]"
                    }
                  }
                ],
                "queryStringCachingBehavior": "UseQueryString"
              },
              "tags": {},
              "type": "Microsoft.Cdn/profiles/endpoints"
            },
            {
              "apiVersion": "2018-10-01",
              "dependsOn": [],
              "identity": {
                "type": "None"
              },
              "location": "northeurope",
              "name": "farmeraci1979",
              "properties": {
                "containers": [
                  {
                    "name": "webserver",
                    "properties": {
                      "command": [],
                      "environmentVariables": [],
                      "image": "nginx:latest",
                      "ports": [
                        {
                          "port": 80
                        }
                      ],
                      "resources": {
                        "requests": {
                          "cpu": 1.0,
                          "memoryInGB": 1.5
                        }
                      },
                      "volumeMounts": [
                        {
                          "mountPath": "/src/farmer",
                          "name": "source-code"
                        }
                      ]
                    }
                  }
                ],
                "imageRegistryCredentials": [],
                "ipAddress": {
                  "ports": [
                    {
                      "port": 80,
                      "protocol": "TCP"
                    }
                  ],
                  "type": "Public"
                },
                "osType": "Linux",
                "restartPolicy": "Always",
                "volumes": [
                  {
                    "gitRepo": {
                      "repository": "https://github.com/CompositionalIT/farmer"
                    },
                    "name": "source-code"
                  }
                ]
              },
              "tags": {},
              "type": "Microsoft.ContainerInstance/containerGroups"
            },
            {
              "apiVersion": "2020-03-01",
              "kind": "GlobalDocumentDB",
              "location": "northeurope",
              "name": "testaccount",
              "properties": {
                "consistencyPolicy": {
                  "defaultConsistencyLevel": "BoundedStaleness",
                  "maxIntervalInSeconds": 1000,
                  "maxStalenessPrefix": 500
                },
                "databaseAccountOfferType": "Standard",
                "enableFreeTier": false,
                "publicNetworkAccess": "Enabled"
              },
              "tags": {},
              "type": "Microsoft.DocumentDb/databaseAccounts"
            },
            {
              "apiVersion": "2020-03-01",
              "dependsOn": [
                "[resourceId('Microsoft.DocumentDb/databaseAccounts', 'testaccount')]"
              ],
              "name": "testaccount/testdb",
              "properties": {
                "options": {
                  "throughput": "400"
                },
                "resource": {
                  "id": "testdb"
                }
              },
              "type": "Microsoft.DocumentDb/databaseAccounts/sqlDatabases"
            },
            {
              "apiVersion": "2020-03-01",
              "dependsOn": [
                "[resourceId('Microsoft.DocumentDb/databaseAccounts/sqlDatabases', 'testaccount', 'testdb')]"
              ],
              "name": "testaccount/testdb/myContainer",
              "properties": {
                "resource": {
                  "id": "myContainer",
                  "indexingPolicy": {
                    "excludedPaths": [
                      {
                        "path": "/excluded/*"
                      }
                    ],
                    "includedPaths": [
                      {
                        "indexes": [
                          {
                            "dataType": "number",
                            "kind": "Hash",
                            "precision": -1
                          }
                        ],
                        "path": "/path"
                      }
                    ],
                    "indexingMode": "consistent"
                  },
                  "partitionKey": {
                    "kind": "Hash",
                    "paths": [
                      "/id"
                    ]
                  },
                  "uniqueKeyPolicy": {
                    "uniqueKeys": []
                  }
                }
              },
              "type": "Microsoft.DocumentDb/databaseAccounts/sqlDatabases/containers"
            }
          ],
          "variables": {}
        }
      },
      "resourceGroup": "farmer-deploy",
      "tags": {},
      "type": "Microsoft.Resources/deployments"
    }
  ]
}<|MERGE_RESOLUTION|>--- conflicted
+++ resolved
@@ -367,172 +367,9 @@
               "type": "Microsoft.ServiceBus/namespaces/topics"
             },
             {
-<<<<<<< HEAD
               "apiVersion": "2017-04-01",
               "dependsOn": [
                 "[resourceId('Microsoft.ServiceBus/namespaces/topics', 'farmerbus1979', 'topic1')]"
-=======
-              "name": "WEBSITE_NODE_DEFAULT_VERSION",
-              "value": "10.14.1"
-            }
-          ],
-          "connectionStrings": [],
-          "metadata": []
-        }
-      },
-      "tags": {},
-      "type": "Microsoft.Web/sites"
-    },
-    {
-      "apiVersion": "2018-02-01",
-      "location": "northeurope",
-      "name": "farmerfuncs1979-farm",
-      "properties": {
-        "name": "farmerfuncs1979-farm",
-        "perSiteScaling": false,
-        "reserved": false
-      },
-      "sku": {
-        "capacity": 0,
-        "name": "Y1",
-        "size": "Y1",
-        "tier": "Dynamic"
-      },
-      "tags": {},
-      "type": "Microsoft.Web/serverfarms"
-    },
-    {
-      "apiVersion": "2019-06-01",
-      "dependsOn": [],
-      "kind": "StorageV2",
-      "location": "northeurope",
-      "name": "farmerfuncs1979storage",
-      "properties": {},
-      "sku": {
-        "name": "Standard_LRS"
-      },
-      "tags": {},
-      "type": "Microsoft.Storage/storageAccounts"
-    },
-    {
-      "apiVersion": "2014-04-01",
-      "kind": "web",
-      "location": "northeurope",
-      "name": "farmerfuncs1979-ai",
-      "properties": {
-        "ApplicationId": "farmerfuncs1979",
-        "Application_Type": "web",
-        "DisableIpMasking": false,
-        "SamplingPercentage": 100,
-        "name": "farmerfuncs1979-ai"
-      },
-      "tags": {
-        "[concat('hidden-link:', resourceGroup().id, '/providers/Microsoft.Web/sites/', 'farmerfuncs1979')]": "Resource"
-      },
-      "type": "Microsoft.Insights/components"
-    },
-    {
-      "apiVersion": "2017-04-01",
-      "dependsOn": [],
-      "location": "northeurope",
-      "name": "farmerbus1979",
-      "sku": {
-        "name": "Standard",
-        "tier": "Standard"
-      },
-      "tags": {},
-      "type": "Microsoft.ServiceBus/namespaces"
-    },
-    {
-      "apiVersion": "2017-04-01",
-      "dependsOn": [
-        "[resourceId('Microsoft.ServiceBus/namespaces', 'farmerbus1979')]"
-      ],
-      "name": "farmerbus1979/queue1",
-      "properties": {
-        "defaultMessageTimeToLive": "P10675199DT2H48M5.4775807S"
-      },
-      "type": "Microsoft.ServiceBus/namespaces/queues"
-    },
-    {
-      "apiVersion": "2017-04-01",
-      "dependsOn": [
-        "[resourceId('Microsoft.ServiceBus/namespaces', 'farmerbus1979')]"
-      ],
-      "name": "farmerbus1979/topic1",
-      "properties": {},
-      "type": "Microsoft.ServiceBus/namespaces/topics"
-    },
-    {
-      "apiVersion": "2017-04-01",
-      "dependsOn": [
-        "[resourceId('Microsoft.ServiceBus/namespaces/topics', 'farmerbus1979', 'topic1')]"
-      ],
-      "name": "farmerbus1979/topic1/sub1",
-      "properties": {},
-      "resources": [],
-      "type": "Microsoft.ServiceBus/namespaces/topics/subscriptions"
-    },
-    {
-      "apiVersion": "2019-04-15",
-      "location": "global",
-      "name": "farmercdn1979",
-      "properties": {},
-      "sku": {
-        "name": "Standard_Akamai"
-      },
-      "tags": {},
-      "type": "Microsoft.Cdn/profiles"
-    },
-    {
-      "apiVersion": "2019-04-15",
-      "dependsOn": [
-        "[resourceId('Microsoft.Cdn/profiles', 'farmercdn1979')]",
-        "[resourceId('Microsoft.Storage/storageAccounts', 'farmerstorage1979')]"
-      ],
-      "location": "global",
-      "name": "farmercdn1979/farmercdnendpoint1979",
-      "properties": {
-        "contentTypesToCompress": [],
-        "isCompressionEnabled": false,
-        "isHttpAllowed": true,
-        "isHttpsAllowed": true,
-        "optimizationType": "GeneralWebDelivery",
-        "originHostHeader": "[replace(replace(reference(resourceId('Microsoft.Storage/storageAccounts', 'farmerstorage1979'), '2019-06-01').primaryEndpoints.web, 'https://', ''), '/', '')]",
-        "origins": [
-          {
-            "name": "origin",
-            "properties": {
-              "hostName": "[replace(replace(reference(resourceId('Microsoft.Storage/storageAccounts', 'farmerstorage1979'), '2019-06-01').primaryEndpoints.web, 'https://', ''), '/', '')]"
-            }
-          }
-        ],
-        "queryStringCachingBehavior": "UseQueryString"
-      },
-      "tags": {},
-      "type": "Microsoft.Cdn/profiles/endpoints"
-    },
-    {
-      "apiVersion": "2019-12-01",
-      "dependsOn": [],
-      "identity": {
-        "type": "None"
-      },
-      "location": "northeurope",
-      "name": "farmeraci1979",
-      "properties": {
-        "containers": [
-          {
-            "name": "webserver",
-            "properties": {
-              "command": [],
-              "environmentVariables": [],
-              "image": "nginx:latest",
-              "ports": [
-                {
-                  "port": 80
-                }
->>>>>>> 6aacc9a2
               ],
               "name": "farmerbus1979/topic1/sub1",
               "properties": {},
@@ -547,25 +384,9 @@
               "sku": {
                 "name": "Standard_Akamai"
               },
-<<<<<<< HEAD
               "tags": {},
               "type": "Microsoft.Cdn/profiles"
             },
-=======
-              "volumeMounts": [
-                {
-                  "mountPath": "/src/farmer",
-                  "name": "source-code"
-                }
-              ]
-            }
-          }
-        ],
-        "imageRegistryCredentials": [],
-        "initContainers": [],
-        "ipAddress": {
-          "ports": [
->>>>>>> 6aacc9a2
             {
               "apiVersion": "2019-04-15",
               "dependsOn": [
@@ -595,7 +416,7 @@
               "type": "Microsoft.Cdn/profiles/endpoints"
             },
             {
-              "apiVersion": "2018-10-01",
+              "apiVersion": "2019-12-01",
               "dependsOn": [],
               "identity": {
                 "type": "None"
@@ -631,6 +452,7 @@
                   }
                 ],
                 "imageRegistryCredentials": [],
+                "initContainers": [],
                 "ipAddress": {
                   "ports": [
                     {
