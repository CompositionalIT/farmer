{
  "$schema": "https://schema.management.azure.com/schemas/2019-04-01/deploymentTemplate.json#",
  "contentVersion": "1.0.0.0",
  "outputs": {},
  "parameters": {
    "password-for-farmersql1979": {
      "type": "securestring"
    },
    "password-for-farmervm": {
      "type": "securestring"
    }
  },
  "resources": [
    {
      "apiVersion": "2019-06-01-preview",
      "location": "northeurope",
      "name": "farmersql1979",
      "properties": {
        "administratorLogin": "farmersqladmin",
        "administratorLoginPassword": "[parameters('password-for-farmersql1979')]",
        "version": "12.0"
      },
      "tags": {
        "displayName": "farmersql1979"
      },
      "type": "Microsoft.Sql/servers"
    },
    {
      "apiVersion": "2019-06-01-preview",
      "dependsOn": [
        "[resourceId('Microsoft.Sql/servers', 'farmersql1979')]",
        "[resourceId('Microsoft.Sql/servers/elasticPools', 'farmersql1979', 'farmersql1979-pool')]"
      ],
      "location": "northeurope",
      "name": "farmersql1979/farmertestdb",
      "properties": {
        "collation": "SQL_Latin1_General_CP1_CI_AS",
        "elasticPoolId": "[resourceId('Microsoft.Sql/servers/elasticPools', 'farmersql1979', 'farmersql1979-pool')]"
      },
      "tags": {
        "displayName": "farmertestdb"
      },
      "type": "Microsoft.Sql/servers/databases"
    },
    {
      "apiVersion": "2014-04-01-preview",
      "comments": "Transparent Data Encryption",
      "dependsOn": [
        "[resourceId('Microsoft.Sql/servers/databases', 'farmersql1979', 'farmertestdb')]"
      ],
      "name": "farmersql1979/farmertestdb/current",
      "properties": {
        "status": "Enabled"
      },
      "type": "Microsoft.Sql/servers/databases/transparentDataEncryption"
    },
    {
      "apiVersion": "2014-04-01",
      "dependsOn": [
        "[resourceId('Microsoft.Sql/servers', 'farmersql1979')]"
      ],
      "location": "northeurope",
      "name": "farmersql1979/allow-azure-services",
      "properties": {
        "endIpAddress": "0.0.0.0",
        "startIpAddress": "0.0.0.0"
      },
      "type": "Microsoft.Sql/servers/firewallrules"
    },
    {
      "apiVersion": "2017-10-01-preview",
      "dependsOn": [
        "[resourceId('Microsoft.Sql/servers', 'farmersql1979')]"
      ],
      "location": "northeurope",
      "name": "farmersql1979/farmersql1979-pool",
      "properties": {},
      "sku": {
        "name": "BasicPool",
        "size": "50",
        "tier": "Basic"
      },
      "type": "Microsoft.Sql/servers/elasticPools"
    },
    {
      "apiVersion": "2019-06-01",
      "dependsOn": [],
      "kind": "StorageV2",
      "location": "northeurope",
      "name": "farmerstorage1979",
      "properties": {},
      "sku": {
        "name": "Standard_LRS"
      },
      "tags": {},
      "type": "Microsoft.Storage/storageAccounts"
    },
    {
      "apiVersion": "2020-06-01",
      "dependsOn": [
        "[resourceId('Microsoft.Insights/components', 'farmerwebapp1979-ai')]",
        "[resourceId('Microsoft.Web/serverfarms', 'farmerwebapp1979-farm')]"
      ],
      "identity": {
        "type": "None"
      },
      "kind": "app",
      "location": "northeurope",
      "name": "farmerwebapp1979",
      "properties": {
        "httpsOnly": false,
        "serverFarmId": "[resourceId('Microsoft.Web/serverfarms', 'farmerwebapp1979-farm')]",
        "siteConfig": {
          "alwaysOn": false,
          "appSettings": [
            {
              "name": "APPINSIGHTS_INSTRUMENTATIONKEY",
              "value": "[reference(resourceId('Microsoft.Insights/components', 'farmerwebapp1979-ai'), '2014-04-01').InstrumentationKey]"
            },
            {
              "name": "APPINSIGHTS_PROFILERFEATURE_VERSION",
              "value": "1.0.0"
            },
            {
              "name": "APPINSIGHTS_SNAPSHOTFEATURE_VERSION",
              "value": "1.0.0"
            },
            {
              "name": "ApplicationInsightsAgent_EXTENSION_VERSION",
              "value": "~2"
            },
            {
              "name": "DiagnosticServices_EXTENSION_VERSION",
              "value": "~3"
            },
            {
              "name": "InstrumentationEngine_EXTENSION_VERSION",
              "value": "~1"
            },
            {
              "name": "SnapshotDebugger_EXTENSION_VERSION",
              "value": "~1"
            },
            {
              "name": "XDT_MicrosoftApplicationInsights_BaseExtensions",
              "value": "~1"
            },
            {
              "name": "XDT_MicrosoftApplicationInsights_Mode",
              "value": "recommended"
            }
          ],
          "connectionStrings": [],
          "metadata": [
            {
              "name": "CURRENT_STACK",
              "value": "dotnetcore"
            }
          ]
        }
      },
      "tags": {},
      "type": "Microsoft.Web/sites"
    },
    {
      "apiVersion": "2014-04-01",
      "kind": "web",
      "location": "northeurope",
      "name": "farmerwebapp1979-ai",
      "properties": {
        "ApplicationId": "farmerwebapp1979",
        "Application_Type": "web",
        "DisableIpMasking": false,
        "SamplingPercentage": 100,
        "name": "farmerwebapp1979-ai"
      },
      "tags": {
        "[concat('hidden-link:', resourceGroup().id, '/providers/Microsoft.Web/sites/', 'farmerwebapp1979')]": "Resource"
      },
      "type": "Microsoft.Insights/components"
    },
    {
      "apiVersion": "2018-02-01",
      "location": "northeurope",
      "name": "farmerwebapp1979-farm",
      "properties": {
        "name": "farmerwebapp1979-farm",
        "perSiteScaling": false,
        "reserved": false
      },
      "sku": {
        "capacity": 1,
        "name": "F1",
        "size": "0",
        "tier": "Free"
      },
      "tags": {},
      "type": "Microsoft.Web/serverfarms"
    },
    {
      "apiVersion": "2020-06-01",
      "dependsOn": [
        "[resourceId('Microsoft.Web/sites', 'farmerwebapp1979')]"
      ],
      "location": "northeurope",
      "name": "farmerwebapp1979/Microsoft.AspNetCore.AzureAppServices.SiteExtension",
      "type": "Microsoft.Web/sites/siteextensions"
    },
    {
      "apiVersion": "2020-06-01",
      "dependsOn": [
        "[resourceId('Microsoft.Insights/components', 'farmerfuncs1979-ai')]",
        "[resourceId('Microsoft.Storage/storageAccounts', 'farmerfuncs1979storage')]",
        "[resourceId('Microsoft.Web/serverfarms', 'farmerfuncs1979-farm')]"
      ],
      "identity": {
        "type": "None"
      },
      "kind": "functionapp",
      "location": "northeurope",
      "name": "farmerfuncs1979",
      "properties": {
        "httpsOnly": false,
        "serverFarmId": "[resourceId('Microsoft.Web/serverfarms', 'farmerfuncs1979-farm')]",
        "siteConfig": {
          "alwaysOn": false,
          "appSettings": [
            {
              "name": "APPINSIGHTS_INSTRUMENTATIONKEY",
              "value": "[reference(resourceId('Microsoft.Insights/components', 'farmerfuncs1979-ai'), '2014-04-01').InstrumentationKey]"
            },
            {
              "name": "AzureWebJobsDashboard",
              "value": "[concat('DefaultEndpointsProtocol=https;AccountName=farmerfuncs1979storage;AccountKey=', listKeys(resourceId('Microsoft.Storage/storageAccounts', 'farmerfuncs1979storage'), '2017-10-01').keys[0].value)]"
            },
            {
              "name": "AzureWebJobsStorage",
              "value": "[concat('DefaultEndpointsProtocol=https;AccountName=farmerfuncs1979storage;AccountKey=', listKeys(resourceId('Microsoft.Storage/storageAccounts', 'farmerfuncs1979storage'), '2017-10-01').keys[0].value)]"
            },
            {
              "name": "FUNCTIONS_EXTENSION_VERSION",
              "value": "~3"
            },
            {
              "name": "FUNCTIONS_WORKER_RUNTIME",
              "value": "dotnet"
            },
            {
              "name": "WEBSITE_CONTENTAZUREFILECONNECTIONSTRING",
              "value": "[concat('DefaultEndpointsProtocol=https;AccountName=farmerfuncs1979storage;AccountKey=', listKeys(resourceId('Microsoft.Storage/storageAccounts', 'farmerfuncs1979storage'), '2017-10-01').keys[0].value)]"
            },
            {
              "name": "WEBSITE_CONTENTSHARE",
              "value": "farmerfuncs1979"
            },
            {
              "name": "WEBSITE_NODE_DEFAULT_VERSION",
              "value": "10.14.1"
            }
          ],
          "connectionStrings": [],
          "metadata": []
        }
      },
      "tags": {},
      "type": "Microsoft.Web/sites"
    },
    {
      "apiVersion": "2018-02-01",
      "location": "northeurope",
      "name": "farmerfuncs1979-farm",
      "properties": {
        "name": "farmerfuncs1979-farm",
        "perSiteScaling": false,
        "reserved": false
      },
      "sku": {
        "capacity": 0,
        "name": "Y1",
        "size": "Y1",
        "tier": "Dynamic"
      },
      "tags": {},
      "type": "Microsoft.Web/serverfarms"
    },
    {
      "apiVersion": "2019-06-01",
      "dependsOn": [],
      "kind": "StorageV2",
      "location": "northeurope",
      "name": "farmerfuncs1979storage",
      "properties": {},
      "sku": {
        "name": "Standard_LRS"
      },
      "tags": {},
      "type": "Microsoft.Storage/storageAccounts"
    },
    {
      "apiVersion": "2014-04-01",
      "kind": "web",
      "location": "northeurope",
      "name": "farmerfuncs1979-ai",
      "properties": {
        "ApplicationId": "farmerfuncs1979",
        "Application_Type": "web",
        "DisableIpMasking": false,
        "SamplingPercentage": 100,
        "name": "farmerfuncs1979-ai"
      },
      "tags": {
        "[concat('hidden-link:', resourceGroup().id, '/providers/Microsoft.Web/sites/', 'farmerfuncs1979')]": "Resource"
      },
      "type": "Microsoft.Insights/components"
    },
    {
      "apiVersion": "2017-04-01",
      "dependsOn": [],
      "location": "northeurope",
      "name": "farmerbus1979",
      "sku": {
        "name": "Standard",
        "tier": "Standard"
      },
      "tags": {},
      "type": "Microsoft.ServiceBus/namespaces"
    },
    {
      "apiVersion": "2017-04-01",
      "dependsOn": [
        "[resourceId('Microsoft.ServiceBus/namespaces', 'farmerbus1979')]"
      ],
      "name": "farmerbus1979/queue1",
      "properties": {
        "defaultMessageTimeToLive": "P10675199DT2H48M5.4775807S"
      },
      "type": "Microsoft.ServiceBus/namespaces/queues"
    },
    {
      "apiVersion": "2017-04-01",
      "dependsOn": [
        "[resourceId('Microsoft.ServiceBus/namespaces', 'farmerbus1979')]"
      ],
      "name": "farmerbus1979/topic1",
      "properties": {},
      "type": "Microsoft.ServiceBus/namespaces/topics"
    },
    {
      "apiVersion": "2017-04-01",
      "dependsOn": [
        "[resourceId('Microsoft.ServiceBus/namespaces/topics', 'farmerbus1979', 'topic1')]"
      ],
      "name": "farmerbus1979/topic1/sub1",
      "properties": {},
      "resources": [],
      "type": "Microsoft.ServiceBus/namespaces/topics/subscriptions"
    },
    {
      "apiVersion": "2019-04-15",
      "location": "global",
      "name": "farmercdn1979",
      "properties": {},
      "sku": {
        "name": "Standard_Akamai"
      },
      "tags": {},
      "type": "Microsoft.Cdn/profiles"
    },
    {
      "apiVersion": "2019-04-15",
      "dependsOn": [
        "[resourceId('Microsoft.Cdn/profiles', 'farmercdn1979')]",
        "[resourceId('Microsoft.Storage/storageAccounts', 'farmerstorage1979')]"
      ],
      "location": "global",
      "name": "farmercdn1979/farmercdnendpoint1979",
      "properties": {
        "contentTypesToCompress": [],
        "isCompressionEnabled": false,
        "isHttpAllowed": true,
        "isHttpsAllowed": true,
        "optimizationType": "GeneralWebDelivery",
        "originHostHeader": "[replace(replace(reference(resourceId('Microsoft.Storage/storageAccounts', 'farmerstorage1979'), '2019-06-01').primaryEndpoints.web, 'https://', ''), '/', '')]",
        "origins": [
          {
            "name": "origin",
            "properties": {
              "hostName": "[replace(replace(reference(resourceId('Microsoft.Storage/storageAccounts', 'farmerstorage1979'), '2019-06-01').primaryEndpoints.web, 'https://', ''), '/', '')]"
            }
          }
        ],
        "queryStringCachingBehavior": "UseQueryString"
      },
      "tags": {},
      "type": "Microsoft.Cdn/profiles/endpoints"
    },
    {
      "apiVersion": "2019-12-01",
      "dependsOn": [],
      "identity": {
        "type": "None"
      },
      "location": "northeurope",
      "name": "farmeraci1979",
      "properties": {
        "containers": [
          {
            "name": "webserver",
            "properties": {
              "command": [],
              "environmentVariables": [],
              "image": "nginx:latest",
              "ports": [
                {
                  "port": 80
                }
              ],
              "resources": {
                "requests": {
                  "cpu": 1,
                  "memoryInGB": 1.5
                }
              },
              "volumeMounts": [
                {
                  "mountPath": "/src/farmer",
                  "name": "source-code"
                }
              ]
            }
          }
        ],
        "imageRegistryCredentials": [],
        "initContainers": [],
        "ipAddress": {
          "ports": [
            {
              "port": 80,
              "protocol": "TCP"
            }
          ],
          "type": "Public"
        },
        "osType": "Linux",
        "restartPolicy": "Always",
        "volumes": [
          {
            "gitRepo": {
              "repository": "https://github.com/CompositionalIT/farmer"
            },
            "name": "source-code"
          }
        ]
      },
      "tags": {},
      "type": "Microsoft.ContainerInstance/containerGroups"
    },
    {
      "apiVersion": "2020-10-01",
      "location": "uksouth",
      "name": "nested-resources",
      "properties": {
        "expressionEvaluationOptions": {
          "scope": "Inner"
        },
        "mode": "Incremental",
        "parameters": {
          "password-for-farmervm": {
            "value": "[parameters('password-for-farmervm')]"
          }
        },
        "template": {
          "$schema": "https://schema.management.azure.com/schemas/2019-04-01/deploymentTemplate.json#",
          "contentVersion": "1.0.0.0",
          "outputs": {},
          "parameters": {
            "password-for-farmervm": {
              "type": "securestring"
            }
          },
          "resources": [
            {
              "apiVersion": "2021-01-15",
              "kind": "GlobalDocumentDB",
              "location": "uksouth",
              "name": "testaccount",
              "properties": {
                "consistencyPolicy": {
                  "defaultConsistencyLevel": "BoundedStaleness",
                  "maxIntervalInSeconds": 1000,
                  "maxStalenessPrefix": 500
                },
                "databaseAccountOfferType": "Standard",
                "enableFreeTier": false,
                "publicNetworkAccess": "Enabled"
              },
              "tags": {},
              "type": "Microsoft.DocumentDb/databaseAccounts"
            },
            {
              "apiVersion": "2021-01-15",
              "dependsOn": [
                "[resourceId('Microsoft.DocumentDb/databaseAccounts', 'testaccount')]"
              ],
              "name": "testaccount/testdb",
              "properties": {
                "options": {
                  "throughput": "400"
                },
                "resource": {
                  "id": "testdb"
                }
              },
              "type": "Microsoft.DocumentDb/databaseAccounts/sqlDatabases"
            },
            {
              "apiVersion": "2021-01-15",
              "dependsOn": [
                "[resourceId('Microsoft.DocumentDb/databaseAccounts/sqlDatabases', 'testaccount', 'testdb')]"
              ],
              "name": "testaccount/testdb/myContainer",
              "properties": {
                "resource": {
                  "id": "myContainer",
                  "indexingPolicy": {
                    "excludedPaths": [
                      {
                        "path": "/excluded/*"
                      }
                    ],
                    "includedPaths": [
                      {
                        "indexes": [
                          {
                            "dataType": "number",
                            "kind": "Hash",
                            "precision": -1
                          }
                        ],
                        "path": "/path"
                      }
                    ],
                    "indexingMode": "consistent"
                  },
                  "partitionKey": {
                    "kind": "Hash",
                    "paths": [
                      "/id"
                    ]
                  },
                  "uniqueKeyPolicy": {
                    "uniqueKeys": []
                  }
                }
              },
              "type": "Microsoft.DocumentDb/databaseAccounts/sqlDatabases/containers"
            },
            {
              "apiVersion": "2021-01-15",
              "kind": "MongoDB",
              "location": "uksouth",
              "name": "testaccountmongo",
              "properties": {
                "consistencyPolicy": {
                  "defaultConsistencyLevel": "BoundedStaleness",
                  "maxIntervalInSeconds": 1000,
                  "maxStalenessPrefix": 500
                },
                "databaseAccountOfferType": "Standard",
                "enableFreeTier": false,
                "publicNetworkAccess": "Enabled"
              },
              "tags": {},
              "type": "Microsoft.DocumentDb/databaseAccounts"
            },
            {
              "apiVersion": "2021-01-15",
              "dependsOn": [
                "[resourceId('Microsoft.DocumentDb/databaseAccounts', 'testaccountmongo')]"
              ],
              "name": "testaccountmongo/testdbmongo",
              "properties": {
                "options": {
                  "throughput": "400"
                },
                "resource": {
                  "id": "testdbmongo"
                }
              },
              "type": "Microsoft.DocumentDb/databaseAccounts/mongodbDatabases"
            },
            {
              "apiVersion": "2018-10-01",
              "dependsOn": [
                "[resourceId('Microsoft.Network/networkInterfaces', 'farmervm-nic')]"
              ],
              "location": "uksouth",
              "name": "farmervm",
              "properties": {
                "diagnosticsProfile": {
                  "bootDiagnostics": {
                    "enabled": false
                  }
                },
                "hardwareProfile": {
                  "vmSize": "Basic_A0"
                },
                "networkProfile": {
                  "networkInterfaces": [
                    {
                      "id": "[resourceId('Microsoft.Network/networkInterfaces', 'farmervm-nic')]"
                    }
                  ]
                },
                "osProfile": {
                  "adminPassword": "[parameters('password-for-farmervm')]",
                  "adminUsername": "farmer-admin",
                  "computerName": "farmervm"
                },
                "storageProfile": {
                  "dataDisks": [
                    {
                      "createOption": "Empty",
                      "diskSizeGB": 1024,
                      "lun": 0,
                      "managedDisk": {
                        "storageAccountType": "Standard_LRS"
                      },
                      "name": "farmervm-datadisk-0"
                    }
                  ],
                  "imageReference": {
                    "offer": "WindowsServer",
                    "publisher": "MicrosoftWindowsServer",
                    "sku": "2012-Datacenter",
                    "version": "latest"
                  },
                  "osDisk": {
                    "createOption": "FromImage",
                    "diskSizeGB": 128,
                    "managedDisk": {
                      "storageAccountType": "Standard_LRS"
                    },
                    "name": "farmervm-osdisk"
                  }
                }
              },
              "tags": {},
              "type": "Microsoft.Compute/virtualMachines"
            },
            {
              "apiVersion": "2018-11-01",
              "dependsOn": [
                "[resourceId('Microsoft.Network/virtualNetworks', 'farmervm-vnet')]",
                "[resourceId('Microsoft.Network/publicIPAddresses', 'farmervm-ip')]"
              ],
              "location": "uksouth",
              "name": "farmervm-nic",
              "properties": {
                "ipConfigurations": [
                  {
                    "name": "ipconfig1",
                    "properties": {
                      "privateIPAllocationMethod": "Dynamic",
                      "publicIPAddress": {
                        "id": "[resourceId('Microsoft.Network/publicIPAddresses', 'farmervm-ip')]"
                      },
                      "subnet": {
                        "id": "[resourceId('Microsoft.Network/virtualNetworks/subnets', 'farmervm-vnet', 'farmervm-subnet')]"
                      }
                    }
                  }
                ]
              },
              "tags": {},
              "type": "Microsoft.Network/networkInterfaces"
            },
            {
              "apiVersion": "2018-11-01",
              "location": "uksouth",
              "name": "farmervm-vnet",
              "properties": {
                "addressSpace": {
                  "addressPrefixes": [
                    "10.0.0.0/16"
                  ]
                },
                "subnets": [
                  {
                    "name": "farmervm-subnet",
                    "properties": {
                      "addressPrefix": "10.0.0.0/24",
                      "delegations": []
                    }
                  }
                ]
              },
              "tags": {},
              "type": "Microsoft.Network/virtualNetworks"
            },
            {
              "apiVersion": "2018-11-01",
              "location": "uksouth",
              "name": "farmervm-ip",
              "properties": {
                "publicIPAllocationMethod": "Dynamic"
              },
              "sku": {
                "name": "Basic"
              },
              "tags": {},
              "type": "Microsoft.Network/publicIPAddresses"
            }
          ]
        }
      },
      "resourceGroup": "nested-resources",
      "tags": {},
<<<<<<< HEAD
      "type": "Microsoft.Resources/deployments"
=======
      "type": "Microsoft.DocumentDb/databaseAccounts"
    },
    {
      "apiVersion": "2021-01-15",
      "dependsOn": [
        "[resourceId('Microsoft.DocumentDb/databaseAccounts', 'testaccountmongo')]"
      ],
      "name": "testaccountmongo/testdbmongo",
      "properties": {
        "options": {
          "throughput": "400"
        },
        "resource": {
          "id": "testdbmongo"
        }
      },
      "type": "Microsoft.DocumentDb/databaseAccounts/mongodbDatabases"
    },
    {
      "apiVersion": "2020-08-20-preview",
      "location": "northeurope",
      "name": "test",
      "properties": {
        "dataLocation": "Australia"
      },
      "tags": {
        "a": "b"
      },
      "type": "Microsoft.Communication/communicationServices"
>>>>>>> 2226394d
    }
  ]
}<|MERGE_RESOLUTION|>--- conflicted
+++ resolved
@@ -456,8 +456,19 @@
       "type": "Microsoft.ContainerInstance/containerGroups"
     },
     {
+      "apiVersion": "2020-08-20-preview",
+      "location": "northeurope",
+      "name": "test",
+      "properties": {
+        "dataLocation": "Australia"
+      },
+      "tags": {
+        "a": "b"
+      },
+      "type": "Microsoft.Communication/communicationServices"
+    },
+    {
       "apiVersion": "2020-10-01",
-      "location": "uksouth",
       "name": "nested-resources",
       "properties": {
         "expressionEvaluationOptions": {
@@ -716,39 +727,7 @@
       },
       "resourceGroup": "nested-resources",
       "tags": {},
-<<<<<<< HEAD
       "type": "Microsoft.Resources/deployments"
-=======
-      "type": "Microsoft.DocumentDb/databaseAccounts"
-    },
-    {
-      "apiVersion": "2021-01-15",
-      "dependsOn": [
-        "[resourceId('Microsoft.DocumentDb/databaseAccounts', 'testaccountmongo')]"
-      ],
-      "name": "testaccountmongo/testdbmongo",
-      "properties": {
-        "options": {
-          "throughput": "400"
-        },
-        "resource": {
-          "id": "testdbmongo"
-        }
-      },
-      "type": "Microsoft.DocumentDb/databaseAccounts/mongodbDatabases"
-    },
-    {
-      "apiVersion": "2020-08-20-preview",
-      "location": "northeurope",
-      "name": "test",
-      "properties": {
-        "dataLocation": "Australia"
-      },
-      "tags": {
-        "a": "b"
-      },
-      "type": "Microsoft.Communication/communicationServices"
->>>>>>> 2226394d
     }
   ]
 }