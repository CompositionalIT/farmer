--- conflicted
+++ resolved
@@ -41,11 +41,8 @@
                 StaticWebApp.tests
                 //VirtualHub.tests
                 VirtualNetworkGateway.tests
-<<<<<<< HEAD
                 VirtualWAN.tests
-=======
                 Databricks.tests
->>>>>>> c2007df3
                 JsonRegression.tests
                 Types.tests
                 AzCli.tests
