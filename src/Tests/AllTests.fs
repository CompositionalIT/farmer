module Program

open Expecto
open System
open Farmer

[<Tests>]
let allTests =
    testSequencedGroup "" <|
        testList "All Tests" [
            testList "Builders" [
                Cdn.tests
                ContainerGroup.tests
                IotHub.tests
                Storage.tests
                ContainerRegistry.tests
                ExpressRoute.tests
                KeyVault.tests
                ServiceBus.tests
                VirtualMachine.tests
                PostgreSQL.tests
                Cosmos.tests
                Maps.tests
                SignalR.tests
<<<<<<< HEAD
                Sql.tests
=======
                EventGrid.tests
>>>>>>> bc4a5d78
            ]
            testList "Control" [
                Template.tests
                Common.tests
                if Environment.GetEnvironmentVariable "TF_BUILD" = "True" then AzCli.tests
            ]
        ]

[<EntryPoint>]
let main _ =
    printfn "Running tests!"
    runTests { defaultConfig with verbosity = Logging.Info } allTests<|MERGE_RESOLUTION|>--- conflicted
+++ resolved
@@ -22,11 +22,8 @@
                 Cosmos.tests
                 Maps.tests
                 SignalR.tests
-<<<<<<< HEAD
                 Sql.tests
-=======
                 EventGrid.tests
->>>>>>> bc4a5d78
             ]
             testList "Control" [
                 Template.tests
