module Program

open Expecto
open System

[<Tests>]
let allTests =
    testSequencedGroup "" <|
        testList "All Tests" [
            testList "Builders" [
                ContainerGroup.tests
                Storage.tests
                ContainerRegistry.tests
<<<<<<< HEAD
                ExpressRoute.tests
=======
                ServiceBus.tests
>>>>>>> 40718000
                VirtualMachine.tests
            ]
            testList "Control" [
                Template.tests
                if Environment.GetEnvironmentVariable "TF_BUILD" = "True" then AzCli.tests
            ]
        ]

[<EntryPoint>]
let main _ =
    printfn "Running tests!"
    runTests { defaultConfig with verbosity = Logging.LogLevel.Debug } allTests<|MERGE_RESOLUTION|>--- conflicted
+++ resolved
@@ -11,11 +11,8 @@
                 ContainerGroup.tests
                 Storage.tests
                 ContainerRegistry.tests
-<<<<<<< HEAD
                 ExpressRoute.tests
-=======
                 ServiceBus.tests
->>>>>>> 40718000
                 VirtualMachine.tests
             ]
             testList "Control" [
