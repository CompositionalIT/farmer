module Program

open Expecto
open System

[<Tests>]
let allTests =
    testSequencedGroup "" <|
        testList "All Tests" [
            testList "Builders" [
                ContainerGroup.tests
                Storage.tests
                ContainerRegistry.tests
                VirtualMachine.tests
            ]
            testList "Control" [
                Template.tests
                if Environment.GetEnvironmentVariable "TF_BUILD" = "True" then AzCli.tests
            ]
        ]
<<<<<<< HEAD
        testList "Builders" [
            ContainerGroup.tests
            Storage.tests
            ServiceBus.tests
        ]
    ]
=======
>>>>>>> b2d8889a

[<EntryPoint>]
let main _ =
    printfn "Running tests!"
    runTests { defaultConfig with verbosity = Logging.LogLevel.Debug } allTests<|MERGE_RESOLUTION|>--- conflicted
+++ resolved
@@ -11,6 +11,7 @@
                 ContainerGroup.tests
                 Storage.tests
                 ContainerRegistry.tests
+                ServiceBus.tests
                 VirtualMachine.tests
             ]
             testList "Control" [
@@ -18,15 +19,6 @@
                 if Environment.GetEnvironmentVariable "TF_BUILD" = "True" then AzCli.tests
             ]
         ]
-<<<<<<< HEAD
-        testList "Builders" [
-            ContainerGroup.tests
-            Storage.tests
-            ServiceBus.tests
-        ]
-    ]
-=======
->>>>>>> b2d8889a
 
 [<EntryPoint>]
 let main _ =
