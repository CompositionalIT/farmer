module Program

open Expecto
open System
open Farmer

[<Tests>]
let allTests =
    testSequencedGroup "" <|
        testList "All Tests" [
            testList "Builders" [
<<<<<<< HEAD
                LogAnalytics.tests
=======
                AppInsights.tests
>>>>>>> b12a354f
                Bastion.tests
                Cdn.tests
                CognitiveServices.tests
                ContainerGroup.tests
                ContainerService.tests
                Dns.tests
                EventHub.tests
                IotHub.tests
                Storage.tests
                ContainerRegistry.tests
                ExpressRoute.tests
                KeyVault.tests
                NetworkSecurityGroup.tests
                ServiceBus.tests
                VirtualMachine.tests
                PostgreSQL.tests
                Cosmos.tests
                Maps.tests
                SignalR.tests
                Sql.tests
                EventGrid.tests
                WebApp.tests
                VirtualNetworkGateway.tests
            ]
            testList "Control" [
                Template.tests
                Common.tests
                if Environment.GetEnvironmentVariable "TF_BUILD" = "True" then AzCli.tests
            ]
        ]

[<EntryPoint>]
let main _ =
    printfn "Running tests!"
    runTests { defaultConfig with verbosity = Logging.Info } allTests<|MERGE_RESOLUTION|>--- conflicted
+++ resolved
@@ -9,11 +9,8 @@
     testSequencedGroup "" <|
         testList "All Tests" [
             testList "Builders" [
-<<<<<<< HEAD
                 LogAnalytics.tests
-=======
                 AppInsights.tests
->>>>>>> b12a354f
                 Bastion.tests
                 Cdn.tests
                 CognitiveServices.tests
