--- conflicted
+++ resolved
@@ -27,1758 +27,848 @@
 let getResources (v: IBuilder) = v.BuildResources Location.WestEurope
 
 let tests =
-    testList
-        "Web App Tests"
-<<<<<<< HEAD
-        [ test "Basic Web App has service plan and AI dependencies set" {
-              let resources = webApp { name "test" } |> getResources
-              let wa = resources |> getResource<Web.Site> |> List.head
-
-              Expect.containsAll
-                  wa.Dependencies
-                  [ ResourceId.create (components, ResourceName "test-ai")
-                    ResourceId.create (serverFarms, ResourceName "test-farm") ]
-                  "Missing dependencies"
-
-              Expect.hasLength (resources |> getResource<Insights.Components>) 1 "Should be one AI component"
-              Expect.hasLength (resources |> getResource<Web.ServerFarm>) 1 "Should be one server farm"
-          }
-
-          for os, version in [ Windows, 2; Linux, 3 ] do
-              test $"Web App has App Insights preconfigured for OS {os}" {
-                  let resources =
-                      webApp {
-                          name "test"
-                          operating_system os
-                      }
-                      |> getResources
-
-                  let wa = resources |> getResource<Web.Site> |> List.head
-
-                  let expectedSettings =
-                      [ "APPINSIGHTS_INSTRUMENTATIONKEY"
-=======
-        [
-            test "Basic Web App has service plan and AI dependencies set" {
-                let resources = webApp { name "test" } |> getResources
-                let wa = resources |> getResource<Web.Site> |> List.head
-
-                Expect.containsAll
-                    wa.Dependencies
-                    [
-                        ResourceId.create (components, ResourceName "test-ai")
-                        ResourceId.create (serverFarms, ResourceName "test-farm")
-                    ]
-                    "Missing dependencies"
-
-                Expect.hasLength (resources |> getResource<Insights.Components>) 1 "Should be one AI component"
-                Expect.hasLength (resources |> getResource<Web.ServerFarm>) 1 "Should be one server farm"
-            }
-
-            for os, version in [ Windows, 2; Linux, 3 ] do
-                test $"Web App has App Insights preconfigured for OS {os}" {
-                    let resources =
-                        webApp {
-                            name "test"
-                            operating_system os
-                        }
-                        |> getResources
-
-                    let wa = resources |> getResource<Web.Site> |> List.head
-
-                    let expectedSettings =
-                        [
-                            "APPINSIGHTS_INSTRUMENTATIONKEY"
-                            "APPINSIGHTS_PROFILERFEATURE_VERSION"
-                            "APPINSIGHTS_SNAPSHOTFEATURE_VERSION"
-                            "ApplicationInsightsAgent_EXTENSION_VERSION"
-                            "DiagnosticServices_EXTENSION_VERSION"
-                            "InstrumentationEngine_EXTENSION_VERSION"
-                            "SnapshotDebugger_EXTENSION_VERSION"
-                            "XDT_MicrosoftApplicationInsights_BaseExtensions"
-                            "XDT_MicrosoftApplicationInsights_Mode"
-                        ]
-
-                    let actualSettings = wa.AppSettings |> Option.defaultValue Map.empty
-                    let actualSettingsSeq = actualSettings |> Seq.map (fun x -> x.Key)
-                    Expect.containsAll actualSettingsSeq expectedSettings "Missing AI settings"
-
-                    Expect.equal
-                        actualSettings["ApplicationInsightsAgent_EXTENSION_VERSION"]
-                        (LiteralSetting $"~{version}")
-                        "Wrong AI version"
-                }
-
-            test "Web App allows renaming of service plan and AI" {
+    testList "Web App Tests" [
+        test "Basic Web App has service plan and AI dependencies set" {
+            let resources = webApp { name "test" } |> getResources
+            let wa = resources |> getResource<Web.Site> |> List.head
+
+            Expect.containsAll
+                wa.Dependencies
+                [
+                    ResourceId.create (components, ResourceName "test-ai")
+                    ResourceId.create (serverFarms, ResourceName "test-farm")
+                ]
+                "Missing dependencies"
+
+            Expect.hasLength (resources |> getResource<Insights.Components>) 1 "Should be one AI component"
+            Expect.hasLength (resources |> getResource<Web.ServerFarm>) 1 "Should be one server farm"
+        }
+
+        for os, version in [ Windows, 2; Linux, 3 ] do
+            test $"Web App has App Insights preconfigured for OS {os}" {
                 let resources =
                     webApp {
                         name "test"
-                        service_plan_name "supersp"
-                        app_insights_name "superai"
+                        operating_system os
                     }
                     |> getResources
 
                 let wa = resources |> getResource<Web.Site> |> List.head
 
-                Expect.containsAll
-                    wa.Dependencies
-                    [
-                        ResourceId.create (serverFarms, ResourceName "supersp")
-                        ResourceId.create (components, ResourceName "superai")
-                    ]
-                    "Missing dependencies"
-
-                Expect.hasLength (resources |> getResource<Insights.Components>) 1 "Should be one AI component"
-                Expect.hasLength (resources |> getResource<Web.ServerFarm>) 1 "Should be one server farm"
-            }
-            test "Web App creates dependencies but no resources with linked AI and Server Farm configs" {
-                let sp = servicePlan { name "plan" }
-                let ai = appInsights { name "ai" }
-
+                let expectedSettings = [
+                    "APPINSIGHTS_INSTRUMENTATIONKEY"
+                    "APPINSIGHTS_PROFILERFEATURE_VERSION"
+                    "APPINSIGHTS_SNAPSHOTFEATURE_VERSION"
+                    "ApplicationInsightsAgent_EXTENSION_VERSION"
+                    "DiagnosticServices_EXTENSION_VERSION"
+                    "InstrumentationEngine_EXTENSION_VERSION"
+                    "SnapshotDebugger_EXTENSION_VERSION"
+                    "XDT_MicrosoftApplicationInsights_BaseExtensions"
+                    "XDT_MicrosoftApplicationInsights_Mode"
+                ]
+
+                let actualSettings = wa.AppSettings |> Option.defaultValue Map.empty
+                let actualSettingsSeq = actualSettings |> Seq.map (fun x -> x.Key)
+                Expect.containsAll actualSettingsSeq expectedSettings "Missing AI settings"
+
+                Expect.equal
+                    actualSettings["ApplicationInsightsAgent_EXTENSION_VERSION"]
+                    (LiteralSetting $"~{version}")
+                    "Wrong AI version"
+            }
+
+        test "Web App allows renaming of service plan and AI" {
+            let resources =
+                webApp {
+                    name "test"
+                    service_plan_name "supersp"
+                    app_insights_name "superai"
+                }
+                |> getResources
+
+            let wa = resources |> getResource<Web.Site> |> List.head
+
+            Expect.containsAll
+                wa.Dependencies
+                [
+                    ResourceId.create (serverFarms, ResourceName "supersp")
+                    ResourceId.create (components, ResourceName "superai")
+                ]
+                "Missing dependencies"
+
+            Expect.hasLength (resources |> getResource<Insights.Components>) 1 "Should be one AI component"
+            Expect.hasLength (resources |> getResource<Web.ServerFarm>) 1 "Should be one server farm"
+        }
+        test "Web App creates dependencies but no resources with linked AI and Server Farm configs" {
+            let sp = servicePlan { name "plan" }
+            let ai = appInsights { name "ai" }
+
+            let resources =
+                webApp {
+                    name "test"
+                    link_to_app_insights ai
+                    link_to_service_plan sp
+                }
+                |> getResources
+
+            let wa = resources |> getResource<Web.Site> |> List.head
+
+            Expect.containsAll
+                wa.Dependencies
+                [
+                    ResourceId.create (serverFarms, ResourceName "plan")
+                    ResourceId.create (components, ResourceName "ai")
+                ]
+                "Missing dependencies"
+
+            Expect.isEmpty (resources |> getResource<Insights.Components>) "Should be no AI component"
+            Expect.isEmpty (resources |> getResource<Web.ServerFarm>) "Should be no server farm"
+        }
+        test "Web Apps link together" {
+            let first = webApp {
+                name "first"
+                link_to_service_plan (servicePlan { name "firstSp" })
+            }
+
+            let second =
+                webApp {
+                    name "test"
+                    link_to_service_plan first
+                }
+                |> getResources
+
+            let wa = second |> getResource<Web.Site> |> List.head
+
+            Expect.containsAll
+                wa.Dependencies
+                [ ResourceId.create (serverFarms, ResourceName "firstSp") ]
+                "Missing dependencies"
+
+            Expect.isEmpty (second |> getResource<Web.ServerFarm>) "Should be no server farm"
+        }
+        test "Web App does not create dependencies for unmanaged linked resources" {
+            let resources =
+                webApp {
+                    name "test"
+                    link_to_unmanaged_app_insights (components.resourceId "test")
+                    link_to_unmanaged_service_plan (serverFarms.resourceId "test2")
+                }
+                |> getResources
+
+            let wa = resources |> getResource<Web.Site> |> List.head
+            Expect.isEmpty wa.Dependencies "Should be no dependencies"
+            Expect.isEmpty (resources |> getResource<Insights.Components>) "Should be no AI component"
+            Expect.isEmpty (resources |> getResource<Web.ServerFarm>) "Should be no server farm"
+        }
+        test "Web app supports adding tags to resource" {
+            let resources =
+                webApp {
+                    name "test"
+                    add_tag "key" "value"
+                    add_tags [ "alpha", "a"; "beta", "b" ]
+                }
+                |> getResources
+
+            let wa = resources |> getResource<Web.Site> |> List.head
+
+            Expect.containsAll
+                (wa.Tags |> Map.toSeq)
+                [ "key", "value"; "alpha", "a"; "beta", "b" ]
+                "Should contain the given tags"
+
+            Expect.equal 3 (wa.Tags |> Map.count) "Should not contain additional tags"
+        }
+        test "Web App correctly adds connection strings" {
+            let sa = storageAccount { name "foo" }
+
+            let wa =
                 let resources =
                     webApp {
                         name "test"
-                        link_to_app_insights ai
-                        link_to_service_plan sp
+                        connection_string "a"
+                        connection_string ("b", sa.Key)
+                        connection_string ("c", ArmExpression.create ("c"), ConnectionStringKind.SQLAzure)
                     }
                     |> getResources
 
-                let wa = resources |> getResource<Web.Site> |> List.head
-
-                Expect.containsAll
-                    wa.Dependencies
-                    [
-                        ResourceId.create (serverFarms, ResourceName "plan")
-                        ResourceId.create (components, ResourceName "ai")
-                    ]
-                    "Missing dependencies"
-
-                Expect.isEmpty (resources |> getResource<Insights.Components>) "Should be no AI component"
-                Expect.isEmpty (resources |> getResource<Web.ServerFarm>) "Should be no server farm"
-            }
-            test "Web Apps link together" {
-                let first =
-                    webApp {
-                        name "first"
-                        link_to_service_plan (servicePlan { name "firstSp" })
-                    }
-
-                let second =
+                resources |> getResource<Web.Site> |> List.head
+
+            let expected = [
+                "a", (ParameterSetting(SecureParameter "a"), ConnectionStringKind.Custom)
+                "b", (ExpressionSetting sa.Key, ConnectionStringKind.Custom)
+                "c", (ExpressionSetting(ArmExpression.create ("c")), ConnectionStringKind.SQLAzure)
+            ]
+
+            let parameters = wa :> IParameters
+
+            Expect.equal wa.ConnectionStrings (Map expected |> Some) "Missing connections"
+            Expect.equal parameters.SecureParameters [ SecureParameter "a" ] "Missing parameter"
+        }
+        test "CORS works correctly" {
+            let wa: Site =
+                webApp {
+                    name "test"
+                    enable_cors [ "https://bbc.co.uk" ]
+                    enable_cors_credentials
+                }
+                |> getResourceAtIndex 3
+
+            Expect.sequenceEqual wa.SiteConfig.Cors.AllowedOrigins [ "https://bbc.co.uk" ] "Allowed Origins should be *"
+
+            Expect.equal wa.SiteConfig.Cors.SupportCredentials (Nullable true) "Support Credentials"
+        }
+
+        test "If CORS is AllOrigins, cannot enable credentials" {
+            Expect.throws
+                (fun () ->
                     webApp {
                         name "test"
-                        link_to_service_plan first
-                    }
-                    |> getResources
-
-                let wa = second |> getResource<Web.Site> |> List.head
-
-                Expect.containsAll
-                    wa.Dependencies
-                    [ ResourceId.create (serverFarms, ResourceName "firstSp") ]
-                    "Missing dependencies"
-
-                Expect.isEmpty (second |> getResource<Web.ServerFarm>) "Should be no server farm"
-            }
-            test "Web App does not create dependencies for unmanaged linked resources" {
-                let resources =
-                    webApp {
-                        name "test"
-                        link_to_unmanaged_app_insights (components.resourceId "test")
-                        link_to_unmanaged_service_plan (serverFarms.resourceId "test2")
-                    }
-                    |> getResources
-
-                let wa = resources |> getResource<Web.Site> |> List.head
-                Expect.isEmpty wa.Dependencies "Should be no dependencies"
-                Expect.isEmpty (resources |> getResource<Insights.Components>) "Should be no AI component"
-                Expect.isEmpty (resources |> getResource<Web.ServerFarm>) "Should be no server farm"
-            }
-            test "Web app supports adding tags to resource" {
-                let resources =
-                    webApp {
-                        name "test"
-                        add_tag "key" "value"
-                        add_tags [ "alpha", "a"; "beta", "b" ]
-                    }
-                    |> getResources
-
-                let wa = resources |> getResource<Web.Site> |> List.head
-
-                Expect.containsAll
-                    (wa.Tags |> Map.toSeq)
-                    [ "key", "value"; "alpha", "a"; "beta", "b" ]
-                    "Should contain the given tags"
-
-                Expect.equal 3 (wa.Tags |> Map.count) "Should not contain additional tags"
-            }
-            test "Web App correctly adds connection strings" {
-                let sa = storageAccount { name "foo" }
-
-                let wa =
-                    let resources =
-                        webApp {
-                            name "test"
-                            connection_string "a"
-                            connection_string ("b", sa.Key)
-                            connection_string ("c", ArmExpression.create ("c"), ConnectionStringKind.SQLAzure)
-                        }
-                        |> getResources
-
-                    resources |> getResource<Web.Site> |> List.head
-
-                let expected =
-                    [
-                        "a", (ParameterSetting(SecureParameter "a"), ConnectionStringKind.Custom)
-                        "b", (ExpressionSetting sa.Key, ConnectionStringKind.Custom)
-                        "c", (ExpressionSetting(ArmExpression.create ("c")), ConnectionStringKind.SQLAzure)
-                    ]
-
-                let parameters = wa :> IParameters
-
-                Expect.equal wa.ConnectionStrings (Map expected |> Some) "Missing connections"
-                Expect.equal parameters.SecureParameters [ SecureParameter "a" ] "Missing parameter"
-            }
-            test "CORS works correctly" {
-                let wa: Site =
-                    webApp {
-                        name "test"
-                        enable_cors [ "https://bbc.co.uk" ]
+                        enable_cors AllOrigins
                         enable_cors_credentials
                     }
-                    |> getResourceAtIndex 3
-
-                Expect.sequenceEqual
-                    wa.SiteConfig.Cors.AllowedOrigins
-                    [ "https://bbc.co.uk" ]
-                    "Allowed Origins should be *"
-
-                Expect.equal wa.SiteConfig.Cors.SupportCredentials (Nullable true) "Support Credentials"
-            }
-
-            test "If CORS is AllOrigins, cannot enable credentials" {
-                Expect.throws
-                    (fun () ->
-                        webApp {
-                            name "test"
-                            enable_cors AllOrigins
-                            enable_cors_credentials
-                        }
-                        |> ignore)
-                    "Invalid CORS combination"
-            }
-
-            test "Automatically converts from * to AllOrigins" {
-                let wa: Site =
-                    webApp {
-                        name "test"
-                        enable_cors [ "*" ]
+                    |> ignore)
+                "Invalid CORS combination"
+        }
+
+        test "Automatically converts from * to AllOrigins" {
+            let wa: Site =
+                webApp {
+                    name "test"
+                    enable_cors [ "*" ]
+                }
+                |> getResourceAtIndex 3
+
+            Expect.sequenceEqual wa.SiteConfig.Cors.AllowedOrigins [ "*" ] "Allowed Origins should be *"
+        }
+
+        test "CORS without credentials does not crash" {
+            webApp {
+                name "test"
+                enable_cors AllOrigins
+            }
+            |> ignore
+
+            webApp {
+                name "test"
+                enable_cors [ "https://bbc.co.uk" ]
+            }
+            |> ignore
+        }
+
+        test "If CORS is not enabled, ignores enable credentials" {
+            let wa: Site =
+                webApp {
+                    name "test"
+                    enable_cors_credentials
+                }
+                |> getResourceAtIndex 3
+
+            Expect.isNull wa.SiteConfig.Cors "Should be no CORS settings"
+        }
+
+        test "Implicitly adds a dependency when adding a setting" {
+            let sa = storageAccount { name "teststorage" }
+
+            let sql = sqlServer {
+                name "test"
+                admin_username "user"
+                add_databases [ sqlDb { name "thedb" } ]
+            }
+
+            let wa = webApp {
+                name "testweb"
+                setting "storage" sa.Key
+                setting "conn" (sql.ConnectionString "thedb")
+                setting "bad" (ArmExpression.literal "ignore_me")
+            }
+
+            let wa = wa |> getResources |> getResource<Web.Site> |> List.head
+
+            Expect.contains
+                wa.Dependencies
+                (ResourceId.create (storageAccounts, sa.Name.ResourceName))
+                "Storage Account is missing"
+
+            Expect.contains
+                wa.Dependencies
+                (ResourceId.create (Sql.databases, ResourceName "test", ResourceName "thedb"))
+                "Database is missing"
+        }
+
+        test "Implicitly adds a dependency when adding a connection string" {
+            let sa = storageAccount { name "teststorage" }
+
+            let wa = webApp {
+                name "testweb"
+                setting "storage" sa.Key
+            }
+
+            let wa = wa |> getResources |> getResource<Web.Site> |> List.head
+
+            Expect.contains
+                wa.Dependencies
+                (ResourceId.create (storageAccounts, sa.Name.ResourceName))
+                "Storage Account is missing"
+        }
+
+        test "Automatic Key Vault integration works correctly" {
+            let sa = storageAccount { name "teststorage" }
+
+            let wa = webApp {
+                name "testweb"
+                setting "astorage" sa.Key
+                secret_setting "bsecret"
+                secret_setting "csection:secret"
+                secret_setting "dmy_secret"
+                setting "eliteral" "value"
+                use_keyvault
+            }
+
+            let kv = wa |> getResources |> getResource<Vault> |> List.head
+
+            let secrets =
+                wa
+                |> getResources
+                |> getResource<Vaults.Secret>
+                |> List.sortBy (fun s -> s.Name)
+
+            let site = wa |> getResources |> getResource<Web.Site> |> List.head
+            let vault = wa |> getResources |> getResource<Vault> |> List.head
+
+            let expectedSettings =
+                Map [
+                    "astorage",
+                    LiteralSetting
+                        "@Microsoft.KeyVault(SecretUri=https://testwebvault.vault.azure.net/secrets/astorage)"
+                    "bsecret",
+                    LiteralSetting "@Microsoft.KeyVault(SecretUri=https://testwebvault.vault.azure.net/secrets/bsecret)"
+                    "csection:secret",
+                    LiteralSetting
+                        "@Microsoft.KeyVault(SecretUri=https://testwebvault.vault.azure.net/secrets/csection-secret)"
+                    "dmy_secret",
+                    LiteralSetting
+                        "@Microsoft.KeyVault(SecretUri=https://testwebvault.vault.azure.net/secrets/dmy-secret)"
+                    "eliteral", LiteralSetting "value"
+                ]
+
+            Expect.equal site.Identity.SystemAssigned Enabled "System Identity should be enabled"
+            let settings = Expect.wantSome site.AppSettings "AppSettings should be set"
+            Expect.containsAll settings expectedSettings "Incorrect settings"
+
+            Expect.sequenceEqual
+                kv.Dependencies
+                [ ResourceId.create (sites, site.Name) ]
+                "Key Vault dependencies are wrong"
+
+            Expect.equal kv.Name (ResourceName(site.Name.Value + "vault")) "Key Vault name is wrong"
+            Expect.equal wa.CommonWebConfig.Identity.SystemAssigned Enabled "System Identity should be turned on"
+
+            Expect.equal
+                kv.AccessPolicies.[0].ObjectId
+                wa.SystemIdentity.PrincipalId.ArmExpression
+                "Policy is incorrect"
+
+            Expect.hasLength secrets 4 "Incorrect number of KV secrets"
+
+            Expect.equal secrets.[0].Name.Value "testwebvault/astorage" "Incorrect secret name"
+            Expect.equal secrets.[0].Value (ExpressionSecret sa.Key) "Incorrect secret value"
+
+            Expect.sequenceEqual
+                secrets.[0].Dependencies
+                [ vaults.resourceId "testwebvault"; storageAccounts.resourceId "teststorage" ]
+                "Incorrect secret dependencies"
+
+            Expect.equal secrets.[1].Name.Value "testwebvault/bsecret" "Incorrect secret name"
+            Expect.equal secrets.[1].Value (ParameterSecret(SecureParameter "bsecret")) "Incorrect secret value"
+
+            Expect.sequenceEqual
+                secrets.[1].Dependencies
+                [ vaults.resourceId "testwebvault" ]
+                "Incorrect secret dependencies"
+
+            Expect.equal secrets.[2].Name.Value "testwebvault/csection-secret" "Incorrect secret name"
+
+            Expect.equal secrets.[2].Value (ParameterSecret(SecureParameter "csection-secret")) "Incorrect secret value"
+
+            Expect.equal secrets.[3].Name.Value "testwebvault/dmy-secret" "Incorrect secret name"
+            Expect.equal secrets.[3].Value (ParameterSecret(SecureParameter "dmy-secret")) "Incorrect secret value"
+
+            Expect.hasLength vault.AccessPolicies 1 "Incorrect number of access policies"
+
+            Expect.sequenceEqual
+                vault.AccessPolicies.[0].Permissions.Secrets
+                [ KeyVault.Secret.Get ]
+                "Incorrect permissions"
+        }
+
+        test "Managed KV integration works correctly" {
+            let sa = storageAccount { name "teststorage" }
+
+            let wa = webApp {
+                name "testweb"
+                setting "storage" sa.Key
+                secret_setting "secret"
+                setting "literal" "value"
+                link_to_keyvault (ResourceName "testwebvault")
+            }
+
+            let vault = keyVault {
+                name "testwebvault"
+                add_access_policy (AccessPolicy.create (wa.SystemIdentity.PrincipalId, [ KeyVault.Secret.Get ]))
+            }
+
+            let vault = vault |> getResources |> getResource<Vault> |> List.head
+            let secrets = wa |> getResources |> getResource<Vaults.Secret>
+            let site = wa |> getResources |> getResource<Web.Site> |> List.head
+
+            let expectedSettings =
+                Map [
+                    "storage",
+                    LiteralSetting "@Microsoft.KeyVault(SecretUri=https://testwebvault.vault.azure.net/secrets/storage)"
+                    "secret",
+                    LiteralSetting "@Microsoft.KeyVault(SecretUri=https://testwebvault.vault.azure.net/secrets/secret)"
+                    "literal", LiteralSetting "value"
+                ]
+
+            Expect.equal site.Identity.SystemAssigned Enabled "System Identity should be enabled"
+            let settings = Expect.wantSome site.AppSettings "AppSettings should be set"
+            Expect.containsAll settings expectedSettings "Incorrect settings"
+
+            Expect.equal wa.CommonWebConfig.Identity.SystemAssigned Enabled "System Identity should be turned on"
+
+            Expect.hasLength secrets 2 "Incorrect number of KV secrets"
+
+            Expect.equal secrets.[0].Name.Value "testwebvault/secret" "Incorrect secret name"
+            Expect.equal secrets.[0].Value (ParameterSecret(SecureParameter "secret")) "Incorrect secret value"
+
+            Expect.sequenceEqual
+                secrets.[0].Dependencies
+                [ vaults.resourceId "testwebvault" ]
+                "Incorrect secret dependencies"
+
+            Expect.equal secrets.[1].Name.Value "testwebvault/storage" "Incorrect secret name"
+            Expect.equal secrets.[1].Value (ExpressionSecret sa.Key) "Incorrect secret value"
+
+            Expect.sequenceEqual
+                secrets.[1].Dependencies
+                [ vaults.resourceId "testwebvault"; storageAccounts.resourceId "teststorage" ]
+                "Incorrect secret dependencies"
+        }
+
+        test "Handles identity correctly" {
+            let wa: Site = webApp { name "testsite" } |> getResourceAtIndex 0
+            Expect.isNull wa.Identity "Default managed identity should be null"
+
+            let wa: Site =
+                webApp {
+                    name "othertestsite"
+                    system_identity
+                }
+                |> getResourceAtIndex 3
+
+            Expect.equal
+                wa.Identity.Type
+                (Nullable ManagedServiceIdentityType.SystemAssigned)
+                "Should have system identity"
+
+            Expect.isNull wa.Identity.UserAssignedIdentities "Should have no user assigned identities"
+
+            let wa: Site =
+                webApp {
+                    name "thirdtestsite"
+                    system_identity
+                    add_identity (createUserAssignedIdentity "test")
+                    add_identity (createUserAssignedIdentity "test2")
+                }
+                |> getResourceAtIndex 3
+
+            Expect.equal
+                wa.Identity.Type
+                (Nullable ManagedServiceIdentityType.SystemAssignedUserAssigned)
+                "Should have system identity"
+
+            Expect.sequenceEqual
+                (wa.Identity.UserAssignedIdentities |> Seq.map (fun r -> r.Key))
+                [
+                    "[resourceId('Microsoft.ManagedIdentity/userAssignedIdentities', 'test2')]"
+                    "[resourceId('Microsoft.ManagedIdentity/userAssignedIdentities', 'test')]"
+                ]
+                "Should have two user assigned identities"
+
+            Expect.contains
+                (wa.SiteConfig.AppSettings |> Seq.map (fun s -> s.Name, s.Value))
+                ("AZURE_CLIENT_ID",
+                 "[reference(resourceId('Microsoft.ManagedIdentity/userAssignedIdentities', 'test2')).clientId]")
+                "Missing AZURE_CLIENT_ID"
+        }
+
+        test "Unmanaged server farm is fully qualified in ARM" {
+            let farm =
+                ResourceId.create (serverFarms, ResourceName "my-asp-name", "my-asp-resource-group")
+
+            let wa: Site =
+                webApp {
+                    name "test"
+                    link_to_unmanaged_service_plan farm
+                }
+                |> getResourceAtIndex 2
+
+            Expect.equal
+                wa.ServerFarmId
+                "[resourceId('my-asp-resource-group', 'Microsoft.Web/serverfarms', 'my-asp-name')]"
+                ""
+        }
+
+        test "Adds the Logging extension automatically for .NET Core apps" {
+            let wa = webApp { name "siteX" }
+            let extension = wa |> getResources |> getResource<SiteExtension> |> List.head
+
+            Expect.equal extension.Name.Value "Microsoft.AspNetCore.AzureAppServices.SiteExtension" "Wrong extension"
+
+            let wa = webApp {
+                name "siteX"
+                runtime_stack Runtime.Java11
+            }
+
+            let extensions = wa |> getResources |> getResource<SiteExtension>
+            Expect.isEmpty extensions "Shouldn't be any extensions"
+
+            let wa = webApp {
+                name "siteX"
+                automatic_logging_extension false
+            }
+
+            let extensions = wa |> getResources |> getResource<SiteExtension>
+            Expect.isEmpty extensions "Shouldn't be any extensions"
+        }
+
+        test "Does not add the logging extension for apps using a docker image" {
+            let wa = webApp {
+                name "siteX"
+                docker_image "someImage" "someCommand"
+            }
+
+            let extensions = wa |> getResources |> getResource<SiteExtension>
+            Expect.isEmpty extensions "Shouldn't be any extensions"
+        }
+
+        test "Can specify different image for slots" {
+            let wa = webApp {
+                name "my-webapp-2651A324"
+                sku (Sku.Standard "S1")
+                docker_image "nginx:1.22.1" ""
+
+                add_slots [
+                    appSlot {
+                        name "staging"
+                        docker_image "nginx:1.23.1" ""
                     }
-                    |> getResourceAtIndex 3
-
-                Expect.sequenceEqual wa.SiteConfig.Cors.AllowedOrigins [ "*" ] "Allowed Origins should be *"
-            }
-
-            test "CORS without credentials does not crash" {
-                webApp {
-                    name "test"
-                    enable_cors AllOrigins
-                }
-                |> ignore
-
-                webApp {
-                    name "test"
-                    enable_cors [ "https://bbc.co.uk" ]
-                }
-                |> ignore
-            }
-
-            test "If CORS is not enabled, ignores enable credentials" {
-                let wa: Site =
-                    webApp {
-                        name "test"
-                        enable_cors_credentials
-                    }
-                    |> getResourceAtIndex 3
-
-                Expect.isNull wa.SiteConfig.Cors "Should be no CORS settings"
-            }
-
-            test "Implicitly adds a dependency when adding a setting" {
-                let sa = storageAccount { name "teststorage" }
-
-                let sql =
-                    sqlServer {
-                        name "test"
-                        admin_username "user"
-                        add_databases [ sqlDb { name "thedb" } ]
-                    }
-
-                let wa =
-                    webApp {
-                        name "testweb"
-                        setting "storage" sa.Key
-                        setting "conn" (sql.ConnectionString "thedb")
-                        setting "bad" (ArmExpression.literal "ignore_me")
-                    }
-
-                let wa = wa |> getResources |> getResource<Web.Site> |> List.head
-
-                Expect.contains
-                    wa.Dependencies
-                    (ResourceId.create (storageAccounts, sa.Name.ResourceName))
-                    "Storage Account is missing"
-
-                Expect.contains
-                    wa.Dependencies
-                    (ResourceId.create (Sql.databases, ResourceName "test", ResourceName "thedb"))
-                    "Database is missing"
-            }
-
-            test "Implicitly adds a dependency when adding a connection string" {
-                let sa = storageAccount { name "teststorage" }
-
-                let wa =
-                    webApp {
-                        name "testweb"
-                        setting "storage" sa.Key
-                    }
-
-                let wa = wa |> getResources |> getResource<Web.Site> |> List.head
-
-                Expect.contains
-                    wa.Dependencies
-                    (ResourceId.create (storageAccounts, sa.Name.ResourceName))
-                    "Storage Account is missing"
-            }
-
-            test "Automatic Key Vault integration works correctly" {
-                let sa = storageAccount { name "teststorage" }
-
-                let wa =
-                    webApp {
-                        name "testweb"
-                        setting "astorage" sa.Key
-                        secret_setting "bsecret"
-                        secret_setting "csection:secret"
-                        secret_setting "dmy_secret"
-                        setting "eliteral" "value"
-                        use_keyvault
-                    }
-
-                let kv = wa |> getResources |> getResource<Vault> |> List.head
-
-                let secrets =
-                    wa
-                    |> getResources
-                    |> getResource<Vaults.Secret>
-                    |> List.sortBy (fun s -> s.Name)
-
-                let site = wa |> getResources |> getResource<Web.Site> |> List.head
-                let vault = wa |> getResources |> getResource<Vault> |> List.head
-
-                let expectedSettings =
-                    Map
-                        [
-                            "astorage",
-                            LiteralSetting
-                                "@Microsoft.KeyVault(SecretUri=https://testwebvault.vault.azure.net/secrets/astorage)"
-                            "bsecret",
-                            LiteralSetting
-                                "@Microsoft.KeyVault(SecretUri=https://testwebvault.vault.azure.net/secrets/bsecret)"
-                            "csection:secret",
-                            LiteralSetting
-                                "@Microsoft.KeyVault(SecretUri=https://testwebvault.vault.azure.net/secrets/csection-secret)"
-                            "dmy_secret",
-                            LiteralSetting
-                                "@Microsoft.KeyVault(SecretUri=https://testwebvault.vault.azure.net/secrets/dmy-secret)"
-                            "eliteral", LiteralSetting "value"
-                        ]
-
-                Expect.equal site.Identity.SystemAssigned Enabled "System Identity should be enabled"
-                let settings = Expect.wantSome site.AppSettings "AppSettings should be set"
-                Expect.containsAll settings expectedSettings "Incorrect settings"
-
-                Expect.sequenceEqual
-                    kv.Dependencies
-                    [ ResourceId.create (sites, site.Name) ]
-                    "Key Vault dependencies are wrong"
-
-                Expect.equal kv.Name (ResourceName(site.Name.Value + "vault")) "Key Vault name is wrong"
-                Expect.equal wa.CommonWebConfig.Identity.SystemAssigned Enabled "System Identity should be turned on"
-
-                Expect.equal
-                    kv.AccessPolicies.[0].ObjectId
-                    wa.SystemIdentity.PrincipalId.ArmExpression
-                    "Policy is incorrect"
-
-                Expect.hasLength secrets 4 "Incorrect number of KV secrets"
-
-                Expect.equal secrets.[0].Name.Value "testwebvault/astorage" "Incorrect secret name"
-                Expect.equal secrets.[0].Value (ExpressionSecret sa.Key) "Incorrect secret value"
-
-                Expect.sequenceEqual
-                    secrets.[0].Dependencies
-                    [ vaults.resourceId "testwebvault"; storageAccounts.resourceId "teststorage" ]
-                    "Incorrect secret dependencies"
-
-                Expect.equal secrets.[1].Name.Value "testwebvault/bsecret" "Incorrect secret name"
-                Expect.equal secrets.[1].Value (ParameterSecret(SecureParameter "bsecret")) "Incorrect secret value"
-
-                Expect.sequenceEqual
-                    secrets.[1].Dependencies
-                    [ vaults.resourceId "testwebvault" ]
-                    "Incorrect secret dependencies"
-
-                Expect.equal secrets.[2].Name.Value "testwebvault/csection-secret" "Incorrect secret name"
-
-                Expect.equal
-                    secrets.[2].Value
-                    (ParameterSecret(SecureParameter "csection-secret"))
-                    "Incorrect secret value"
-
-                Expect.equal secrets.[3].Name.Value "testwebvault/dmy-secret" "Incorrect secret name"
-                Expect.equal secrets.[3].Value (ParameterSecret(SecureParameter "dmy-secret")) "Incorrect secret value"
-
-                Expect.hasLength vault.AccessPolicies 1 "Incorrect number of access policies"
-
-                Expect.sequenceEqual
-                    vault.AccessPolicies.[0].Permissions.Secrets
-                    [ KeyVault.Secret.Get ]
-                    "Incorrect permissions"
-            }
-
-            test "Managed KV integration works correctly" {
-                let sa = storageAccount { name "teststorage" }
-
-                let wa =
-                    webApp {
-                        name "testweb"
-                        setting "storage" sa.Key
-                        secret_setting "secret"
-                        setting "literal" "value"
-                        link_to_keyvault (ResourceName "testwebvault")
-                    }
-
-                let vault =
-                    keyVault {
-                        name "testwebvault"
-                        add_access_policy (AccessPolicy.create (wa.SystemIdentity.PrincipalId, [ KeyVault.Secret.Get ]))
-                    }
-
-                let vault = vault |> getResources |> getResource<Vault> |> List.head
-                let secrets = wa |> getResources |> getResource<Vaults.Secret>
-                let site = wa |> getResources |> getResource<Web.Site> |> List.head
-
-                let expectedSettings =
-                    Map
-                        [
-                            "storage",
-                            LiteralSetting
-                                "@Microsoft.KeyVault(SecretUri=https://testwebvault.vault.azure.net/secrets/storage)"
-                            "secret",
-                            LiteralSetting
-                                "@Microsoft.KeyVault(SecretUri=https://testwebvault.vault.azure.net/secrets/secret)"
-                            "literal", LiteralSetting "value"
-                        ]
-
-                Expect.equal site.Identity.SystemAssigned Enabled "System Identity should be enabled"
-                let settings = Expect.wantSome site.AppSettings "AppSettings should be set"
-                Expect.containsAll settings expectedSettings "Incorrect settings"
-
-                Expect.equal wa.CommonWebConfig.Identity.SystemAssigned Enabled "System Identity should be turned on"
-
-                Expect.hasLength secrets 2 "Incorrect number of KV secrets"
-
-                Expect.equal secrets.[0].Name.Value "testwebvault/secret" "Incorrect secret name"
-                Expect.equal secrets.[0].Value (ParameterSecret(SecureParameter "secret")) "Incorrect secret value"
-
-                Expect.sequenceEqual
-                    secrets.[0].Dependencies
-                    [ vaults.resourceId "testwebvault" ]
-                    "Incorrect secret dependencies"
-
-                Expect.equal secrets.[1].Name.Value "testwebvault/storage" "Incorrect secret name"
-                Expect.equal secrets.[1].Value (ExpressionSecret sa.Key) "Incorrect secret value"
-
-                Expect.sequenceEqual
-                    secrets.[1].Dependencies
-                    [ vaults.resourceId "testwebvault"; storageAccounts.resourceId "teststorage" ]
-                    "Incorrect secret dependencies"
-            }
-
-            test "Handles identity correctly" {
-                let wa: Site = webApp { name "testsite" } |> getResourceAtIndex 0
-                Expect.isNull wa.Identity "Default managed identity should be null"
-
-                let wa: Site =
-                    webApp {
-                        name "othertestsite"
-                        system_identity
-                    }
-                    |> getResourceAtIndex 3
-
-                Expect.equal
-                    wa.Identity.Type
-                    (Nullable ManagedServiceIdentityType.SystemAssigned)
-                    "Should have system identity"
-
-                Expect.isNull wa.Identity.UserAssignedIdentities "Should have no user assigned identities"
-
-                let wa: Site =
-                    webApp {
-                        name "thirdtestsite"
-                        system_identity
-                        add_identity (createUserAssignedIdentity "test")
-                        add_identity (createUserAssignedIdentity "test2")
-                    }
-                    |> getResourceAtIndex 3
-
-                Expect.equal
-                    wa.Identity.Type
-                    (Nullable ManagedServiceIdentityType.SystemAssignedUserAssigned)
-                    "Should have system identity"
-
-                Expect.sequenceEqual
-                    (wa.Identity.UserAssignedIdentities |> Seq.map (fun r -> r.Key))
-                    [
-                        "[resourceId('Microsoft.ManagedIdentity/userAssignedIdentities', 'test2')]"
-                        "[resourceId('Microsoft.ManagedIdentity/userAssignedIdentities', 'test')]"
-                    ]
-                    "Should have two user assigned identities"
-
-                Expect.contains
-                    (wa.SiteConfig.AppSettings |> Seq.map (fun s -> s.Name, s.Value))
-                    ("AZURE_CLIENT_ID",
-                     "[reference(resourceId('Microsoft.ManagedIdentity/userAssignedIdentities', 'test2')).clientId]")
-                    "Missing AZURE_CLIENT_ID"
-            }
-
-            test "Unmanaged server farm is fully qualified in ARM" {
-                let farm =
-                    ResourceId.create (serverFarms, ResourceName "my-asp-name", "my-asp-resource-group")
-
-                let wa: Site =
-                    webApp {
-                        name "test"
-                        link_to_unmanaged_service_plan farm
-                    }
-                    |> getResourceAtIndex 2
-
-                Expect.equal
-                    wa.ServerFarmId
-                    "[resourceId('my-asp-resource-group', 'Microsoft.Web/serverfarms', 'my-asp-name')]"
-                    ""
-            }
-
-            test "Adds the Logging extension automatically for .NET Core apps" {
-                let wa = webApp { name "siteX" }
-                let extension = wa |> getResources |> getResource<SiteExtension> |> List.head
-
-                Expect.equal
-                    extension.Name.Value
-                    "Microsoft.AspNetCore.AzureAppServices.SiteExtension"
-                    "Wrong extension"
-
-                let wa =
-                    webApp {
-                        name "siteX"
-                        runtime_stack Runtime.Java11
-                    }
-
-                let extensions = wa |> getResources |> getResource<SiteExtension>
-                Expect.isEmpty extensions "Shouldn't be any extensions"
-
-                let wa =
-                    webApp {
-                        name "siteX"
-                        automatic_logging_extension false
-                    }
-
-                let extensions = wa |> getResources |> getResource<SiteExtension>
-                Expect.isEmpty extensions "Shouldn't be any extensions"
-            }
-
-            test "Does not add the logging extension for apps using a docker image" {
-                let wa =
-                    webApp {
-                        name "siteX"
-                        docker_image "someImage" "someCommand"
-                    }
-
-                let extensions = wa |> getResources |> getResource<SiteExtension>
-                Expect.isEmpty extensions "Shouldn't be any extensions"
-            }
-
-            test "Can specify different image for slots" {
-                let wa =
-                    webApp {
-                        name "my-webapp-2651A324"
-                        sku (Sku.Standard "S1")
-                        docker_image "nginx:1.22.1" ""
-
-                        add_slots
-                            [
-                                appSlot {
-                                    name "staging"
-                                    docker_image "nginx:1.23.1" ""
-                                }
-                            ]
-                    }
-
-                let (slot: Site) = wa |> getResourceAtIndex 3
-                Expect.equal slot.Name "my-webapp-2651A324/staging" "Resource isn't the 'staging' slot"
-                Expect.equal slot.SiteConfig.LinuxFxVersion "DOCKER|nginx:1.23.1" "Docker image not set on slot"
-            }
-
-            test "Handles add_extension correctly" {
-                let wa =
-                    webApp {
-                        name "siteX"
-                        add_extension "extensionA"
-                        runtime_stack Runtime.Java11
-                    }
-
-                let resources = wa |> getResources
-                let sx = resources |> getResource<SiteExtension> |> List.head
-                let r = sx :> IArmResource
-
-                Expect.equal sx.SiteName (ResourceName "siteX") "Extension knows the site name"
-                Expect.equal sx.Location Location.WestEurope "Location is correct"
-                Expect.equal sx.Name (ResourceName "extensionA") "Extension name is correct"
-
-                Expect.equal
-                    r.ResourceId.ArmExpression.Value
-                    "resourceId('Microsoft.Web/sites/siteextensions', 'siteX', 'extensionA')"
-                    "Resource name composed of site name and extension name"
-            }
-
-            test "Handles multiple add_extension correctly" {
-                let wa =
-                    webApp {
-                        name "siteX"
-                        add_extension "extensionA"
-                        add_extension "extensionB"
-                        add_extension "extensionB"
-                        runtime_stack Runtime.Java11
-                    }
-
-                let resources = wa |> getResources |> getResource<SiteExtension>
-
-                let actual = List.sort resources
-
-                let expected =
-                    [
-                        {
-                            Location = Location.WestEurope
-                            Name = ResourceName "extensionA"
-                            SiteName = ResourceName "siteX"
-                        }
-                        {
-                            Location = Location.WestEurope
-                            Name = ResourceName "extensionB"
-                            SiteName = ResourceName "siteX"
-                        }
-                    ]
-
-                Expect.sequenceEqual actual expected "Both extensions defined"
-            }
-
-            test "SiteExtension ResourceId constructed correctly" {
-                let siteName = ResourceName "siteX"
-                let resourceId = siteExtensions.resourceId siteName
-
-                Expect.equal
-                    resourceId.ArmExpression.Value
-                    "resourceId('Microsoft.Web/sites/siteextensions', 'siteX')"
-                    ""
-            }
-
-            test "Deploys AI configuration correctly" {
-                let hasSetting key message (wa: Site) =
-                    Expect.isTrue (wa.SiteConfig.AppSettings |> Seq.exists (fun k -> k.Name = key)) message
-
-                let wa: Site = webApp { name "testsite" } |> getResourceAtIndex 3
-
-                wa
-                |> hasSetting "APPINSIGHTS_INSTRUMENTATIONKEY" "Missing Windows instrumentation key"
-
-                let wa: Site =
-                    webApp {
-                        name "testsite"
-                        operating_system Linux
-                    }
-                    |> getResourceAtIndex 2
-
-                wa
-                |> hasSetting "APPINSIGHTS_INSTRUMENTATIONKEY" "Missing Linux instrumentation key"
-
-                let wa: Site =
-                    webApp {
-                        name "testsite"
-                        app_insights_off
-                    }
-                    |> getResourceAtIndex 2
-
-                Expect.isEmpty wa.SiteConfig.AppSettings "Should be no settings"
-            }
-
-            test "Supports always on" {
-                let template =
-                    webApp {
-                        name "web"
-                        always_on
-                    }
-
-                Expect.equal template.CommonWebConfig.AlwaysOn true "AlwaysOn should be true"
-
-                let w: Site = webApp { name "testDefault" } |> getResourceAtIndex 3
-                Expect.equal w.SiteConfig.AlwaysOn (Nullable false) "always on should be false by default"
-            }
-
-            test "Supports 32 and 64 bit worker processes" {
-                let site: Site = webApp { name "web" } |> getResourceAtIndex 3
-                Expect.equal site.SiteConfig.Use32BitWorkerProcess (Nullable()) "Default worker process"
-
-                let site: Site =
-                    webApp {
-                        name "web2"
-                        worker_process Bits32
-                    }
-                    |> getResourceAtIndex 3
-
-                Expect.equal site.SiteConfig.Use32BitWorkerProcess (Nullable true) "Should use 32 bit worker process"
-
-                let site: Site =
-                    webApp {
-                        name "web3"
-                        worker_process Bits64
-                    }
-                    |> getResourceAtIndex 3
-
-                Expect.equal
-                    site.SiteConfig.Use32BitWorkerProcess
-                    (Nullable false)
-                    "Should not use 32 bit worker process"
-            }
-
-            test "Supports .NET 6" {
-                let app =
-                    webApp {
-                        name "net6"
-                        runtime_stack Runtime.DotNet60
-                    }
-
-                let site = app |> getResources |> getResource<Web.Site> |> List.head
-                Expect.equal site.NetFrameworkVersion.Value "v6.0" "Wrong dotnet version"
-                Expect.equal site.Metadata.Head ("CURRENT_STACK", "dotnet") "Stack should be dotnet"
-            }
-
-            test "Supports .NET 7" {
-                let app =
-                    webApp {
-                        name "net7"
-                        runtime_stack Runtime.DotNet70
-                    }
-
-                let site = app |> getResources |> getResource<Web.Site> |> List.head
-                Expect.equal site.NetFrameworkVersion.Value "v7.0" "Wrong dotnet version"
-                Expect.equal site.Metadata.Head ("CURRENT_STACK", "dotnet") "Stack should be dotnet"
-            }
-
-            test "Supports .NET 8" {
-                let app =
-                    webApp {
-                        name "net8"
-                        runtime_stack Runtime.DotNet80
-                    }
-
-                let site = app |> getResources |> getResource<Web.Site> |> List.head
-                Expect.equal site.NetFrameworkVersion.Value "v8.0" "Wrong dotnet version"
-                Expect.equal site.Metadata.Head ("CURRENT_STACK", "dotnet") "Stack should be dotnet"
-            }
-
-            test "Supports .NET 5 on Linux" {
-                let app =
-                    webApp {
-                        name "net5"
-                        operating_system Linux
-                        runtime_stack Runtime.DotNet50
-                    }
-
-                let site: Site = app |> getResourceAtIndex 2
-                Expect.equal site.SiteConfig.LinuxFxVersion "DOTNETCORE|5.0" "Wrong dotnet version"
-            }
-
-            test "WebApp supports adding slots" {
-                let slot = appSlot { name "warm-up" }
-
-                let site: WebAppConfig =
-                    webApp {
-                        name "slots"
-                        add_slot slot
-                    }
-
-                Expect.isTrue (site.CommonWebConfig.Slots.ContainsKey "warm-up") "Config should contain slot"
-
-                let slots =
-                    site
-                    |> getResources
-                    |> getResource<Arm.Web.Site>
-                    |> List.filter (fun x -> x.ResourceType = Arm.Web.slots)
-                // Default "production" slot is not included as it is created automatically in Azure
-                Expect.hasLength slots 1 "Should only be 1 slot"
-            }
-
-            test "WebApp with slot and zip_deploy_slot does not have ZipDeployPath on slot" {
-                let slot = appSlot { name "warm-up" }
-
-                let site: WebAppConfig =
-                    webApp {
-                        name "slots"
-                        add_slot slot
-                        zip_deploy_slot "warm-up" "test.zip"
-                    }
-
-                Expect.isTrue (site.CommonWebConfig.Slots.ContainsKey "warm-up") "Config should contain slot"
-
-                let slots =
-                    site
-                    |> getResources
-                    |> getResource<Arm.Web.Site>
-                    |> List.filter (fun x -> x.ResourceType = Arm.Web.slots)
-                // Default "production" slot is not included as it is created automatically in Azure
-                Expect.hasLength slots 1 "Should only be 1 slot"
-                Expect.isNone slots.[0].ZipDeployPath "Zip Deploy Path should be set to None"
-            }
-
-            test "WebApp with slot that has system assigned identity adds identity to slot" {
-                let slot =
-                    appSlot {
-                        name "warm-up"
-                        system_identity
-                    }
-
-                let site: WebAppConfig =
-                    webApp {
-                        name "webapp"
-                        add_slot slot
-                    }
-
-                Expect.isTrue (site.CommonWebConfig.Slots.ContainsKey "warm-up") "Config should contain slot"
-
-                let slots = site |> getResources |> getResource<Arm.Web.Site>
-                // Default "production" slot is not included as it is created automatically in Azure
-                Expect.hasLength slots 2 "Should only be 1 slot and 1 site"
-
-                let expected =
-                    {
-                        SystemAssigned = Enabled
-                        UserAssigned = []
-                    }
-
-                Expect.equal (slots.[1]).Identity expected "Slot should have slot setting"
-            }
-
-            test "WebApp with slot adds settings to slot" {
-                let slot = appSlot { name "warm-up" }
-
-                let site: WebAppConfig =
-                    webApp {
-                        name "slotsettings"
-                        add_slot slot
-                        setting "setting" "some value"
-                    }
-
-                Expect.isTrue (site.CommonWebConfig.Slots.ContainsKey "warm-up") "Config should contain slot"
-
-                let slots =
-                    site
-                    |> getResources
-                    |> getResource<Arm.Web.Site>
-                    |> List.filter (fun x -> x.ResourceType = Arm.Web.slots)
-                // Default "production" slot is not included as it is created automatically in Azure
-                Expect.hasLength slots 1 "Should only be 1 slot"
-
-                let settings = Expect.wantSome (slots.[0]).AppSettings "AppSettings should be set"
-                Expect.isTrue (settings.ContainsKey("setting")) "Slot should have slot setting"
-            }
-
-            test "WebApp with slot does not add settings to app service" {
-                let slot = appSlot { name "warm-up" }
-
-                let config =
-                    webApp {
-                        name "web"
-                        add_slot slot
-                        setting "setting" "some value"
-                        connection_string "DB"
-                    }
-
-                let sites = config |> getResources |> getResource<Farmer.Arm.Web.Site>
-
-                // Default "production" slot is not included as it is created automatically in Azure
-                Expect.hasLength sites 2 "Should only be 1 slot and 1 site"
-
-                Expect.isNone ((sites.[0]).AppSettings) "App service should not have any settings"
-                Expect.isNone ((sites.[0]).ConnectionStrings) "App service should not have any connection strings"
-            }
-
-            //test "WebApp creates App Insights" { }
-
-            test "WebApp adds literal settings to slots" {
-                let slot = appSlot { name "warm-up" }
-
-                let site: WebAppConfig =
-                    webApp {
-                        name "web"
-                        add_slot slot
-                        run_from_package
-                        website_node_default_version "xxx"
-                        docker_ci
-                        docker_use_azure_registry "registry"
-                    }
-
-                Expect.isTrue (site.CommonWebConfig.Slots.ContainsKey "warm-up") "Config should contain slot"
-
-                let sites = site |> getResources |> getResource<Arm.Web.Site>
-                let slots = sites |> List.filter (fun x -> x.ResourceType = Arm.Web.slots)
-                // Default "production" slot is not included as it is created automatically in Azure
-                Expect.hasLength slots 1 "Should only be 1 slot"
-
-                let settings = (slots.Item 0).AppSettings |> Option.defaultValue Map.empty
-
-                let expectation =
-                    [
-                        "APPINSIGHTS_INSTRUMENTATIONKEY"
->>>>>>> 0159caa0
-                        "APPINSIGHTS_PROFILERFEATURE_VERSION"
-                        "APPINSIGHTS_SNAPSHOTFEATURE_VERSION"
-                        "ApplicationInsightsAgent_EXTENSION_VERSION"
-                        "DiagnosticServices_EXTENSION_VERSION"
-                        "InstrumentationEngine_EXTENSION_VERSION"
-                        "SnapshotDebugger_EXTENSION_VERSION"
-                        "XDT_MicrosoftApplicationInsights_BaseExtensions"
-                        "XDT_MicrosoftApplicationInsights_Mode" ]
-
-                  let actualSettings = wa.AppSettings |> Option.defaultValue Map.empty
-                  let actualSettingsSeq = actualSettings |> Seq.map (fun x -> x.Key)
-                  Expect.containsAll actualSettingsSeq expectedSettings "Missing AI settings"
-
-                  Expect.equal
-                      actualSettings["ApplicationInsightsAgent_EXTENSION_VERSION"]
-                      (LiteralSetting $"~{version}")
-                      "Wrong AI version"
-              }
-
-          test "Web App allows renaming of service plan and AI" {
-              let resources =
-                  webApp {
-                      name "test"
-                      service_plan_name "supersp"
-                      app_insights_name "superai"
-                  }
-                  |> getResources
-
-              let wa = resources |> getResource<Web.Site> |> List.head
-
-              Expect.containsAll
-                  wa.Dependencies
-                  [ ResourceId.create (serverFarms, ResourceName "supersp")
-                    ResourceId.create (components, ResourceName "superai") ]
-                  "Missing dependencies"
-
-              Expect.hasLength (resources |> getResource<Insights.Components>) 1 "Should be one AI component"
-              Expect.hasLength (resources |> getResource<Web.ServerFarm>) 1 "Should be one server farm"
-          }
-          test "Web App creates dependencies but no resources with linked AI and Server Farm configs" {
-              let sp = servicePlan { name "plan" }
-              let ai = appInsights { name "ai" }
-
-              let resources =
-                  webApp {
-                      name "test"
-                      link_to_app_insights ai
-                      link_to_service_plan sp
-                  }
-                  |> getResources
-
-              let wa = resources |> getResource<Web.Site> |> List.head
-
-              Expect.containsAll
-                  wa.Dependencies
-                  [ ResourceId.create (serverFarms, ResourceName "plan")
-                    ResourceId.create (components, ResourceName "ai") ]
-                  "Missing dependencies"
-
-              Expect.isEmpty (resources |> getResource<Insights.Components>) "Should be no AI component"
-              Expect.isEmpty (resources |> getResource<Web.ServerFarm>) "Should be no server farm"
-          }
-          test "Web Apps link together" {
-              let first =
-                  webApp {
-                      name "first"
-                      link_to_service_plan (servicePlan { name "firstSp" })
-                  }
-
-              let second =
-                  webApp {
-                      name "test"
-                      link_to_service_plan first
-                  }
-                  |> getResources
-
-              let wa = second |> getResource<Web.Site> |> List.head
-
-              Expect.containsAll
-                  wa.Dependencies
-                  [ ResourceId.create (serverFarms, ResourceName "firstSp") ]
-                  "Missing dependencies"
-
-              Expect.isEmpty (second |> getResource<Web.ServerFarm>) "Should be no server farm"
-          }
-          test "Web App does not create dependencies for unmanaged linked resources" {
-              let resources =
-                  webApp {
-                      name "test"
-                      link_to_unmanaged_app_insights (components.resourceId "test")
-                      link_to_unmanaged_service_plan (serverFarms.resourceId "test2")
-                  }
-                  |> getResources
-
-              let wa = resources |> getResource<Web.Site> |> List.head
-              Expect.isEmpty wa.Dependencies "Should be no dependencies"
-              Expect.isEmpty (resources |> getResource<Insights.Components>) "Should be no AI component"
-              Expect.isEmpty (resources |> getResource<Web.ServerFarm>) "Should be no server farm"
-          }
-          test "Web app supports adding tags to resource" {
-              let resources =
-                  webApp {
-                      name "test"
-                      add_tag "key" "value"
-                      add_tags [ "alpha", "a"; "beta", "b" ]
-                  }
-                  |> getResources
-
-              let wa = resources |> getResource<Web.Site> |> List.head
-
-              Expect.containsAll
-                  (wa.Tags |> Map.toSeq)
-                  [ "key", "value"; "alpha", "a"; "beta", "b" ]
-                  "Should contain the given tags"
-
-              Expect.equal 3 (wa.Tags |> Map.count) "Should not contain additional tags"
-          }
-          test "Web App correctly adds connection strings" {
-              let sa = storageAccount { name "foo" }
-
-              let wa =
-                  let resources =
-                      webApp {
-                          name "test"
-                          connection_string "a"
-                          connection_string ("b", sa.Key)
-                          connection_string ("c", ArmExpression.create ("c"), ConnectionStringKind.SQLAzure)
-                      }
-                      |> getResources
-
-                  resources |> getResource<Web.Site> |> List.head
-
-              let expected =
-                  [ "a", (ParameterSetting(SecureParameter "a"), ConnectionStringKind.Custom)
-                    "b", (ExpressionSetting sa.Key, ConnectionStringKind.Custom)
-                    "c", (ExpressionSetting(ArmExpression.create ("c")), ConnectionStringKind.SQLAzure) ]
-
-              let parameters = wa :> IParameters
-
-              Expect.equal wa.ConnectionStrings (Map expected |> Some) "Missing connections"
-              Expect.equal parameters.SecureParameters [ SecureParameter "a" ] "Missing parameter"
-          }
-          test "CORS works correctly" {
-              let wa: Site =
-                  webApp {
-                      name "test"
-                      enable_cors [ "https://bbc.co.uk" ]
-                      enable_cors_credentials
-                  }
-                  |> getResourceAtIndex 3
-
-              Expect.sequenceEqual
-                  wa.SiteConfig.Cors.AllowedOrigins
-                  [ "https://bbc.co.uk" ]
-                  "Allowed Origins should be *"
-
-              Expect.equal wa.SiteConfig.Cors.SupportCredentials (Nullable true) "Support Credentials"
-          }
-
-          test "If CORS is AllOrigins, cannot enable credentials" {
-              Expect.throws
-                  (fun () ->
-                      webApp {
-                          name "test"
-                          enable_cors AllOrigins
-                          enable_cors_credentials
-                      }
-                      |> ignore)
-                  "Invalid CORS combination"
-          }
-
-          test "Automatically converts from * to AllOrigins" {
-              let wa: Site =
-                  webApp {
-                      name "test"
-                      enable_cors [ "*" ]
-                  }
-                  |> getResourceAtIndex 3
-
-              Expect.sequenceEqual wa.SiteConfig.Cors.AllowedOrigins [ "*" ] "Allowed Origins should be *"
-          }
-
-          test "CORS without credentials does not crash" {
-              webApp {
-                  name "test"
-                  enable_cors AllOrigins
-              }
-              |> ignore
-
-              webApp {
-                  name "test"
-                  enable_cors [ "https://bbc.co.uk" ]
-              }
-              |> ignore
-          }
-
-          test "If CORS is not enabled, ignores enable credentials" {
-              let wa: Site =
-                  webApp {
-                      name "test"
-                      enable_cors_credentials
-                  }
-                  |> getResourceAtIndex 3
-
-              Expect.isNull wa.SiteConfig.Cors "Should be no CORS settings"
-          }
-
-          test "Implicitly adds a dependency when adding a setting" {
-              let sa = storageAccount { name "teststorage" }
-
-              let sql =
-                  sqlServer {
-                      name "test"
-                      admin_username "user"
-                      add_databases [ sqlDb { name "thedb" } ]
-                  }
-
-              let wa =
-                  webApp {
-                      name "testweb"
-                      setting "storage" sa.Key
-                      setting "conn" (sql.ConnectionString "thedb")
-                      setting "bad" (ArmExpression.literal "ignore_me")
-                  }
-
-              let wa = wa |> getResources |> getResource<Web.Site> |> List.head
-
-              Expect.contains
-                  wa.Dependencies
-                  (ResourceId.create (storageAccounts, sa.Name.ResourceName))
-                  "Storage Account is missing"
-
-              Expect.contains
-                  wa.Dependencies
-                  (ResourceId.create (Sql.databases, ResourceName "test", ResourceName "thedb"))
-                  "Database is missing"
-          }
-
-          test "Implicitly adds a dependency when adding a connection string" {
-              let sa = storageAccount { name "teststorage" }
-
-              let wa =
-                  webApp {
-                      name "testweb"
-                      setting "storage" sa.Key
-                  }
-
-              let wa = wa |> getResources |> getResource<Web.Site> |> List.head
-
-              Expect.contains
-                  wa.Dependencies
-                  (ResourceId.create (storageAccounts, sa.Name.ResourceName))
-                  "Storage Account is missing"
-          }
-
-          test "Automatic Key Vault integration works correctly" {
-              let sa = storageAccount { name "teststorage" }
-
-              let wa =
-                  webApp {
-                      name "testweb"
-                      setting "astorage" sa.Key
-                      secret_setting "bsecret"
-                      secret_setting "csection:secret"
-                      secret_setting "dmy_secret"
-                      setting "eliteral" "value"
-                      use_keyvault
-                  }
-
-              let kv = wa |> getResources |> getResource<Vault> |> List.head
-
-              let secrets =
-                  wa
-                  |> getResources
-                  |> getResource<Vaults.Secret>
-                  |> List.sortBy (fun s -> s.Name)
-
-              let site = wa |> getResources |> getResource<Web.Site> |> List.head
-              let vault = wa |> getResources |> getResource<Vault> |> List.head
-
-              let expectedSettings =
-                  Map
-                      [ "astorage",
-                        LiteralSetting
-                            "@Microsoft.KeyVault(SecretUri=https://testwebvault.vault.azure.net/secrets/astorage)"
-                        "bsecret",
-                        LiteralSetting
-                            "@Microsoft.KeyVault(SecretUri=https://testwebvault.vault.azure.net/secrets/bsecret)"
-                        "csection:secret",
-                        LiteralSetting
-                            "@Microsoft.KeyVault(SecretUri=https://testwebvault.vault.azure.net/secrets/csection-secret)"
-                        "dmy_secret",
-                        LiteralSetting
-                            "@Microsoft.KeyVault(SecretUri=https://testwebvault.vault.azure.net/secrets/dmy-secret)"
-                        "eliteral", LiteralSetting "value" ]
-
-              Expect.equal site.Identity.SystemAssigned Enabled "System Identity should be enabled"
-              let settings = Expect.wantSome site.AppSettings "AppSettings should be set"
-              Expect.containsAll settings expectedSettings "Incorrect settings"
-
-              Expect.sequenceEqual
-                  kv.Dependencies
-                  [ ResourceId.create (sites, site.Name) ]
-                  "Key Vault dependencies are wrong"
-
-              Expect.equal kv.Name (ResourceName(site.Name.Value + "vault")) "Key Vault name is wrong"
-              Expect.equal wa.CommonWebConfig.Identity.SystemAssigned Enabled "System Identity should be turned on"
-
-              Expect.equal
-                  kv.AccessPolicies.[0].ObjectId
-                  wa.SystemIdentity.PrincipalId.ArmExpression
-                  "Policy is incorrect"
-
-              Expect.hasLength secrets 4 "Incorrect number of KV secrets"
-
-              Expect.equal secrets.[0].Name.Value "testwebvault/astorage" "Incorrect secret name"
-              Expect.equal secrets.[0].Value (ExpressionSecret sa.Key) "Incorrect secret value"
-
-              Expect.sequenceEqual
-                  secrets.[0].Dependencies
-                  [ vaults.resourceId "testwebvault"; storageAccounts.resourceId "teststorage" ]
-                  "Incorrect secret dependencies"
-
-              Expect.equal secrets.[1].Name.Value "testwebvault/bsecret" "Incorrect secret name"
-              Expect.equal secrets.[1].Value (ParameterSecret(SecureParameter "bsecret")) "Incorrect secret value"
-
-              Expect.sequenceEqual
-                  secrets.[1].Dependencies
-                  [ vaults.resourceId "testwebvault" ]
-                  "Incorrect secret dependencies"
-
-              Expect.equal secrets.[2].Name.Value "testwebvault/csection-secret" "Incorrect secret name"
-
-              Expect.equal
-                  secrets.[2].Value
-                  (ParameterSecret(SecureParameter "csection-secret"))
-                  "Incorrect secret value"
-
-              Expect.equal secrets.[3].Name.Value "testwebvault/dmy-secret" "Incorrect secret name"
-              Expect.equal secrets.[3].Value (ParameterSecret(SecureParameter "dmy-secret")) "Incorrect secret value"
-
-              Expect.hasLength vault.AccessPolicies 1 "Incorrect number of access policies"
-
-              Expect.sequenceEqual
-                  vault.AccessPolicies.[0].Permissions.Secrets
-                  [ KeyVault.Secret.Get ]
-                  "Incorrect permissions"
-          }
-
-          test "Managed KV integration works correctly" {
-              let sa = storageAccount { name "teststorage" }
-
-              let wa =
-                  webApp {
-                      name "testweb"
-                      setting "storage" sa.Key
-                      secret_setting "secret"
-                      setting "literal" "value"
-                      link_to_keyvault (ResourceName "testwebvault")
-                  }
-
-              let vault =
-                  keyVault {
-                      name "testwebvault"
-                      add_access_policy (AccessPolicy.create (wa.SystemIdentity.PrincipalId, [ KeyVault.Secret.Get ]))
-                  }
-
-              let vault = vault |> getResources |> getResource<Vault> |> List.head
-              let secrets = wa |> getResources |> getResource<Vaults.Secret>
-              let site = wa |> getResources |> getResource<Web.Site> |> List.head
-
-              let expectedSettings =
-                  Map
-                      [ "storage",
-                        LiteralSetting
-                            "@Microsoft.KeyVault(SecretUri=https://testwebvault.vault.azure.net/secrets/storage)"
-                        "secret",
-                        LiteralSetting
-                            "@Microsoft.KeyVault(SecretUri=https://testwebvault.vault.azure.net/secrets/secret)"
-                        "literal", LiteralSetting "value" ]
-
-              Expect.equal site.Identity.SystemAssigned Enabled "System Identity should be enabled"
-              let settings = Expect.wantSome site.AppSettings "AppSettings should be set"
-              Expect.containsAll settings expectedSettings "Incorrect settings"
-
-              Expect.equal wa.CommonWebConfig.Identity.SystemAssigned Enabled "System Identity should be turned on"
-
-              Expect.hasLength secrets 2 "Incorrect number of KV secrets"
-
-              Expect.equal secrets.[0].Name.Value "testwebvault/secret" "Incorrect secret name"
-              Expect.equal secrets.[0].Value (ParameterSecret(SecureParameter "secret")) "Incorrect secret value"
-
-              Expect.sequenceEqual
-                  secrets.[0].Dependencies
-                  [ vaults.resourceId "testwebvault" ]
-                  "Incorrect secret dependencies"
-
-              Expect.equal secrets.[1].Name.Value "testwebvault/storage" "Incorrect secret name"
-              Expect.equal secrets.[1].Value (ExpressionSecret sa.Key) "Incorrect secret value"
-
-              Expect.sequenceEqual
-                  secrets.[1].Dependencies
-                  [ vaults.resourceId "testwebvault"; storageAccounts.resourceId "teststorage" ]
-                  "Incorrect secret dependencies"
-          }
-
-          test "Handles identity correctly" {
-              let wa: Site = webApp { name "testsite" } |> getResourceAtIndex 0
-              Expect.isNull wa.Identity "Default managed identity should be null"
-
-              let wa: Site =
-                  webApp {
-                      name "othertestsite"
-                      system_identity
-                  }
-                  |> getResourceAtIndex 3
-
-              Expect.equal
-                  wa.Identity.Type
-                  (Nullable ManagedServiceIdentityType.SystemAssigned)
-                  "Should have system identity"
-
-              Expect.isNull wa.Identity.UserAssignedIdentities "Should have no user assigned identities"
-
-              let wa: Site =
-                  webApp {
-                      name "thirdtestsite"
-                      system_identity
-                      add_identity (createUserAssignedIdentity "test")
-                      add_identity (createUserAssignedIdentity "test2")
-                  }
-                  |> getResourceAtIndex 3
-
-              Expect.equal
-                  wa.Identity.Type
-                  (Nullable ManagedServiceIdentityType.SystemAssignedUserAssigned)
-                  "Should have system identity"
-
-              Expect.sequenceEqual
-                  (wa.Identity.UserAssignedIdentities |> Seq.map (fun r -> r.Key))
-                  [ "[resourceId('Microsoft.ManagedIdentity/userAssignedIdentities', 'test2')]"
-                    "[resourceId('Microsoft.ManagedIdentity/userAssignedIdentities', 'test')]" ]
-                  "Should have two user assigned identities"
-
-              Expect.contains
-                  (wa.SiteConfig.AppSettings |> Seq.map (fun s -> s.Name, s.Value))
-                  ("AZURE_CLIENT_ID",
-                   "[reference(resourceId('Microsoft.ManagedIdentity/userAssignedIdentities', 'test2')).clientId]")
-                  "Missing AZURE_CLIENT_ID"
-          }
-
-          test "Unmanaged server farm is fully qualified in ARM" {
-              let farm =
-                  ResourceId.create (serverFarms, ResourceName "my-asp-name", "my-asp-resource-group")
-
-              let wa: Site =
-                  webApp {
-                      name "test"
-                      link_to_unmanaged_service_plan farm
-                  }
-                  |> getResourceAtIndex 2
-
-              Expect.equal
-                  wa.ServerFarmId
-                  "[resourceId('my-asp-resource-group', 'Microsoft.Web/serverfarms', 'my-asp-name')]"
-                  ""
-          }
-
-          test "Adds the Logging extension automatically for .NET Core apps" {
-              let wa = webApp { name "siteX" }
-              let extension = wa |> getResources |> getResource<SiteExtension> |> List.head
-
-              Expect.equal extension.Name.Value "Microsoft.AspNetCore.AzureAppServices.SiteExtension" "Wrong extension"
-
-              let wa =
-                  webApp {
-                      name "siteX"
-                      runtime_stack Runtime.Java11
-                  }
-
-              let extensions = wa |> getResources |> getResource<SiteExtension>
-              Expect.isEmpty extensions "Shouldn't be any extensions"
-
-              let wa =
-                  webApp {
-                      name "siteX"
-                      automatic_logging_extension false
-                  }
-
-              let extensions = wa |> getResources |> getResource<SiteExtension>
-              Expect.isEmpty extensions "Shouldn't be any extensions"
-          }
-
-          test "Does not add the logging extension for apps using a docker image" {
-              let wa =
-                  webApp {
-                      name "siteX"
-                      docker_image "someImage" "someCommand"
-                  }
-
-              let extensions = wa |> getResources |> getResource<SiteExtension>
-              Expect.isEmpty extensions "Shouldn't be any extensions"
-          }
-
-          test "Can specify different image for slots" {
-              let wa =
-                  webApp {
-                      name "my-webapp-2651A324"
-                      sku (Sku.Standard "S1")
-                      docker_image "nginx:1.22.1" ""
-
-                      add_slots
-                          [ appSlot {
-                                name "staging"
-                                docker_image "nginx:1.23.1" ""
-                            } ]
-                  }
-
-              let (slot: Site) = wa |> getResourceAtIndex 3
-              Expect.equal slot.Name "my-webapp-2651A324/staging" "Resource isn't the 'staging' slot"
-              Expect.equal slot.SiteConfig.LinuxFxVersion "DOCKER|nginx:1.23.1" "Docker image not set on slot"
-          }
-
-          test "Handles add_extension correctly" {
-              let wa =
-                  webApp {
-                      name "siteX"
-                      add_extension "extensionA"
-                      runtime_stack Runtime.Java11
-                  }
-
-              let resources = wa |> getResources
-              let sx = resources |> getResource<SiteExtension> |> List.head
-              let r = sx :> IArmResource
-
-              Expect.equal sx.SiteName (ResourceName "siteX") "Extension knows the site name"
-              Expect.equal sx.Location Location.WestEurope "Location is correct"
-              Expect.equal sx.Name (ResourceName "extensionA") "Extension name is correct"
-
-              Expect.equal
-                  r.ResourceId.ArmExpression.Value
-                  "resourceId('Microsoft.Web/sites/siteextensions', 'siteX', 'extensionA')"
-                  "Resource name composed of site name and extension name"
-          }
-
-          test "Handles multiple add_extension correctly" {
-              let wa =
-                  webApp {
-                      name "siteX"
-                      add_extension "extensionA"
-                      add_extension "extensionB"
-                      add_extension "extensionB"
-                      runtime_stack Runtime.Java11
-                  }
-
-              let resources = wa |> getResources |> getResource<SiteExtension>
-
-              let actual = List.sort resources
-
-              let expected =
-                  [ { Location = Location.WestEurope
-                      Name = ResourceName "extensionA"
-                      SiteName = ResourceName "siteX" }
-                    { Location = Location.WestEurope
-                      Name = ResourceName "extensionB"
-                      SiteName = ResourceName "siteX" } ]
-
-              Expect.sequenceEqual actual expected "Both extensions defined"
-          }
-
-          test "SiteExtension ResourceId constructed correctly" {
-              let siteName = ResourceName "siteX"
-              let resourceId = siteExtensions.resourceId siteName
-
-              Expect.equal resourceId.ArmExpression.Value "resourceId('Microsoft.Web/sites/siteextensions', 'siteX')" ""
-          }
-
-          test "Deploys AI configuration correctly" {
-              let hasSetting key message (wa: Site) =
-                  Expect.isTrue (wa.SiteConfig.AppSettings |> Seq.exists (fun k -> k.Name = key)) message
-
-              let wa: Site = webApp { name "testsite" } |> getResourceAtIndex 3
-
-              wa
-              |> hasSetting "APPINSIGHTS_INSTRUMENTATIONKEY" "Missing Windows instrumentation key"
-
-              let wa: Site =
-                  webApp {
-                      name "testsite"
-                      operating_system Linux
-                  }
-                  |> getResourceAtIndex 2
-
-              wa
-              |> hasSetting "APPINSIGHTS_INSTRUMENTATIONKEY" "Missing Linux instrumentation key"
-
-              let wa: Site =
-                  webApp {
-                      name "testsite"
-                      app_insights_off
-                  }
-                  |> getResourceAtIndex 2
-
-              Expect.isEmpty wa.SiteConfig.AppSettings "Should be no settings"
-          }
-
-          test "Supports always on" {
-              let template =
-                  webApp {
-                      name "web"
-                      always_on
-                  }
-
-              Expect.equal template.CommonWebConfig.AlwaysOn true "AlwaysOn should be true"
-
-              let w: Site = webApp { name "testDefault" } |> getResourceAtIndex 3
-              Expect.equal w.SiteConfig.AlwaysOn (Nullable false) "always on should be false by default"
-          }
-
-          test "Supports 32 and 64 bit worker processes" {
-              let site: Site = webApp { name "web" } |> getResourceAtIndex 3
-              Expect.equal site.SiteConfig.Use32BitWorkerProcess (Nullable()) "Default worker process"
-
-              let site: Site =
-                  webApp {
-                      name "web2"
-                      worker_process Bits32
-                  }
-                  |> getResourceAtIndex 3
-
-              Expect.equal site.SiteConfig.Use32BitWorkerProcess (Nullable true) "Should use 32 bit worker process"
-
-              let site: Site =
-                  webApp {
-                      name "web3"
-                      worker_process Bits64
-                  }
-                  |> getResourceAtIndex 3
-
-              Expect.equal site.SiteConfig.Use32BitWorkerProcess (Nullable false) "Should not use 32 bit worker process"
-          }
-
-          test "Supports .NET 6" {
-              let app =
-                  webApp {
-                      name "net6"
-                      runtime_stack Runtime.DotNet60
-                  }
-
-              let site = app |> getResources |> getResource<Web.Site> |> List.head
-              Expect.equal site.NetFrameworkVersion.Value "v6.0" "Wrong dotnet version"
-              Expect.equal site.Metadata.Head ("CURRENT_STACK", "dotnet") "Stack should be dotnet"
-          }
-
-          test "Supports .NET 7" {
-              let app =
-                  webApp {
-                      name "net7"
-                      runtime_stack Runtime.DotNet70
-                  }
-
-              let site = app |> getResources |> getResource<Web.Site> |> List.head
-              Expect.equal site.NetFrameworkVersion.Value "v7.0" "Wrong dotnet version"
-              Expect.equal site.Metadata.Head ("CURRENT_STACK", "dotnet") "Stack should be dotnet"
-          }
-
-          test "Supports .NET 8" {
-              let app =
-                  webApp {
-                      name "net8"
-                      runtime_stack Runtime.DotNet80
-                  }
-
-              let site = app |> getResources |> getResource<Web.Site> |> List.head
-              Expect.equal site.NetFrameworkVersion.Value "v8.0" "Wrong dotnet version"
-              Expect.equal site.Metadata.Head ("CURRENT_STACK", "dotnet") "Stack should be dotnet"
-          }
-
-          test "Supports .NET 5 on Linux" {
-              let app =
-                  webApp {
-                      name "net5"
-                      operating_system Linux
-                      runtime_stack Runtime.DotNet50
-                  }
-
-              let site: Site = app |> getResourceAtIndex 2
-              Expect.equal site.SiteConfig.LinuxFxVersion "DOTNETCORE|5.0" "Wrong dotnet version"
-          }
-
-          test "WebApp supports adding slots" {
-              let slot = appSlot { name "warm-up" }
-
-              let site: WebAppConfig =
-                  webApp {
-                      name "slots"
-                      add_slot slot
-                  }
-
-              Expect.isTrue (site.CommonWebConfig.Slots.ContainsKey "warm-up") "Config should contain slot"
-
-              let slots =
-                  site
-                  |> getResources
-                  |> getResource<Arm.Web.Site>
-                  |> List.filter (fun x -> x.ResourceType = Arm.Web.slots)
-              // Default "production" slot is not included as it is created automatically in Azure
-              Expect.hasLength slots 1 "Should only be 1 slot"
-          }
-
-          test "WebApp with slot and zip_deploy_slot does not have ZipDeployPath on slot" {
-              let slot = appSlot { name "warm-up" }
-
-              let site: WebAppConfig =
-                  webApp {
-                      name "slots"
-                      add_slot slot
-                      zip_deploy_slot "warm-up" "test.zip"
-                  }
-
-              Expect.isTrue (site.CommonWebConfig.Slots.ContainsKey "warm-up") "Config should contain slot"
-
-              let slots =
-                  site
-                  |> getResources
-                  |> getResource<Arm.Web.Site>
-                  |> List.filter (fun x -> x.ResourceType = Arm.Web.slots)
-              // Default "production" slot is not included as it is created automatically in Azure
-              Expect.hasLength slots 1 "Should only be 1 slot"
-              Expect.isNone slots.[0].ZipDeployPath "Zip Deploy Path should be set to None"
-          }
-
-          test "WebApp with slot that has system assigned identity adds identity to slot" {
-              let slot =
-                  appSlot {
-                      name "warm-up"
-                      system_identity
-                  }
-
-              let site: WebAppConfig =
-                  webApp {
-                      name "webapp"
-                      add_slot slot
-                  }
-
-              Expect.isTrue (site.CommonWebConfig.Slots.ContainsKey "warm-up") "Config should contain slot"
-
-              let slots = site |> getResources |> getResource<Arm.Web.Site>
-              // Default "production" slot is not included as it is created automatically in Azure
-              Expect.hasLength slots 2 "Should only be 1 slot and 1 site"
-
-              let expected =
-                  { SystemAssigned = Enabled
-                    UserAssigned = [] }
-
-              Expect.equal (slots.[1]).Identity expected "Slot should have slot setting"
-          }
-
-          test "WebApp with slot adds settings to slot" {
-              let slot = appSlot { name "warm-up" }
-
-              let site: WebAppConfig =
-                  webApp {
-                      name "slotsettings"
-                      add_slot slot
-                      setting "setting" "some value"
-                  }
-
-              Expect.isTrue (site.CommonWebConfig.Slots.ContainsKey "warm-up") "Config should contain slot"
-
-              let slots =
-                  site
-                  |> getResources
-                  |> getResource<Arm.Web.Site>
-                  |> List.filter (fun x -> x.ResourceType = Arm.Web.slots)
-              // Default "production" slot is not included as it is created automatically in Azure
-              Expect.hasLength slots 1 "Should only be 1 slot"
-
-              let settings = Expect.wantSome (slots.[0]).AppSettings "AppSettings should be set"
-              Expect.isTrue (settings.ContainsKey("setting")) "Slot should have slot setting"
-          }
-
-          test "WebApp with slot does not add settings to app service" {
-              let slot = appSlot { name "warm-up" }
-
-              let config =
-                  webApp {
-                      name "web"
-                      add_slot slot
-                      setting "setting" "some value"
-                      connection_string "DB"
-                  }
-
-              let sites = config |> getResources |> getResource<Farmer.Arm.Web.Site>
-
-              // Default "production" slot is not included as it is created automatically in Azure
-              Expect.hasLength sites 2 "Should only be 1 slot and 1 site"
-
-              Expect.isNone ((sites.[0]).AppSettings) "App service should not have any settings"
-              Expect.isNone ((sites.[0]).ConnectionStrings) "App service should not have any connection strings"
-          }
-
-          //test "WebApp creates App Insights" { }
-
-          test "WebApp adds literal settings to slots" {
-              let slot = appSlot { name "warm-up" }
-
-              let site: WebAppConfig =
-                  webApp {
-                      name "web"
-                      add_slot slot
-                      run_from_package
-                      website_node_default_version "xxx"
-                      docker_ci
-                      docker_use_azure_registry "registry"
-                  }
-
-              Expect.isTrue (site.CommonWebConfig.Slots.ContainsKey "warm-up") "Config should contain slot"
-
-              let sites = site |> getResources |> getResource<Arm.Web.Site>
-              let slots = sites |> List.filter (fun x -> x.ResourceType = Arm.Web.slots)
-              // Default "production" slot is not included as it is created automatically in Azure
-              Expect.hasLength slots 1 "Should only be 1 slot"
-
-              let settings = (slots.Item 0).AppSettings |> Option.defaultValue Map.empty
-
-              let expectation =
-                  [ "APPINSIGHTS_INSTRUMENTATIONKEY"
+                ]
+            }
+
+            let (slot: Site) = wa |> getResourceAtIndex 3
+            Expect.equal slot.Name "my-webapp-2651A324/staging" "Resource isn't the 'staging' slot"
+            Expect.equal slot.SiteConfig.LinuxFxVersion "DOCKER|nginx:1.23.1" "Docker image not set on slot"
+        }
+
+        test "Handles add_extension correctly" {
+            let wa = webApp {
+                name "siteX"
+                add_extension "extensionA"
+                runtime_stack Runtime.Java11
+            }
+
+            let resources = wa |> getResources
+            let sx = resources |> getResource<SiteExtension> |> List.head
+            let r = sx :> IArmResource
+
+            Expect.equal sx.SiteName (ResourceName "siteX") "Extension knows the site name"
+            Expect.equal sx.Location Location.WestEurope "Location is correct"
+            Expect.equal sx.Name (ResourceName "extensionA") "Extension name is correct"
+
+            Expect.equal
+                r.ResourceId.ArmExpression.Value
+                "resourceId('Microsoft.Web/sites/siteextensions', 'siteX', 'extensionA')"
+                "Resource name composed of site name and extension name"
+        }
+
+        test "Handles multiple add_extension correctly" {
+            let wa = webApp {
+                name "siteX"
+                add_extension "extensionA"
+                add_extension "extensionB"
+                add_extension "extensionB"
+                runtime_stack Runtime.Java11
+            }
+
+            let resources = wa |> getResources |> getResource<SiteExtension>
+
+            let actual = List.sort resources
+
+            let expected = [
+                {
+                    Location = Location.WestEurope
+                    Name = ResourceName "extensionA"
+                    SiteName = ResourceName "siteX"
+                }
+                {
+                    Location = Location.WestEurope
+                    Name = ResourceName "extensionB"
+                    SiteName = ResourceName "siteX"
+                }
+            ]
+
+            Expect.sequenceEqual actual expected "Both extensions defined"
+        }
+
+        test "SiteExtension ResourceId constructed correctly" {
+            let siteName = ResourceName "siteX"
+            let resourceId = siteExtensions.resourceId siteName
+
+            Expect.equal resourceId.ArmExpression.Value "resourceId('Microsoft.Web/sites/siteextensions', 'siteX')" ""
+        }
+
+        test "Deploys AI configuration correctly" {
+            let hasSetting key message (wa: Site) =
+                Expect.isTrue (wa.SiteConfig.AppSettings |> Seq.exists (fun k -> k.Name = key)) message
+
+            let wa: Site = webApp { name "testsite" } |> getResourceAtIndex 3
+
+            wa
+            |> hasSetting "APPINSIGHTS_INSTRUMENTATIONKEY" "Missing Windows instrumentation key"
+
+            let wa: Site =
+                webApp {
+                    name "testsite"
+                    operating_system Linux
+                }
+                |> getResourceAtIndex 2
+
+            wa
+            |> hasSetting "APPINSIGHTS_INSTRUMENTATIONKEY" "Missing Linux instrumentation key"
+
+            let wa: Site =
+                webApp {
+                    name "testsite"
+                    app_insights_off
+                }
+                |> getResourceAtIndex 2
+
+            Expect.isEmpty wa.SiteConfig.AppSettings "Should be no settings"
+        }
+
+        test "Supports always on" {
+            let template = webApp {
+                name "web"
+                always_on
+            }
+
+            Expect.equal template.CommonWebConfig.AlwaysOn true "AlwaysOn should be true"
+
+            let w: Site = webApp { name "testDefault" } |> getResourceAtIndex 3
+            Expect.equal w.SiteConfig.AlwaysOn (Nullable false) "always on should be false by default"
+        }
+
+        test "Supports 32 and 64 bit worker processes" {
+            let site: Site = webApp { name "web" } |> getResourceAtIndex 3
+            Expect.equal site.SiteConfig.Use32BitWorkerProcess (Nullable()) "Default worker process"
+
+            let site: Site =
+                webApp {
+                    name "web2"
+                    worker_process Bits32
+                }
+                |> getResourceAtIndex 3
+
+            Expect.equal site.SiteConfig.Use32BitWorkerProcess (Nullable true) "Should use 32 bit worker process"
+
+            let site: Site =
+                webApp {
+                    name "web3"
+                    worker_process Bits64
+                }
+                |> getResourceAtIndex 3
+
+            Expect.equal site.SiteConfig.Use32BitWorkerProcess (Nullable false) "Should not use 32 bit worker process"
+        }
+
+        test "Supports .NET 6" {
+            let app = webApp {
+                name "net6"
+                runtime_stack Runtime.DotNet60
+            }
+
+            let site = app |> getResources |> getResource<Web.Site> |> List.head
+            Expect.equal site.NetFrameworkVersion.Value "v6.0" "Wrong dotnet version"
+            Expect.equal site.Metadata.Head ("CURRENT_STACK", "dotnet") "Stack should be dotnet"
+        }
+
+        test "Supports .NET 7" {
+            let app = webApp {
+                name "net7"
+                runtime_stack Runtime.DotNet70
+            }
+
+            let site = app |> getResources |> getResource<Web.Site> |> List.head
+            Expect.equal site.NetFrameworkVersion.Value "v7.0" "Wrong dotnet version"
+            Expect.equal site.Metadata.Head ("CURRENT_STACK", "dotnet") "Stack should be dotnet"
+        }
+
+        test "Supports .NET 8" {
+            let app = webApp {
+                name "net8"
+                runtime_stack Runtime.DotNet80
+            }
+
+            let site = app |> getResources |> getResource<Web.Site> |> List.head
+            Expect.equal site.NetFrameworkVersion.Value "v8.0" "Wrong dotnet version"
+            Expect.equal site.Metadata.Head ("CURRENT_STACK", "dotnet") "Stack should be dotnet"
+        }
+
+        test "Supports .NET 5 on Linux" {
+            let app = webApp {
+                name "net5"
+                operating_system Linux
+                runtime_stack Runtime.DotNet50
+            }
+
+            let site: Site = app |> getResourceAtIndex 2
+            Expect.equal site.SiteConfig.LinuxFxVersion "DOTNETCORE|5.0" "Wrong dotnet version"
+        }
+
+        test "WebApp supports adding slots" {
+            let slot = appSlot { name "warm-up" }
+
+            let site: WebAppConfig = webApp {
+                name "slots"
+                add_slot slot
+            }
+
+            Expect.isTrue (site.CommonWebConfig.Slots.ContainsKey "warm-up") "Config should contain slot"
+
+            let slots =
+                site
+                |> getResources
+                |> getResource<Arm.Web.Site>
+                |> List.filter (fun x -> x.ResourceType = Arm.Web.slots)
+            // Default "production" slot is not included as it is created automatically in Azure
+            Expect.hasLength slots 1 "Should only be 1 slot"
+        }
+
+        test "WebApp with slot and zip_deploy_slot does not have ZipDeployPath on slot" {
+            let slot = appSlot { name "warm-up" }
+
+            let site: WebAppConfig = webApp {
+                name "slots"
+                add_slot slot
+                zip_deploy_slot "warm-up" "test.zip"
+            }
+
+            Expect.isTrue (site.CommonWebConfig.Slots.ContainsKey "warm-up") "Config should contain slot"
+
+            let slots =
+                site
+                |> getResources
+                |> getResource<Arm.Web.Site>
+                |> List.filter (fun x -> x.ResourceType = Arm.Web.slots)
+            // Default "production" slot is not included as it is created automatically in Azure
+            Expect.hasLength slots 1 "Should only be 1 slot"
+            Expect.isNone slots.[0].ZipDeployPath "Zip Deploy Path should be set to None"
+        }
+
+        test "WebApp with slot that has system assigned identity adds identity to slot" {
+            let slot = appSlot {
+                name "warm-up"
+                system_identity
+            }
+
+            let site: WebAppConfig = webApp {
+                name "webapp"
+                add_slot slot
+            }
+
+            Expect.isTrue (site.CommonWebConfig.Slots.ContainsKey "warm-up") "Config should contain slot"
+
+            let slots = site |> getResources |> getResource<Arm.Web.Site>
+            // Default "production" slot is not included as it is created automatically in Azure
+            Expect.hasLength slots 2 "Should only be 1 slot and 1 site"
+
+            let expected = {
+                SystemAssigned = Enabled
+                UserAssigned = []
+            }
+
+            Expect.equal (slots.[1]).Identity expected "Slot should have slot setting"
+        }
+
+        test "WebApp with slot adds settings to slot" {
+            let slot = appSlot { name "warm-up" }
+
+            let site: WebAppConfig = webApp {
+                name "slotsettings"
+                add_slot slot
+                setting "setting" "some value"
+            }
+
+            Expect.isTrue (site.CommonWebConfig.Slots.ContainsKey "warm-up") "Config should contain slot"
+
+            let slots =
+                site
+                |> getResources
+                |> getResource<Arm.Web.Site>
+                |> List.filter (fun x -> x.ResourceType = Arm.Web.slots)
+            // Default "production" slot is not included as it is created automatically in Azure
+            Expect.hasLength slots 1 "Should only be 1 slot"
+
+            let settings = Expect.wantSome (slots.[0]).AppSettings "AppSettings should be set"
+            Expect.isTrue (settings.ContainsKey("setting")) "Slot should have slot setting"
+        }
+
+        test "WebApp with slot does not add settings to app service" {
+            let slot = appSlot { name "warm-up" }
+
+            let config = webApp {
+                name "web"
+                add_slot slot
+                setting "setting" "some value"
+                connection_string "DB"
+            }
+
+            let sites = config |> getResources |> getResource<Farmer.Arm.Web.Site>
+
+            // Default "production" slot is not included as it is created automatically in Azure
+            Expect.hasLength sites 2 "Should only be 1 slot and 1 site"
+
+            Expect.isNone ((sites.[0]).AppSettings) "App service should not have any settings"
+            Expect.isNone ((sites.[0]).ConnectionStrings) "App service should not have any connection strings"
+        }
+
+        //test "WebApp creates App Insights" { }
+
+        test "WebApp adds literal settings to slots" {
+            let slot = appSlot { name "warm-up" }
+
+            let site: WebAppConfig = webApp {
+                name "web"
+                add_slot slot
+                run_from_package
+                website_node_default_version "xxx"
+                docker_ci
+                docker_use_azure_registry "registry"
+            }
+
+            Expect.isTrue (site.CommonWebConfig.Slots.ContainsKey "warm-up") "Config should contain slot"
+
+            let sites = site |> getResources |> getResource<Arm.Web.Site>
+            let slots = sites |> List.filter (fun x -> x.ResourceType = Arm.Web.slots)
+            // Default "production" slot is not included as it is created automatically in Azure
+            Expect.hasLength slots 1 "Should only be 1 slot"
+
+            let settings = (slots.Item 0).AppSettings |> Option.defaultValue Map.empty
+
+            let expectation =
+                [
+                    "APPINSIGHTS_INSTRUMENTATIONKEY"
                     "APPINSIGHTS_PROFILERFEATURE_VERSION"
                     "APPINSIGHTS_SNAPSHOTFEATURE_VERSION"
                     "ApplicationInsightsAgent_EXTENSION_VERSION"
@@ -1790,817 +880,803 @@
                     "DOCKER_ENABLE_CI"
                     "DOCKER_REGISTRY_SERVER_PASSWORD"
                     "DOCKER_REGISTRY_SERVER_URL"
-                    "DOCKER_REGISTRY_SERVER_USERNAME" ]
-                  |> List.map (settings.ContainsKey)
-
-              Expect.allEqual expectation true "Slot should have all literal settings"
-          }
-
-          test "WebApp with different settings on slot and service adds both settings to slot" {
-              let slot =
-                  appSlot {
-                      name "warm-up"
-                      setting "slot" "slot value"
-                  }
-
-              let site: WebAppConfig =
-                  webApp {
-                      name "web"
-                      add_slot slot
-                      setting "appService" "app service value"
-                  }
-
-              Expect.isTrue (site.CommonWebConfig.Slots.ContainsKey "warm-up") "Config should contain slot"
-
-              let slots =
-                  site
-                  |> getResources
-                  |> getResource<Arm.Web.Site>
-                  |> List.filter (fun x -> x.ResourceType = Arm.Web.slots)
-              // Default "production" slot is not included as it is created automatically in Azure
-              Expect.hasLength slots 1 "Should only be 1 slot"
-
-              let settings = (slots.Item 0).AppSettings
-              Expect.isTrue (settings.Value.ContainsKey("slot")) "Slot should have slot setting"
-              Expect.isTrue (settings.Value.ContainsKey("appService")) "Slot should have app service setting"
-          }
-
-          test "WebApp with slot, slot settings override app service setting" {
-              let slot =
-                  appSlot {
-                      name "warm-up"
-                      setting "override" "overridden"
-                  }
-
-              let site: WebAppConfig =
-                  webApp {
-                      name "web"
-                      add_slot slot
-                      setting "override" "some value"
-                  }
-
-              Expect.isTrue (site.CommonWebConfig.Slots.ContainsKey "warm-up") "Config should contain slot"
-
-              let slots =
-                  site
-                  |> getResources
-                  |> getResource<Arm.Web.Site>
-                  |> List.filter (fun x -> x.ResourceType = Arm.Web.slots)
-              // Default "production" slot is not included as it is created automatically in Azure
-              Expect.hasLength slots 1 "Should only be 1 slot"
-
-              let settings = Expect.wantSome slots.[0].AppSettings "AppSettings should be set"
-              let (hasValue, value) = settings.TryGetValue("override")
-
-              Expect.isTrue hasValue "Slot should have app service setting"
-              Expect.equal value.Value "overridden" "Slot should have correct app service value"
-          }
-
-          test "WebApp with slot adds connection strings to slot" {
-              let slot = appSlot { name "warm-up" }
-
-              let site: WebAppConfig =
-                  webApp {
-                      name "web"
-                      add_slot slot
-                      connection_string "connection_string"
-                  }
-
-              Expect.isTrue (site.CommonWebConfig.Slots.ContainsKey "warm-up") "Config should contain slot"
-
-              let slots =
-                  site
-                  |> getResources
-                  |> getResource<Arm.Web.Site>
-                  |> List.filter (fun x -> x.ResourceType = Arm.Web.slots)
-              // Default "production" slot is not included as it is created automatically in Azure
-              Expect.hasLength slots 1 "Should only be 1 slot"
-
-              let connStrings =
-                  Expect.wantSome slots.[0].ConnectionStrings "ConnectionStrings should be set"
-
-              Expect.isTrue
-                  (connStrings.ContainsKey("connection_string"))
-                  "Slot should have app service connection string"
-          }
-
-          test "WebApp with different connection strings on slot and service adds both to slot" {
-              let slot =
-                  appSlot {
-                      name "warm-up"
-                      connection_string "slot"
-                  }
-
-              let site: WebAppConfig =
-                  webApp {
-                      name "web"
-                      add_slot slot
-                      connection_string "appService"
-                  }
-
-              Expect.isTrue (site.CommonWebConfig.Slots.ContainsKey "warm-up") "Config should contain slot"
-
-              let slots =
-                  site
-                  |> getResources
-                  |> getResource<Arm.Web.Site>
-                  |> List.filter (fun x -> x.ResourceType = Arm.Web.slots)
-              // Default "production" slot is not included as it is created automatically in Azure
-              Expect.hasLength slots 1 "Should only be 1 slot"
-
-              let connStrings =
-                  Expect.wantSome slots.[0].ConnectionStrings "ConnectionStrings should be set"
-
-              Expect.hasLength connStrings 2 "Slot should have two connection strings"
-          }
-
-          test "WebApp with slots and identity applies identity to slots" {
-              let identity18 = userAssignedIdentity { name "im-18" }
-              let identity21 = userAssignedIdentity { name "im-21" }
-
-              let slot =
-                  appSlot {
-                      name "deploy"
-                      keyvault_identity identity21
-                  }
-
-              let site: WebAppConfig =
-                  webApp {
-                      name "web"
-                      add_slot slot
-                      add_identity identity18
-                  }
-
-              Expect.isTrue (site.CommonWebConfig.Slots.ContainsKey "deploy") "Config should contain slot"
-
-              let slots =
-                  site
-                  |> getResources
-                  |> getResource<Arm.Web.Site>
-                  |> List.filter (fun x -> x.ResourceType = Arm.Web.slots)
-              // Default "production" slot is not included as it is created automatically in Azure
-              Expect.hasLength slots 1 "Should only be 1 slot"
-
-              let theSlot = (slots.[0])
-              Expect.hasLength (theSlot.Identity.UserAssigned) 2 "Slot should have 2 user-assigned identities"
-
-              Expect.containsAll
-                  (theSlot.Identity.UserAssigned)
-                  [ identity18.UserAssignedIdentity; identity21.UserAssignedIdentity ]
-                  "Slot should have both user assigned identities"
-
-              Expect.equal
-                  theSlot.KeyVaultReferenceIdentity
-                  (Some identity21.UserAssignedIdentity)
-                  "Slot should have correct keyvault identity"
-          }
-
-          test "WebApp with slot can use AutoSwapSlotName" {
-              let warmupSlot =
-                  appSlot {
-                      name "warm-up"
-                      autoSlotSwapName "production"
-                  }
-
-              let site: WebAppConfig =
-                  webApp {
-                      name "slots"
-                      add_slot warmupSlot
-                  }
-
-              Expect.isTrue (site.CommonWebConfig.Slots.ContainsKey "warm-up") "Config should contain slot"
-
-              let slot: Site = site |> getResourceAtIndex 4
-
-              Expect.equal slot.Name "slots/warm-up" "Should be expected slot"
-              Expect.equal slot.SiteConfig.AutoSwapSlotName "production" "Should use provided auto swap slot name"
-          }
-
-          test "Supports private endpoints" {
-              let subnet = ResourceId.create (Network.subnets, ResourceName "subnet")
-
-              let app =
-                  webApp {
-                      name "farmerWebApp"
-                      add_private_endpoint (Managed subnet, "myWebApp-ep")
-                  }
-
-              let ep: Microsoft.Azure.Management.Network.Models.PrivateEndpoint =
-                  app |> getResourceAtIndex 4
-
-              Expect.equal ep.Name "myWebApp-ep" "Incorrect name"
-              Expect.hasLength ep.PrivateLinkServiceConnections.[0].GroupIds 1 "Incorrect group ids length"
-              Expect.equal ep.PrivateLinkServiceConnections.[0].GroupIds.[0] "sites" "Incorrect group ids"
-
-              Expect.equal
-                  ep.PrivateLinkServiceConnections.[0].PrivateLinkServiceId
-                  "[resourceId('Microsoft.Web/sites', 'farmerWebApp')]"
-                  "Incorrect PrivateLinkServiceId"
-
-              Expect.equal ep.Subnet.Id (subnet.ArmExpression.Eval()) "Incorrect subnet id"
-          }
-
-          test "Supports keyvault reference identity" {
-              let app = webApp { name "farmerWebApp" }
-              let site: Site = app |> getResourceAtIndex 3
-              Expect.isNull site.KeyVaultReferenceIdentity "Keyvault identity should not be set"
-
-              let myId = userAssignedIdentity { name "myFarmerIdentity" }
-
-              let app =
-                  webApp {
-                      name "farmerWebApp"
-                      keyvault_identity myId
-                  }
-
-              let site: Site = app |> getResourceAtIndex 3
-
-              Expect.equal
-                  site.KeyVaultReferenceIdentity
-                  "[resourceId('Microsoft.ManagedIdentity/userAssignedIdentities', 'myFarmerIdentity')]"
-                  "Keyvault identity should not be set"
-          }
-
-          test "Validates name correctly" {
-              let check (v: string) m =
-                  Expect.equal (WebAppName.Create v) (Error("Web App site names " + m))
-
-              check "" "cannot be empty" "Name too short"
-              let longName = Array.init 61 (fun _ -> 'a') |> String
-              check longName $"max length is 60, but here is 61. The invalid value is '{longName}'" "Name too long"
-
-              check
-                  "zz!z"
-                  "can only contain alphanumeric characters or the dash (-). The invalid value is 'zz!z'"
-                  "Bad character allowed"
-
-              check "-zz" "cannot start with a dash (-). The invalid value is '-zz'" "Start with dash"
-              check "zz-" "cannot end with a dash (-). The invalid value is 'zz-'" "End with dash"
-          }
-
-          test "Not setting the web app name causes an error" {
-              Expect.throws
-                  (fun () -> webApp { runtime_stack Runtime.Java11 } |> ignore)
-                  "Not setting web app name should throw"
-          }
-
-          test "Supports health check" {
-              let resources =
-                  webApp {
-                      name "test"
-                      health_check_path "/status"
-                  }
-                  |> getResources
-
-              let wa = resources |> getResource<Web.Site> |> List.head
-
-              Expect.equal wa.HealthCheckPath (Some "/status") "Health check path should be '/status'"
-          }
-
-          test "Supports secure custom domains with custom certificate" {
-              let webappName = "test"
-              let thumbprint = ArmExpression.literal "1111583E8FABEF4C0BEF694CBC41C28FB81CD111"
-
-              let resources =
-                  webApp {
-                      name webappName
-                      custom_domain ("customDomain.io", thumbprint)
-                  }
-                  |> getResources
-
-              let wa = resources |> getResource<Web.Site> |> List.head
-              let nested = resources |> getResource<ResourceGroupDeployment>
-              let expectedDomainName = "customDomain.io"
-
-              // Testing HostnameBinding
-              let hostnameBinding =
-                  nested.[0].Resources |> getResource<Web.HostNameBinding> |> List.head
-
-              let expectedSslState = SslState.SslDisabled
-              let exepectedSiteId = (Managed(Arm.Web.sites.resourceId wa.Name))
-
-              Expect.equal
-                  hostnameBinding.DomainName
-                  expectedDomainName
-                  $"HostnameBinding domain name should have {expectedDomainName}"
-
-              Expect.equal
-                  hostnameBinding.SslState
-                  expectedSslState
-                  $"HostnameBinding should have a {expectedSslState} Ssl state"
-
-              Expect.equal hostnameBinding.SiteId exepectedSiteId $"HostnameBinding SiteId should be {exepectedSiteId}"
-
-              // Testing certificate
-              let cert = nested.[1].Resources |> getResource<Web.Certificate> |> List.head
-
-              Expect.equal
-                  cert.DomainName
-                  expectedDomainName
-                  $"Certificate domain name should have {expectedDomainName}"
-
-              // Testing hostname/certificate link.
-              let bindingDeployment = nested.[2]
-
-              let innerResource =
-                  bindingDeployment.Resources |> getResource<Web.HostNameBinding> |> List.head
-
-              let innerExpectedSslState = SslState.SniBased thumbprint
-
-              Expect.stringStarts
-                  bindingDeployment.DeploymentName.Value
-                  "[concat"
-                  "resourceGroupDeployment name should start as a valid ARM expression"
-
-              Expect.stringEnds
-                  bindingDeployment.DeploymentName.Value
-                  ")]"
-                  "resourceGroupDeployment stage should end as a valid ARM expression"
-
-              Expect.equal
-                  bindingDeployment.Resources.Length
-                  1
-                  "resourceGroupDeployment stage should only contain one resource"
-
-              Expect.equal
-                  bindingDeployment.Dependencies.Count
-                  1
-                  "resourceGroupDeployment stage should only contain one dependencies"
-
-              Expect.equal
-                  innerResource.SslState
-                  innerExpectedSslState
-                  $"hostnameBinding should have a {innerExpectedSslState} Ssl state inside the resourceGroupDeployment template"
-          }
-
-          test "Supports secure custom domains with app service managed certificate" {
-              let webappName = "test"
-
-              let resources =
-                  webApp {
-                      name webappName
-                      custom_domain "customDomain.io"
-                  }
-                  |> getResources
-
-              let wa = resources |> getResource<Web.Site> |> List.head
-              let nested = resources |> getResource<ResourceGroup.ResourceGroupDeployment>
-              let expectedDomainName = "customDomain.io"
-
-              // Testing HostnameBinding
-              let hostnameBinding =
-                  nested.[0].Resources |> getResource<Web.HostNameBinding> |> List.head
-
-              let expectedSslState = SslState.SslDisabled
-              let exepectedSiteId = (Managed(Arm.Web.sites.resourceId wa.Name))
-
-              Expect.equal
-                  hostnameBinding.DomainName
-                  expectedDomainName
-                  $"HostnameBinding domain name should have {expectedDomainName}"
-
-              Expect.equal
-                  hostnameBinding.SslState
-                  expectedSslState
-                  $"HostnameBinding should have a {expectedSslState} Ssl state"
-
-              Expect.equal hostnameBinding.SiteId exepectedSiteId $"HostnameBinding SiteId should be {exepectedSiteId}"
-
-              // Testing certificate
-              let cert = nested.[1].Resources |> getResource<Web.Certificate> |> List.head
-
-              Expect.equal
-                  cert.DomainName
-                  expectedDomainName
-                  $"Certificate domain name should have {expectedDomainName}"
-
-              // Testing hostname/certificate link.
-              let bindingDeployment = nested.[2]
-
-              let innerResource =
-                  bindingDeployment.Resources |> getResource<Web.HostNameBinding> |> List.head
-
-              let innerExpectedSslState = SslState.SniBased cert.Thumbprint
-
-              Expect.equal
-                  bindingDeployment.Resources.Length
-                  1
-                  "resourceGroupDeployment stage should only contain one resource"
-
-              Expect.equal
-                  bindingDeployment.Dependencies.Count
-                  1
-                  "resourceGroupDeployment stage should only contain one dependencies"
-
-              Expect.equal
-                  innerResource.SslState
-                  innerExpectedSslState
-                  $"hostnameBinding should have a {innerExpectedSslState} Ssl state inside the resourceGroupDeployment template"
-          }
-
-          test "Supports insecure custom domains" {
-              let webappName = "test"
-
-              let resources =
-                  webApp {
-                      name webappName
-                      custom_domain (DomainConfig.InsecureDomain "customDomain.io")
-                  }
-                  |> getResources
-
-              let wa = resources |> getResource<Web.Site> |> List.head
-
-              //Testing HostnameBinding
-              let hostnameBinding =
-                  resources
-                  |> getResource<ResourceGroupDeployment>
-                  |> Seq.map (fun x -> getResource<Web.HostNameBinding> (x.Resources))
-                  |> Seq.concat
-                  |> Seq.head
-
-              let expectedSslState = SslState.SslDisabled
-              let exepectedSiteId = (Managed(Arm.Web.sites.resourceId wa.Name))
-              let expectedDomainName = "customDomain.io"
-
-              Expect.equal
-                  hostnameBinding.DomainName
-                  expectedDomainName
-                  $"HostnameBinding domain name should have {expectedDomainName}"
-
-              Expect.equal
-                  hostnameBinding.SslState
-                  expectedSslState
-                  $"HostnameBinding should have a {expectedSslState} Ssl state"
-
-              Expect.equal hostnameBinding.SiteId exepectedSiteId $"HostnameBinding SiteId should be {exepectedSiteId}"
-          }
-
-          test "Supports multiple custom domains" {
-              let webappName = "test"
-
-              let resources =
-                  webApp {
-                      name webappName
-                      custom_domain "secure.io"
-                      custom_domain (DomainConfig.InsecureDomain "insecure.io")
-                  }
-                  |> getResources
-
-              let wa = resources |> getResource<Web.Site> |> List.head
-
-              let exepectedSiteId = (Managed(Arm.Web.sites.resourceId wa.Name))
-
-              //Testing HostnameBinding
-              let hostnameBindings =
-                  resources
-                  |> getResource<ResourceGroupDeployment>
-                  |> Seq.map (fun x -> getResource<Web.HostNameBinding> (x.Resources))
-                  |> Seq.concat
-
-              let secureBinding =
-                  hostnameBindings |> Seq.filter (fun x -> x.DomainName = "secure.io") |> Seq.head
-
-              let insecureBinding =
-                  hostnameBindings
-                  |> Seq.filter (fun x -> x.DomainName = "insecure.io")
-                  |> Seq.head
-
-              Expect.equal secureBinding.SiteId exepectedSiteId $"HostnameBinding SiteId should be {exepectedSiteId}"
-
-              Expect.equal insecureBinding.SiteId exepectedSiteId $"HostnameBinding SiteId should be {exepectedSiteId}"
-          }
-
-          test "Assigns correct dependencies when deploying multiple custom domains" {
-              let webappName = "test"
-
-              let resources =
-                  webApp {
-                      name webappName
-                      custom_domains [ "secure1.io"; "secure2.io"; "secure3.io" ]
-                  }
-                  |> getResources
-
-              let wa = resources |> getResource<Web.Site> |> List.head
-
-              let exepectedSiteId = (Managed(Arm.Web.sites.resourceId wa.Name))
-
-              // Testing HostnameBinding
-              let hostnameBindings =
-                  resources
-                  |> getResource<ResourceGroupDeployment>
-                  |> Seq.map (fun x -> getResource<Web.HostNameBinding> (x.Resources))
-                  |> Seq.concat
-                  |> Seq.toList
-
-              let secureBinding1 =
-                  hostnameBindings
-                  |> List.filter (fun x -> x.DomainName = "secure1.io")
-                  |> List.head
-
-              let secureBinding2 =
-                  hostnameBindings
-                  |> List.filter (fun x -> x.DomainName = "secure2.io")
-                  |> List.head
-
-              let secureBinding3 =
-                  hostnameBindings
-                  |> List.filter (fun x -> x.DomainName = "secure3.io")
-                  |> List.head
-
-              Expect.equal secureBinding1.SiteId exepectedSiteId $"HostnameBinding SiteId should be {exepectedSiteId}"
-              Expect.equal secureBinding2.SiteId exepectedSiteId $"HostnameBinding SiteId should be {exepectedSiteId}"
-              Expect.equal secureBinding3.SiteId exepectedSiteId $"HostnameBinding SiteId should be {exepectedSiteId}"
-
-              // Testing dependencies.
-              let deployments = resources |> getResource<ResourceGroupDeployment> |> Seq.toList
-
-              let dependenciesOnOtherDeployments =
-                  deployments
-                  |> Seq.map (fun rg ->
-                      rg.Dependencies
-                      |> Seq.filter (fun dep -> deployments |> Seq.exists (fun x -> x.DeploymentName = dep.Name)))
-                  |> Seq.map (fun deps -> deps |> Seq.map (fun dep -> dep.Name))
-                  |> Seq.toList
-
-              let siteDependency =
-                  deployments[0].Dependencies
-                  |> Set.filter (fun x -> x.Type = wa.ResourceType)
-                  |> Set.map (fun x -> x.Name)
-                  |> Seq.head
-
-              Expect.hasLength deployments 9 "Should have three deploys per custom domain"
-              Expect.isEmpty dependenciesOnOtherDeployments[0] "First deploy should not depend on another"
-              Expect.equal siteDependency.Value webappName "First deployment should have a dependency on the site"
-
-              seq { 1..1..8 }
-              |> Seq.iter (fun x ->
-                  Expect.contains
-                      dependenciesOnOtherDeployments[x]
-                      deployments[x - 1].ResourceId.Name
-                      "Each subsequent deploy should depend on previous deploy")
-          }
-
-          test "Supports adding ip restriction for allowed ip" {
-              let ip = "1.2.3.4/32"
-
-              let resources =
-                  webApp {
-                      name "test"
-                      add_allowed_ip_restriction "test-rule" ip
-                  }
-                  |> getResources
-
-              let site = resources |> getResource<Web.Site> |> List.head
-
-              let expectedRestriction =
-                  IpSecurityRestriction.Create "test-rule" (IPAddressCidr.parse ip) Allow
-
-              Expect.equal
-                  site.IpSecurityRestrictions
-                  [ expectedRestriction ]
-                  "Should add allowed ip security restriction"
-          }
-
-          test "Supports adding ip restriction for denied ip" {
-              let ip = IPAddressCidr.parse "1.2.3.4/32"
-
-              let resources =
-                  webApp {
-                      name "test"
-                      add_denied_ip_restriction "test-rule" ip
-                  }
-                  |> getResources
-
-              let site = resources |> getResource<Web.Site> |> List.head
-
-              let expectedRestriction = IpSecurityRestriction.Create "test-rule" ip Deny
-
-              Expect.equal
-                  site.IpSecurityRestrictions
-                  [ expectedRestriction ]
-                  "Should add denied ip security restriction"
-          }
-
-          test "Supports adding different ip restrictions to site and slot" {
-              let siteIp = IPAddressCidr.parse "1.2.3.4/32"
-              let slotIp = IPAddressCidr.parse "4.3.2.1/32"
-
-              let warmupSlot =
-                  appSlot {
-                      name "warm-up"
-                      add_allowed_ip_restriction "slot-rule" slotIp
-                  }
-
-              let resources =
-                  webApp {
-                      name "test"
-                      add_slot warmupSlot
-                      add_allowed_ip_restriction "site-rule" siteIp
-                  }
-                  |> getResources
-
-              let slot =
-                  resources
-                  |> getResource<Arm.Web.Site>
-                  |> List.filter (fun x -> x.ResourceType = Arm.Web.slots)
-                  |> List.head
-
-              let site = resources |> getResource<Web.Site> |> List.head
-
-              let expectedSlotRestriction = IpSecurityRestriction.Create "slot-rule" slotIp Allow
-              let expectedSiteRestriction = IpSecurityRestriction.Create "site-rule" siteIp Allow
-
-              Expect.equal
-                  slot.IpSecurityRestrictions
-                  [ expectedSlotRestriction ]
-                  "Slot should have correct allowed ip security restriction"
-
-              Expect.equal
-                  site.IpSecurityRestrictions
-                  [ expectedSiteRestriction ]
-                  "Site should have correct allowed ip security restriction"
-          }
-
-          test "Linux automatically turns off logging extension" {
-              let wa =
-                  webApp {
-                      name "siteX"
-                      operating_system Linux
-                  }
-
-              let extensions = wa |> getResources |> getResource<SiteExtension>
-              Expect.isEmpty extensions "Should not be any extensions"
-          }
-
-          test "Supports docker ports with WEBSITES_PORT" {
-              let wa =
-                  webApp {
-                      name "testApp"
-                      docker_port 8080
-                  }
-
-              let port = Expect.wantSome wa.DockerPort "Docker port should be set"
-              Expect.equal port 8080 "Docker port should 8080"
-
-              let site = wa |> getResources |> getResource<Web.Site> |> List.head
-
-              let settings = Expect.wantSome site.AppSettings "AppSettings should be set"
-              let (hasValue, value) = settings.TryGetValue("WEBSITES_PORT")
-
-              Expect.isTrue hasValue "WEBSITES_PORT should be set"
-              Expect.equal value.Value "8080" "WEBSITES_PORT should be 8080"
-
-              let defaultWa = webApp { name "testApp" }
-              Expect.isNone defaultWa.DockerPort "Docker port should not be set"
-          }
-
-          test "Web App enables zoneRedundant in service plan" {
-              let resources =
-                  webApp {
-                      name "test"
-                      zone_redundant Enabled
-                  }
-                  |> getResources
-
-              let sf = resources |> getResource<Web.ServerFarm> |> List.head
-
-              Expect.equal sf.ZoneRedundant (Some Enabled) "ZoneRedundant should be enabled"
-          }
-          test "Can integrate with unmanaged vnet" {
-              let subnetId =
-                  Arm.Network.subnets.resourceId (ResourceName "my-vnet", ResourceName "my-subnet")
-
-              let wa =
-                  webApp {
-                      name "testApp"
-                      sku WebApp.Sku.S1
-                      link_to_unmanaged_vnet subnetId
-                  }
-
-              let resources = wa |> getResources
-              let site = resources |> getResource<Web.Site> |> List.head
-              let vnet = Expect.wantSome site.LinkToSubnet "LinkToSubnet was not set"
-              Expect.equal vnet (Direct(Unmanaged subnetId)) "LinkToSubnet was incorrect"
-
-              let vnetConnections = resources |> getResource<Web.VirtualNetworkConnection>
-              Expect.hasLength vnetConnections 1 "incorrect number of Vnet connections"
-          }
-
-          test "Can integrate with managed vnet" {
-              let vnetConfig = vnet { name "my-vnet" }
-
-              let wa =
-                  webApp {
-                      name "testApp"
-                      sku WebApp.Sku.S1
-                      link_to_vnet (vnetConfig, ResourceName "my-subnet")
-                  }
-
-              let resources = wa |> getResources
-              let site = resources |> getResource<Web.Site> |> List.head
-              let vnet = Expect.wantSome site.LinkToSubnet "LinkToSubnet was not set"
-
-              Expect.equal
-                  vnet
-                  (ViaManagedVNet((Arm.Network.virtualNetworks.resourceId "my-vnet"), ResourceName "my-subnet"))
-                  "LinkToSubnet was incorrect"
-
-              let vnetConnections = resources |> getResource<Web.VirtualNetworkConnection>
-              Expect.hasLength vnetConnections 1 "incorrect number of Vnet connections"
-          }
-
-          test "Supports redefining root application directory" {
-              let wa =
-                  webApp {
-                      name "test"
-
-                      add_virtual_applications
-                          [ virtualApplication {
-                                virtual_path "/"
-                                physical_path "altdirectory"
-                            } ]
-                  }
-
-              let site = wa |> getResources |> getResource<Web.Site> |> List.head
-
-              let expectedVirtualApplications =
-                  Map
-                      [ "/",
-                        { PhysicalPath = "site\\altdirectory"
-                          PreloadEnabled = None } ]
-
-              Expect.equal
-                  site.VirtualApplications
-                  expectedVirtualApplications
-                  "Should add virtual application definition for root"
-          }
-
-          test "Can add startup command without docker" {
-              let wa: Site =
-                  webApp {
-                      name "test"
-                      startup_command "foo"
-                  }
-                  |> getResourceAtIndex 3
-
-              Expect.equal wa.SiteConfig.AppCommandLine "foo" "Command line not set correctly"
-          }
-
-          test "Supports defining additional virtual applications without changing root" {
-              let wa =
-                  webApp {
-                      name "test"
-
-                      add_virtual_applications
-                          [ virtualApplication {
-                                virtual_path "/subapp"
-                                physical_path "wwwsubapp"
-                            } ]
-                  }
-
-              let site = wa |> getResources |> getResource<Web.Site> |> List.head
-
-              let expectedVirtualApplications =
-                  Map
-                      [ ("/",
-                         { PhysicalPath = "site\\wwwroot"
-                           PreloadEnabled = None }),
-                        1u
-                        ("/subapp",
-                         { PhysicalPath = "site\\wwwsubapp"
-                           PreloadEnabled = None }),
-                        1u ]
-
-              Expect.distribution
-                  (site.VirtualApplications |> Seq.map (fun it -> (it.Key, it.Value)))
-                  expectedVirtualApplications
-                  "Should add virtual application definition for /subapp, but keep the root app around"
-          }
-
-          test "Supports virtual applications with preload enabled" {
-              let wa =
-                  webApp {
-                      name "test"
-
-                      add_virtual_applications
-                          [ virtualApplication {
-                                virtual_path "/subapp"
-                                physical_path "wwwroot\\subApp"
-                                preloaded
-                            } ]
-                  }
-
-              let site = wa |> getResources |> getResource<Web.Site> |> List.head
-
-              let expectedVirtualApplications =
-                  Map
-                      [ ("/subapp",
-                         { PhysicalPath = "site\\wwwroot\\subApp"
-                           PreloadEnabled = (Some true) }),
-                        1u ]
-
-              Expect.distribution
-                  (site.VirtualApplications |> Seq.map (fun it -> (it.Key, it.Value)))
-                  expectedVirtualApplications
-                  "Should add preloaded virtual application definition"
-          } ]+                    "DOCKER_REGISTRY_SERVER_USERNAME"
+                ]
+                |> List.map (settings.ContainsKey)
+
+            Expect.allEqual expectation true "Slot should have all literal settings"
+        }
+
+        test "WebApp with different settings on slot and service adds both settings to slot" {
+            let slot = appSlot {
+                name "warm-up"
+                setting "slot" "slot value"
+            }
+
+            let site: WebAppConfig = webApp {
+                name "web"
+                add_slot slot
+                setting "appService" "app service value"
+            }
+
+            Expect.isTrue (site.CommonWebConfig.Slots.ContainsKey "warm-up") "Config should contain slot"
+
+            let slots =
+                site
+                |> getResources
+                |> getResource<Arm.Web.Site>
+                |> List.filter (fun x -> x.ResourceType = Arm.Web.slots)
+            // Default "production" slot is not included as it is created automatically in Azure
+            Expect.hasLength slots 1 "Should only be 1 slot"
+
+            let settings = (slots.Item 0).AppSettings
+            Expect.isTrue (settings.Value.ContainsKey("slot")) "Slot should have slot setting"
+            Expect.isTrue (settings.Value.ContainsKey("appService")) "Slot should have app service setting"
+        }
+
+        test "WebApp with slot, slot settings override app service setting" {
+            let slot = appSlot {
+                name "warm-up"
+                setting "override" "overridden"
+            }
+
+            let site: WebAppConfig = webApp {
+                name "web"
+                add_slot slot
+                setting "override" "some value"
+            }
+
+            Expect.isTrue (site.CommonWebConfig.Slots.ContainsKey "warm-up") "Config should contain slot"
+
+            let slots =
+                site
+                |> getResources
+                |> getResource<Arm.Web.Site>
+                |> List.filter (fun x -> x.ResourceType = Arm.Web.slots)
+            // Default "production" slot is not included as it is created automatically in Azure
+            Expect.hasLength slots 1 "Should only be 1 slot"
+
+            let settings = Expect.wantSome slots.[0].AppSettings "AppSettings should be set"
+            let (hasValue, value) = settings.TryGetValue("override")
+
+            Expect.isTrue hasValue "Slot should have app service setting"
+            Expect.equal value.Value "overridden" "Slot should have correct app service value"
+        }
+
+        test "WebApp with slot adds connection strings to slot" {
+            let slot = appSlot { name "warm-up" }
+
+            let site: WebAppConfig = webApp {
+                name "web"
+                add_slot slot
+                connection_string "connection_string"
+            }
+
+            Expect.isTrue (site.CommonWebConfig.Slots.ContainsKey "warm-up") "Config should contain slot"
+
+            let slots =
+                site
+                |> getResources
+                |> getResource<Arm.Web.Site>
+                |> List.filter (fun x -> x.ResourceType = Arm.Web.slots)
+            // Default "production" slot is not included as it is created automatically in Azure
+            Expect.hasLength slots 1 "Should only be 1 slot"
+
+            let connStrings =
+                Expect.wantSome slots.[0].ConnectionStrings "ConnectionStrings should be set"
+
+            Expect.isTrue
+                (connStrings.ContainsKey("connection_string"))
+                "Slot should have app service connection string"
+        }
+
+        test "WebApp with different connection strings on slot and service adds both to slot" {
+            let slot = appSlot {
+                name "warm-up"
+                connection_string "slot"
+            }
+
+            let site: WebAppConfig = webApp {
+                name "web"
+                add_slot slot
+                connection_string "appService"
+            }
+
+            Expect.isTrue (site.CommonWebConfig.Slots.ContainsKey "warm-up") "Config should contain slot"
+
+            let slots =
+                site
+                |> getResources
+                |> getResource<Arm.Web.Site>
+                |> List.filter (fun x -> x.ResourceType = Arm.Web.slots)
+            // Default "production" slot is not included as it is created automatically in Azure
+            Expect.hasLength slots 1 "Should only be 1 slot"
+
+            let connStrings =
+                Expect.wantSome slots.[0].ConnectionStrings "ConnectionStrings should be set"
+
+            Expect.hasLength connStrings 2 "Slot should have two connection strings"
+        }
+
+        test "WebApp with slots and identity applies identity to slots" {
+            let identity18 = userAssignedIdentity { name "im-18" }
+            let identity21 = userAssignedIdentity { name "im-21" }
+
+            let slot = appSlot {
+                name "deploy"
+                keyvault_identity identity21
+            }
+
+            let site: WebAppConfig = webApp {
+                name "web"
+                add_slot slot
+                add_identity identity18
+            }
+
+            Expect.isTrue (site.CommonWebConfig.Slots.ContainsKey "deploy") "Config should contain slot"
+
+            let slots =
+                site
+                |> getResources
+                |> getResource<Arm.Web.Site>
+                |> List.filter (fun x -> x.ResourceType = Arm.Web.slots)
+            // Default "production" slot is not included as it is created automatically in Azure
+            Expect.hasLength slots 1 "Should only be 1 slot"
+
+            let theSlot = (slots.[0])
+            Expect.hasLength (theSlot.Identity.UserAssigned) 2 "Slot should have 2 user-assigned identities"
+
+            Expect.containsAll
+                (theSlot.Identity.UserAssigned)
+                [ identity18.UserAssignedIdentity; identity21.UserAssignedIdentity ]
+                "Slot should have both user assigned identities"
+
+            Expect.equal
+                theSlot.KeyVaultReferenceIdentity
+                (Some identity21.UserAssignedIdentity)
+                "Slot should have correct keyvault identity"
+        }
+
+        test "WebApp with slot can use AutoSwapSlotName" {
+            let warmupSlot = appSlot {
+                name "warm-up"
+                autoSlotSwapName "production"
+            }
+
+            let site: WebAppConfig = webApp {
+                name "slots"
+                add_slot warmupSlot
+            }
+
+            Expect.isTrue (site.CommonWebConfig.Slots.ContainsKey "warm-up") "Config should contain slot"
+
+            let slot: Site = site |> getResourceAtIndex 4
+
+            Expect.equal slot.Name "slots/warm-up" "Should be expected slot"
+            Expect.equal slot.SiteConfig.AutoSwapSlotName "production" "Should use provided auto swap slot name"
+        }
+
+        test "Supports private endpoints" {
+            let subnet = ResourceId.create (Network.subnets, ResourceName "subnet")
+
+            let app = webApp {
+                name "farmerWebApp"
+                add_private_endpoint (Managed subnet, "myWebApp-ep")
+            }
+
+            let ep: Microsoft.Azure.Management.Network.Models.PrivateEndpoint =
+                app |> getResourceAtIndex 4
+
+            Expect.equal ep.Name "myWebApp-ep" "Incorrect name"
+            Expect.hasLength ep.PrivateLinkServiceConnections.[0].GroupIds 1 "Incorrect group ids length"
+            Expect.equal ep.PrivateLinkServiceConnections.[0].GroupIds.[0] "sites" "Incorrect group ids"
+
+            Expect.equal
+                ep.PrivateLinkServiceConnections.[0].PrivateLinkServiceId
+                "[resourceId('Microsoft.Web/sites', 'farmerWebApp')]"
+                "Incorrect PrivateLinkServiceId"
+
+            Expect.equal ep.Subnet.Id (subnet.ArmExpression.Eval()) "Incorrect subnet id"
+        }
+
+        test "Supports keyvault reference identity" {
+            let app = webApp { name "farmerWebApp" }
+            let site: Site = app |> getResourceAtIndex 3
+            Expect.isNull site.KeyVaultReferenceIdentity "Keyvault identity should not be set"
+
+            let myId = userAssignedIdentity { name "myFarmerIdentity" }
+
+            let app = webApp {
+                name "farmerWebApp"
+                keyvault_identity myId
+            }
+
+            let site: Site = app |> getResourceAtIndex 3
+
+            Expect.equal
+                site.KeyVaultReferenceIdentity
+                "[resourceId('Microsoft.ManagedIdentity/userAssignedIdentities', 'myFarmerIdentity')]"
+                "Keyvault identity should not be set"
+        }
+
+        test "Validates name correctly" {
+            let check (v: string) m =
+                Expect.equal (WebAppName.Create v) (Error("Web App site names " + m))
+
+            check "" "cannot be empty" "Name too short"
+            let longName = Array.init 61 (fun _ -> 'a') |> String
+            check longName $"max length is 60, but here is 61. The invalid value is '{longName}'" "Name too long"
+
+            check
+                "zz!z"
+                "can only contain alphanumeric characters or the dash (-). The invalid value is 'zz!z'"
+                "Bad character allowed"
+
+            check "-zz" "cannot start with a dash (-). The invalid value is '-zz'" "Start with dash"
+            check "zz-" "cannot end with a dash (-). The invalid value is 'zz-'" "End with dash"
+        }
+
+        test "Not setting the web app name causes an error" {
+            Expect.throws
+                (fun () -> webApp { runtime_stack Runtime.Java11 } |> ignore)
+                "Not setting web app name should throw"
+        }
+
+        test "Supports health check" {
+            let resources =
+                webApp {
+                    name "test"
+                    health_check_path "/status"
+                }
+                |> getResources
+
+            let wa = resources |> getResource<Web.Site> |> List.head
+
+            Expect.equal wa.HealthCheckPath (Some "/status") "Health check path should be '/status'"
+        }
+
+        test "Supports secure custom domains with custom certificate" {
+            let webappName = "test"
+            let thumbprint = ArmExpression.literal "1111583E8FABEF4C0BEF694CBC41C28FB81CD111"
+
+            let resources =
+                webApp {
+                    name webappName
+                    custom_domain ("customDomain.io", thumbprint)
+                }
+                |> getResources
+
+            let wa = resources |> getResource<Web.Site> |> List.head
+            let nested = resources |> getResource<ResourceGroupDeployment>
+            let expectedDomainName = "customDomain.io"
+
+            // Testing HostnameBinding
+            let hostnameBinding =
+                nested.[0].Resources |> getResource<Web.HostNameBinding> |> List.head
+
+            let expectedSslState = SslState.SslDisabled
+            let exepectedSiteId = (Managed(Arm.Web.sites.resourceId wa.Name))
+
+            Expect.equal
+                hostnameBinding.DomainName
+                expectedDomainName
+                $"HostnameBinding domain name should have {expectedDomainName}"
+
+            Expect.equal
+                hostnameBinding.SslState
+                expectedSslState
+                $"HostnameBinding should have a {expectedSslState} Ssl state"
+
+            Expect.equal hostnameBinding.SiteId exepectedSiteId $"HostnameBinding SiteId should be {exepectedSiteId}"
+
+            // Testing certificate
+            let cert = nested.[1].Resources |> getResource<Web.Certificate> |> List.head
+
+            Expect.equal cert.DomainName expectedDomainName $"Certificate domain name should have {expectedDomainName}"
+
+            // Testing hostname/certificate link.
+            let bindingDeployment = nested.[2]
+
+            let innerResource =
+                bindingDeployment.Resources |> getResource<Web.HostNameBinding> |> List.head
+
+            let innerExpectedSslState = SslState.SniBased thumbprint
+
+            Expect.stringStarts
+                bindingDeployment.DeploymentName.Value
+                "[concat"
+                "resourceGroupDeployment name should start as a valid ARM expression"
+
+            Expect.stringEnds
+                bindingDeployment.DeploymentName.Value
+                ")]"
+                "resourceGroupDeployment stage should end as a valid ARM expression"
+
+            Expect.equal
+                bindingDeployment.Resources.Length
+                1
+                "resourceGroupDeployment stage should only contain one resource"
+
+            Expect.equal
+                bindingDeployment.Dependencies.Count
+                1
+                "resourceGroupDeployment stage should only contain one dependencies"
+
+            Expect.equal
+                innerResource.SslState
+                innerExpectedSslState
+                $"hostnameBinding should have a {innerExpectedSslState} Ssl state inside the resourceGroupDeployment template"
+        }
+
+        test "Supports secure custom domains with app service managed certificate" {
+            let webappName = "test"
+
+            let resources =
+                webApp {
+                    name webappName
+                    custom_domain "customDomain.io"
+                }
+                |> getResources
+
+            let wa = resources |> getResource<Web.Site> |> List.head
+            let nested = resources |> getResource<ResourceGroup.ResourceGroupDeployment>
+            let expectedDomainName = "customDomain.io"
+
+            // Testing HostnameBinding
+            let hostnameBinding =
+                nested.[0].Resources |> getResource<Web.HostNameBinding> |> List.head
+
+            let expectedSslState = SslState.SslDisabled
+            let exepectedSiteId = (Managed(Arm.Web.sites.resourceId wa.Name))
+
+            Expect.equal
+                hostnameBinding.DomainName
+                expectedDomainName
+                $"HostnameBinding domain name should have {expectedDomainName}"
+
+            Expect.equal
+                hostnameBinding.SslState
+                expectedSslState
+                $"HostnameBinding should have a {expectedSslState} Ssl state"
+
+            Expect.equal hostnameBinding.SiteId exepectedSiteId $"HostnameBinding SiteId should be {exepectedSiteId}"
+
+            // Testing certificate
+            let cert = nested.[1].Resources |> getResource<Web.Certificate> |> List.head
+
+            Expect.equal cert.DomainName expectedDomainName $"Certificate domain name should have {expectedDomainName}"
+
+            // Testing hostname/certificate link.
+            let bindingDeployment = nested.[2]
+
+            let innerResource =
+                bindingDeployment.Resources |> getResource<Web.HostNameBinding> |> List.head
+
+            let innerExpectedSslState = SslState.SniBased cert.Thumbprint
+
+            Expect.equal
+                bindingDeployment.Resources.Length
+                1
+                "resourceGroupDeployment stage should only contain one resource"
+
+            Expect.equal
+                bindingDeployment.Dependencies.Count
+                1
+                "resourceGroupDeployment stage should only contain one dependencies"
+
+            Expect.equal
+                innerResource.SslState
+                innerExpectedSslState
+                $"hostnameBinding should have a {innerExpectedSslState} Ssl state inside the resourceGroupDeployment template"
+        }
+
+        test "Supports insecure custom domains" {
+            let webappName = "test"
+
+            let resources =
+                webApp {
+                    name webappName
+                    custom_domain (DomainConfig.InsecureDomain "customDomain.io")
+                }
+                |> getResources
+
+            let wa = resources |> getResource<Web.Site> |> List.head
+
+            //Testing HostnameBinding
+            let hostnameBinding =
+                resources
+                |> getResource<ResourceGroupDeployment>
+                |> Seq.map (fun x -> getResource<Web.HostNameBinding> (x.Resources))
+                |> Seq.concat
+                |> Seq.head
+
+            let expectedSslState = SslState.SslDisabled
+            let exepectedSiteId = (Managed(Arm.Web.sites.resourceId wa.Name))
+            let expectedDomainName = "customDomain.io"
+
+            Expect.equal
+                hostnameBinding.DomainName
+                expectedDomainName
+                $"HostnameBinding domain name should have {expectedDomainName}"
+
+            Expect.equal
+                hostnameBinding.SslState
+                expectedSslState
+                $"HostnameBinding should have a {expectedSslState} Ssl state"
+
+            Expect.equal hostnameBinding.SiteId exepectedSiteId $"HostnameBinding SiteId should be {exepectedSiteId}"
+        }
+
+        test "Supports multiple custom domains" {
+            let webappName = "test"
+
+            let resources =
+                webApp {
+                    name webappName
+                    custom_domain "secure.io"
+                    custom_domain (DomainConfig.InsecureDomain "insecure.io")
+                }
+                |> getResources
+
+            let wa = resources |> getResource<Web.Site> |> List.head
+
+            let exepectedSiteId = (Managed(Arm.Web.sites.resourceId wa.Name))
+
+            //Testing HostnameBinding
+            let hostnameBindings =
+                resources
+                |> getResource<ResourceGroupDeployment>
+                |> Seq.map (fun x -> getResource<Web.HostNameBinding> (x.Resources))
+                |> Seq.concat
+
+            let secureBinding =
+                hostnameBindings |> Seq.filter (fun x -> x.DomainName = "secure.io") |> Seq.head
+
+            let insecureBinding =
+                hostnameBindings
+                |> Seq.filter (fun x -> x.DomainName = "insecure.io")
+                |> Seq.head
+
+            Expect.equal secureBinding.SiteId exepectedSiteId $"HostnameBinding SiteId should be {exepectedSiteId}"
+
+            Expect.equal insecureBinding.SiteId exepectedSiteId $"HostnameBinding SiteId should be {exepectedSiteId}"
+        }
+
+        test "Assigns correct dependencies when deploying multiple custom domains" {
+            let webappName = "test"
+
+            let resources =
+                webApp {
+                    name webappName
+                    custom_domains [ "secure1.io"; "secure2.io"; "secure3.io" ]
+                }
+                |> getResources
+
+            let wa = resources |> getResource<Web.Site> |> List.head
+
+            let exepectedSiteId = (Managed(Arm.Web.sites.resourceId wa.Name))
+
+            // Testing HostnameBinding
+            let hostnameBindings =
+                resources
+                |> getResource<ResourceGroupDeployment>
+                |> Seq.map (fun x -> getResource<Web.HostNameBinding> (x.Resources))
+                |> Seq.concat
+                |> Seq.toList
+
+            let secureBinding1 =
+                hostnameBindings
+                |> List.filter (fun x -> x.DomainName = "secure1.io")
+                |> List.head
+
+            let secureBinding2 =
+                hostnameBindings
+                |> List.filter (fun x -> x.DomainName = "secure2.io")
+                |> List.head
+
+            let secureBinding3 =
+                hostnameBindings
+                |> List.filter (fun x -> x.DomainName = "secure3.io")
+                |> List.head
+
+            Expect.equal secureBinding1.SiteId exepectedSiteId $"HostnameBinding SiteId should be {exepectedSiteId}"
+            Expect.equal secureBinding2.SiteId exepectedSiteId $"HostnameBinding SiteId should be {exepectedSiteId}"
+            Expect.equal secureBinding3.SiteId exepectedSiteId $"HostnameBinding SiteId should be {exepectedSiteId}"
+
+            // Testing dependencies.
+            let deployments = resources |> getResource<ResourceGroupDeployment> |> Seq.toList
+
+            let dependenciesOnOtherDeployments =
+                deployments
+                |> Seq.map (fun rg ->
+                    rg.Dependencies
+                    |> Seq.filter (fun dep -> deployments |> Seq.exists (fun x -> x.DeploymentName = dep.Name)))
+                |> Seq.map (fun deps -> deps |> Seq.map (fun dep -> dep.Name))
+                |> Seq.toList
+
+            let siteDependency =
+                deployments[0].Dependencies
+                |> Set.filter (fun x -> x.Type = wa.ResourceType)
+                |> Set.map (fun x -> x.Name)
+                |> Seq.head
+
+            Expect.hasLength deployments 9 "Should have three deploys per custom domain"
+            Expect.isEmpty dependenciesOnOtherDeployments[0] "First deploy should not depend on another"
+            Expect.equal siteDependency.Value webappName "First deployment should have a dependency on the site"
+
+            seq { 1..1..8 }
+            |> Seq.iter (fun x ->
+                Expect.contains
+                    dependenciesOnOtherDeployments[x]
+                    deployments[x - 1].ResourceId.Name
+                    "Each subsequent deploy should depend on previous deploy")
+        }
+
+        test "Supports adding ip restriction for allowed ip" {
+            let ip = "1.2.3.4/32"
+
+            let resources =
+                webApp {
+                    name "test"
+                    add_allowed_ip_restriction "test-rule" ip
+                }
+                |> getResources
+
+            let site = resources |> getResource<Web.Site> |> List.head
+
+            let expectedRestriction =
+                IpSecurityRestriction.Create "test-rule" (IPAddressCidr.parse ip) Allow
+
+            Expect.equal
+                site.IpSecurityRestrictions
+                [ expectedRestriction ]
+                "Should add allowed ip security restriction"
+        }
+
+        test "Supports adding ip restriction for denied ip" {
+            let ip = IPAddressCidr.parse "1.2.3.4/32"
+
+            let resources =
+                webApp {
+                    name "test"
+                    add_denied_ip_restriction "test-rule" ip
+                }
+                |> getResources
+
+            let site = resources |> getResource<Web.Site> |> List.head
+
+            let expectedRestriction = IpSecurityRestriction.Create "test-rule" ip Deny
+
+            Expect.equal site.IpSecurityRestrictions [ expectedRestriction ] "Should add denied ip security restriction"
+        }
+
+        test "Supports adding different ip restrictions to site and slot" {
+            let siteIp = IPAddressCidr.parse "1.2.3.4/32"
+            let slotIp = IPAddressCidr.parse "4.3.2.1/32"
+
+            let warmupSlot = appSlot {
+                name "warm-up"
+                add_allowed_ip_restriction "slot-rule" slotIp
+            }
+
+            let resources =
+                webApp {
+                    name "test"
+                    add_slot warmupSlot
+                    add_allowed_ip_restriction "site-rule" siteIp
+                }
+                |> getResources
+
+            let slot =
+                resources
+                |> getResource<Arm.Web.Site>
+                |> List.filter (fun x -> x.ResourceType = Arm.Web.slots)
+                |> List.head
+
+            let site = resources |> getResource<Web.Site> |> List.head
+
+            let expectedSlotRestriction = IpSecurityRestriction.Create "slot-rule" slotIp Allow
+            let expectedSiteRestriction = IpSecurityRestriction.Create "site-rule" siteIp Allow
+
+            Expect.equal
+                slot.IpSecurityRestrictions
+                [ expectedSlotRestriction ]
+                "Slot should have correct allowed ip security restriction"
+
+            Expect.equal
+                site.IpSecurityRestrictions
+                [ expectedSiteRestriction ]
+                "Site should have correct allowed ip security restriction"
+        }
+
+        test "Linux automatically turns off logging extension" {
+            let wa = webApp {
+                name "siteX"
+                operating_system Linux
+            }
+
+            let extensions = wa |> getResources |> getResource<SiteExtension>
+            Expect.isEmpty extensions "Should not be any extensions"
+        }
+
+        test "Supports docker ports with WEBSITES_PORT" {
+            let wa = webApp {
+                name "testApp"
+                docker_port 8080
+            }
+
+            let port = Expect.wantSome wa.DockerPort "Docker port should be set"
+            Expect.equal port 8080 "Docker port should 8080"
+
+            let site = wa |> getResources |> getResource<Web.Site> |> List.head
+
+            let settings = Expect.wantSome site.AppSettings "AppSettings should be set"
+            let (hasValue, value) = settings.TryGetValue("WEBSITES_PORT")
+
+            Expect.isTrue hasValue "WEBSITES_PORT should be set"
+            Expect.equal value.Value "8080" "WEBSITES_PORT should be 8080"
+
+            let defaultWa = webApp { name "testApp" }
+            Expect.isNone defaultWa.DockerPort "Docker port should not be set"
+        }
+
+        test "Web App enables zoneRedundant in service plan" {
+            let resources =
+                webApp {
+                    name "test"
+                    zone_redundant Enabled
+                }
+                |> getResources
+
+            let sf = resources |> getResource<Web.ServerFarm> |> List.head
+
+            Expect.equal sf.ZoneRedundant (Some Enabled) "ZoneRedundant should be enabled"
+        }
+        test "Can integrate with unmanaged vnet" {
+            let subnetId =
+                Arm.Network.subnets.resourceId (ResourceName "my-vnet", ResourceName "my-subnet")
+
+            let wa = webApp {
+                name "testApp"
+                sku WebApp.Sku.S1
+                link_to_unmanaged_vnet subnetId
+            }
+
+            let resources = wa |> getResources
+            let site = resources |> getResource<Web.Site> |> List.head
+            let vnet = Expect.wantSome site.LinkToSubnet "LinkToSubnet was not set"
+            Expect.equal vnet (Direct(Unmanaged subnetId)) "LinkToSubnet was incorrect"
+
+            let vnetConnections = resources |> getResource<Web.VirtualNetworkConnection>
+            Expect.hasLength vnetConnections 1 "incorrect number of Vnet connections"
+        }
+
+        test "Can integrate with managed vnet" {
+            let vnetConfig = vnet { name "my-vnet" }
+
+            let wa = webApp {
+                name "testApp"
+                sku WebApp.Sku.S1
+                link_to_vnet (vnetConfig, ResourceName "my-subnet")
+            }
+
+            let resources = wa |> getResources
+            let site = resources |> getResource<Web.Site> |> List.head
+            let vnet = Expect.wantSome site.LinkToSubnet "LinkToSubnet was not set"
+
+            Expect.equal
+                vnet
+                (ViaManagedVNet((Arm.Network.virtualNetworks.resourceId "my-vnet"), ResourceName "my-subnet"))
+                "LinkToSubnet was incorrect"
+
+            let vnetConnections = resources |> getResource<Web.VirtualNetworkConnection>
+            Expect.hasLength vnetConnections 1 "incorrect number of Vnet connections"
+        }
+
+        test "Supports redefining root application directory" {
+            let wa = webApp {
+                name "test"
+
+                add_virtual_applications [
+                    virtualApplication {
+                        virtual_path "/"
+                        physical_path "altdirectory"
+                    }
+                ]
+            }
+
+            let site = wa |> getResources |> getResource<Web.Site> |> List.head
+
+            let expectedVirtualApplications =
+                Map [
+                    "/",
+                    {
+                        PhysicalPath = "site\\altdirectory"
+                        PreloadEnabled = None
+                    }
+                ]
+
+            Expect.equal
+                site.VirtualApplications
+                expectedVirtualApplications
+                "Should add virtual application definition for root"
+        }
+
+        test "Can add startup command without docker" {
+            let wa: Site =
+                webApp {
+                    name "test"
+                    startup_command "foo"
+                }
+                |> getResourceAtIndex 3
+
+            Expect.equal wa.SiteConfig.AppCommandLine "foo" "Command line not set correctly"
+        }
+
+        test "Supports defining additional virtual applications without changing root" {
+            let wa = webApp {
+                name "test"
+
+                add_virtual_applications [
+                    virtualApplication {
+                        virtual_path "/subapp"
+                        physical_path "wwwsubapp"
+                    }
+                ]
+            }
+
+            let site = wa |> getResources |> getResource<Web.Site> |> List.head
+
+            let expectedVirtualApplications =
+                Map [
+                    ("/",
+                     {
+                         PhysicalPath = "site\\wwwroot"
+                         PreloadEnabled = None
+                     }),
+                    1u
+                    ("/subapp",
+                     {
+                         PhysicalPath = "site\\wwwsubapp"
+                         PreloadEnabled = None
+                     }),
+                    1u
+                ]
+
+            Expect.distribution
+                (site.VirtualApplications |> Seq.map (fun it -> (it.Key, it.Value)))
+                expectedVirtualApplications
+                "Should add virtual application definition for /subapp, but keep the root app around"
+        }
+
+        test "Supports virtual applications with preload enabled" {
+            let wa = webApp {
+                name "test"
+
+                add_virtual_applications [
+                    virtualApplication {
+                        virtual_path "/subapp"
+                        physical_path "wwwroot\\subApp"
+                        preloaded
+                    }
+                ]
+            }
+
+            let site = wa |> getResources |> getResource<Web.Site> |> List.head
+
+            let expectedVirtualApplications =
+                Map [
+                    ("/subapp",
+                     {
+                         PhysicalPath = "site\\wwwroot\\subApp"
+                         PreloadEnabled = (Some true)
+                     }),
+                    1u
+                ]
+
+            Expect.distribution
+                (site.VirtualApplications |> Seq.map (fun it -> (it.Key, it.Value)))
+                expectedVirtualApplications
+                "Should add preloaded virtual application definition"
+        }
+    ]