--- conflicted
+++ resolved
@@ -304,7 +304,6 @@
         let site:Site = webApp { worker_process Bits64 } |> getResourceAtIndex 0
         Expect.equal site.SiteConfig.Use32BitWorkerProcess (Nullable false) "Should not use 32 bit worker process"
     }
-<<<<<<< HEAD
     test "WebApp supports adding slots" {
         let slot = appSlot { name "warm-up" }
         let site:WebAppConfig = webApp { add_slot slot }
@@ -316,11 +315,10 @@
             |> getResource<Slot>
         // Default "production" slot is not included as it is created automatically in Azure
         Expect.hasLength slots 1 "Should only be 1 slot"
-=======
+    }
     test "Supports .NET 5 EAP" {
         let app = webApp { runtime_stack Runtime.DotNet50 }
         let site:Site = app |> getResourceAtIndex 0
         Expect.equal site.SiteConfig.NetFrameworkVersion "v5.0" "Wrong dotnet version"
->>>>>>> c2007df3
     }
 ]