module WebApp

open Expecto
open Farmer
open Farmer.Builders
open Farmer.Identity
open Farmer.WebApp
open Farmer.Arm
open Microsoft.Azure.Management.WebSites
open Microsoft.Azure.Management.WebSites.Models
open Microsoft.Rest
open System

let getResource<'T when 'T :> IArmResource> (data:IArmResource list) = data |> List.choose(function :? 'T as x -> Some x | _ -> None)
/// Client instance needed to get the serializer settings.
let dummyClient = new WebSiteManagementClient (Uri "http://management.azure.com", TokenCredentials "NotNullOrWhiteSpace")
let getResourceAtIndex o = o |> getResourceAtIndex dummyClient.SerializationSettings

let getResources (v:IBuilder) = v.BuildResources Location.WestEurope

let tests = testList "Web App Tests" [
    test "Basic Web App has service plan and AI dependencies set" {
        let resources = webApp { name "test" } |> getResources
        let wa = resources |> getResource<Web.Site> |> List.head

        Expect.containsAll wa.Dependencies [ ResourceId.create(components, ResourceName "test-ai"); ResourceId.create(serverFarms, ResourceName "test-farm") ] "Missing dependencies"
        Expect.hasLength (resources |> getResource<Insights.Components>) 1 "Should be one AI component"
        Expect.hasLength (resources |> getResource<Web.ServerFarm>) 1 "Should be one server farm"
    }
    test "Web App allows renaming of service plan and AI" {
        let resources = webApp { name "test"; service_plan_name "supersp"; app_insights_name "superai" } |> getResources
        let wa = resources |> getResource<Web.Site> |> List.head

        Expect.containsAll wa.Dependencies [ ResourceId.create(serverFarms, ResourceName "supersp"); ResourceId.create (components, ResourceName "superai") ] "Missing dependencies"
        Expect.hasLength (resources |> getResource<Insights.Components>) 1 "Should be one AI component"
        Expect.hasLength (resources |> getResource<Web.ServerFarm>) 1 "Should be one server farm"
    }
    test "Web App creates dependencies but no resources with linked AI and Server Farm configs" {
        let sp = servicePlan { name "plan" }
        let ai = appInsights { name "ai" }
        let resources = webApp { name "test"; link_to_app_insights ai; link_to_service_plan sp } |> getResources
        let wa = resources |> getResource<Web.Site> |> List.head
        Expect.containsAll wa.Dependencies [ ResourceId.create(serverFarms, ResourceName "plan"); ResourceId.create(components, ResourceName "ai") ] "Missing dependencies"
        Expect.isEmpty (resources |> getResource<Insights.Components>) "Should be no AI component"
        Expect.isEmpty (resources |> getResource<Web.ServerFarm>) "Should be no server farm"
    }
    test "Web App does not create dependencies for unmanaged linked resources" {
        let resources = webApp { name "test"; link_to_unmanaged_app_insights (components.resourceId "test"); link_to_unmanaged_service_plan (serverFarms.resourceId "test2") } |> getResources
        let wa = resources |> getResource<Web.Site> |> List.head
        Expect.isEmpty wa.Dependencies "Should be no dependencies"
        Expect.isEmpty (resources |> getResource<Insights.Components>) "Should be no AI component"
        Expect.isEmpty (resources |> getResource<Web.ServerFarm>) "Should be no server farm"
    }
    test "Web app supports adding tags to resource" {
        let resources = webApp { name "test"; add_tag "key" "value"; add_tags ["alpha","a"; "beta","b"]} |> getResources
        let wa = resources |> getResource<Web.Site> |> List.head
        Expect.containsAll (wa.Tags|> Map.toSeq)
            [ "key","value"
              "alpha","a"
              "beta","b"]
            "Should contain the given tags"
        Expect.equal 3 (wa.Tags|> Map.count) "Should not contain additional tags"
    }
    test "Web App correctly adds connection strings" {
        let sa = storageAccount { name "foo" }
        let wa =
            let resources = webApp { name "test"; connection_string "a"; connection_string ("b", sa.Key) } |> getResources
            resources |> getResource<Web.Site> |> List.head

        let expected = [
            "a", (ParameterSetting(SecureParameter "a"), Custom)
            "b", (ExpressionSetting sa.Key, Custom)
        ]
        let parameters = wa :> IParameters

        Expect.equal wa.ConnectionStrings (Map expected |> Some) "Missing connections"
        Expect.equal parameters.SecureParameters [ SecureParameter "a" ] "Missing parameter"
    }
    test "CORS works correctly" {
        let wa : Site =
            webApp {
                name "test"
                enable_cors [ "https://bbc.co.uk" ]
                enable_cors_credentials
            }
            |> getResourceAtIndex 3
        Expect.sequenceEqual wa.SiteConfig.Cors.AllowedOrigins [ "https://bbc.co.uk" ] "Allowed Origins should be *"
        Expect.equal wa.SiteConfig.Cors.SupportCredentials (Nullable true) "Support Credentials"
    }

    test "If CORS is AllOrigins, cannot enable credentials" {
        Expect.throws (fun () ->
            webApp {
                name "test"
                enable_cors AllOrigins
                enable_cors_credentials
            } |> ignore) "Invalid CORS combination"
    }

    test "Automatically converts from * to AllOrigins" {
        let wa : Site =
            webApp { name "test"; enable_cors [ "*" ] } |> getResourceAtIndex 3
        Expect.sequenceEqual wa.SiteConfig.Cors.AllowedOrigins [ "*" ] "Allowed Origins should be *"
    }

    test "CORS without credentials does not crash" {
        webApp { name "test"; enable_cors AllOrigins } |> ignore
        webApp { name "test"; enable_cors [ "https://bbc.co.uk" ] } |> ignore
    }

    test "If CORS is not enabled, ignores enable credentials" {
        let wa : Site =
            webApp { name "test"; enable_cors_credentials } |> getResourceAtIndex 3
        Expect.isNull wa.SiteConfig.Cors "Should be no CORS settings"
    }

    test "Implicitly adds a dependency when adding a setting" {
        let sa = storageAccount { name "teststorage" }
        let sql = sqlServer { name "test"; admin_username "user"; add_databases [ sqlDb { name "thedb" } ] }
        let wa = webApp {
            name "testweb"
            setting "storage" sa.Key
            setting "conn" (sql.ConnectionString "thedb")
            setting "bad" (ArmExpression.literal "ignore_me")
        }
        let wa = wa |> getResources |> getResource<Web.Site> |> List.head

        Expect.contains wa.Dependencies (ResourceId.create(storageAccounts, sa.Name.ResourceName)) "Storage Account is missing"
        Expect.contains wa.Dependencies (ResourceId.create(Sql.databases, ResourceName "test", ResourceName "thedb")) "Database is missing"
    }

    test "Implicitly adds a dependency when adding a connection string" {
        let sa = storageAccount { name "teststorage" }
        let wa = webApp { name "testweb"; setting "storage" sa.Key }
        let wa = wa |> getResources |> getResource<Web.Site> |> List.head
        Expect.contains wa.Dependencies (ResourceId.create(storageAccounts, sa.Name.ResourceName)) "Storage Account is missing"
    }

    test "Automatic Key Vault integration works correctly" {
        let sa = storageAccount { name "teststorage" }
        let wa = webApp { name "testweb"; setting "storage" sa.Key; secret_setting "secret"; setting "literal" "value"; use_keyvault }
        let kv = wa |> getResources |> getResource<Vault> |> List.head
        let secrets = wa |> getResources |> getResource<Vaults.Secret>
        let site = wa |> getResources |> getResource<Web.Site> |> List.head
        let vault = wa |> getResources |> getResource<Vault> |> List.head

        let expectedSettings = Map [
            "storage", LiteralSetting "@Microsoft.KeyVault(SecretUri=https://testwebvault.vault.azure.net/secrets/storage)"
            "secret", LiteralSetting "@Microsoft.KeyVault(SecretUri=https://testwebvault.vault.azure.net/secrets/secret)"
            "literal", LiteralSetting "value"
        ]

        Expect.equal site.Identity.SystemAssigned Enabled "System Identity should be enabled"
        let settings = Expect.wantSome site.AppSettings "AppSettings should be set"
        Expect.containsAll settings expectedSettings "Incorrect settings"

        Expect.sequenceEqual kv.Dependencies [ ResourceId.create(sites, site.Name) ] "Key Vault dependencies are wrong"
        Expect.equal kv.Name (ResourceName (site.Name.Value + "vault")) "Key Vault name is wrong"
        Expect.equal wa.CommonWebConfig.Identity.SystemAssigned Enabled "System Identity should be turned on"
        Expect.equal kv.AccessPolicies.[0].ObjectId wa.SystemIdentity.PrincipalId.ArmExpression "Policy is incorrect"

        Expect.hasLength secrets 2 "Incorrect number of KV secrets"

        Expect.equal secrets.[0].Name.Value "testwebvault/storage" "Incorrect secret name"
        Expect.equal secrets.[0].Value (ExpressionSecret sa.Key) "Incorrect secret value"
        Expect.sequenceEqual secrets.[0].Dependencies [ vaults.resourceId "testwebvault"; storageAccounts.resourceId "teststorage" ] "Incorrect secret dependencies"

        Expect.equal secrets.[1].Name.Value "testwebvault/secret" "Incorrect secret name"
        Expect.equal secrets.[1].Value (ParameterSecret (SecureParameter "secret")) "Incorrect secret value"
        Expect.sequenceEqual secrets.[1].Dependencies [ vaults.resourceId "testwebvault" ] "Incorrect secret dependencies"

        Expect.hasLength vault.AccessPolicies 1 "Incorrect number of access policies"
        Expect.sequenceEqual vault.AccessPolicies.[0].Permissions.Secrets [ KeyVault.Secret.Get ] "Incorrect permissions"
    }

    test "Managed KV integration works correctly" {
        let sa = storageAccount { name "teststorage" }
        let wa = webApp { name "testweb"; setting "storage" sa.Key; secret_setting "secret"; setting "literal" "value"; link_to_keyvault (ResourceName "testwebvault") }
        let vault = keyVault { name "testwebvault"; add_access_policy (AccessPolicy.create (wa.SystemIdentity.PrincipalId, [ KeyVault.Secret.Get ])) }
        let vault = vault |> getResources |> getResource<Vault> |> List.head
        let secrets = wa |> getResources |> getResource<Vaults.Secret>
        let site = wa |> getResources |> getResource<Web.Site> |> List.head

        let expectedSettings = Map [
            "storage", LiteralSetting "@Microsoft.KeyVault(SecretUri=https://testwebvault.vault.azure.net/secrets/storage)"
            "secret", LiteralSetting "@Microsoft.KeyVault(SecretUri=https://testwebvault.vault.azure.net/secrets/secret)"
            "literal", LiteralSetting "value"
        ]

        Expect.equal site.Identity.SystemAssigned Enabled "System Identity should be enabled"
        let settings = Expect.wantSome site.AppSettings "AppSettings should be set"
        Expect.containsAll settings expectedSettings "Incorrect settings"

        Expect.equal wa.CommonWebConfig.Identity.SystemAssigned Enabled "System Identity should be turned on"

        Expect.hasLength secrets 2 "Incorrect number of KV secrets"

        Expect.equal secrets.[0].Name.Value "testwebvault/secret" "Incorrect secret name"
        Expect.equal secrets.[0].Value (ParameterSecret (SecureParameter "secret")) "Incorrect secret value"
        Expect.sequenceEqual secrets.[0].Dependencies [ vaults.resourceId "testwebvault" ] "Incorrect secret dependencies"

        Expect.equal secrets.[1].Name.Value "testwebvault/storage" "Incorrect secret name"
        Expect.equal secrets.[1].Value (ExpressionSecret sa.Key) "Incorrect secret value"
        Expect.sequenceEqual secrets.[1].Dependencies [ vaults.resourceId "testwebvault"; storageAccounts.resourceId "teststorage" ] "Incorrect secret dependencies"
    }

    test "Handles identity correctly" {
        let wa : Site = webApp { name "testsite" } |> getResourceAtIndex 0
        Expect.isNull wa.Identity  "Default managed identity should be null"

        let wa : Site = webApp { name "othertestsite"; system_identity } |> getResourceAtIndex 3
        Expect.equal wa.Identity.Type (Nullable ManagedServiceIdentityType.SystemAssigned) "Should have system identity"
        Expect.isNull wa.Identity.UserAssignedIdentities "Should have no user assigned identities"

        let wa : Site = webApp { name "thirdtestsite"; system_identity; add_identity (createUserAssignedIdentity "test"); add_identity (createUserAssignedIdentity "test2") } |> getResourceAtIndex 3
        Expect.equal wa.Identity.Type (Nullable ManagedServiceIdentityType.SystemAssignedUserAssigned) "Should have system identity"
        Expect.sequenceEqual (wa.Identity.UserAssignedIdentities |> Seq.map(fun r -> r.Key)) [ "[resourceId('Microsoft.ManagedIdentity/userAssignedIdentities', 'test2')]"; "[resourceId('Microsoft.ManagedIdentity/userAssignedIdentities', 'test')]" ] "Should have two user assigned identities"
        Expect.contains (wa.SiteConfig.AppSettings |> Seq.map(fun s -> s.Name, s.Value)) ("AZURE_CLIENT_ID", "[reference(resourceId('Microsoft.ManagedIdentity/userAssignedIdentities', 'test2')).clientId]") "Missing AZURE_CLIENT_ID"
    }

    test "Unmanaged server farm is fully qualified in ARM" {
        let farm = ResourceId.create(serverFarms, ResourceName "my-asp-name", "my-asp-resource-group")
        let wa : Site = webApp { name "test"; link_to_unmanaged_service_plan farm } |> getResourceAtIndex 2
        Expect.equal wa.ServerFarmId "[resourceId('my-asp-resource-group', 'Microsoft.Web/serverfarms', 'my-asp-name')]" ""
    }

    test "Adds the Logging extension automatically for .NET Core apps" {
        let wa = webApp { name "siteX" }
        let extension = wa |> getResources |> getResource<SiteExtension> |> List.head
        Expect.equal extension.Name.Value "Microsoft.AspNetCore.AzureAppServices.SiteExtension" "Wrong extension"

        let wa = webApp { name "siteX"; runtime_stack Runtime.Java11 }
        let extensions = wa |> getResources |> getResource<SiteExtension>
        Expect.isEmpty extensions "Shouldn't be any extensions"

        let wa = webApp { name "siteX"; automatic_logging_extension false }
        let extensions = wa |> getResources |> getResource<SiteExtension>
        Expect.isEmpty extensions "Shouldn't be any extensions"
    }

    test "Does not add the logging extension for apps using a docker image" {
        let wa = webApp { name "siteX" ; docker_image "someImage" "someCommand" }
        let extensions = wa |> getResources |> getResource<SiteExtension>
        Expect.isEmpty extensions "Shouldn't be any extensions"
    }

    test "Handles add_extension correctly" {
        let wa = webApp { name "siteX"; add_extension "extensionA"; runtime_stack Runtime.Java11 }
        let resources = wa |> getResources
        let sx = resources |> getResource<SiteExtension> |> List.head
        let r  = sx :> IArmResource

        Expect.equal sx.SiteName (ResourceName "siteX") "Extension knows the site name"
        Expect.equal sx.Location Location.WestEurope "Location is correct"
        Expect.equal sx.Name (ResourceName "extensionA") "Extension name is correct"
        Expect.equal r.ResourceId.ArmExpression.Value "resourceId('Microsoft.Web/sites/siteextensions', 'siteX', 'extensionA')" "Resource name composed of site name and extension name"
    }

    test "Handles multiple add_extension correctly" {
        let wa = webApp { name "siteX"; add_extension "extensionA"; add_extension "extensionB"; add_extension "extensionB"; runtime_stack Runtime.Java11 }
        let resources = wa |> getResources |> getResource<SiteExtension>

        let actual = List.sort resources
        let expected = [
            { Location = Location.WestEurope; Name = ResourceName "extensionA"; SiteName = ResourceName "siteX" }
            { Location = Location.WestEurope; Name = ResourceName "extensionB"; SiteName = ResourceName "siteX" }
        ]
        Expect.sequenceEqual actual expected "Both extensions defined"
    }

    test "SiteExtension ResourceId constructed correctly" {
        let siteName = ResourceName "siteX"
        let resourceId = siteExtensions.resourceId siteName

        Expect.equal resourceId.ArmExpression.Value "resourceId('Microsoft.Web/sites/siteextensions', 'siteX')" ""
    }

    test "Deploys AI configuration correctly" {
        let hasSetting key message (wa:Site) = Expect.isTrue (wa.SiteConfig.AppSettings |> Seq.exists(fun k -> k.Name = key)) message
        let wa : Site = webApp { name "testsite" } |> getResourceAtIndex 3
        wa |> hasSetting "APPINSIGHTS_INSTRUMENTATIONKEY" "Missing Windows instrumentation key"

        let wa : Site = webApp { name "testsite"; operating_system Linux } |> getResourceAtIndex 2
        wa |> hasSetting "APPINSIGHTS_INSTRUMENTATIONKEY" "Missing Linux instrumentation key"

        let wa : Site = webApp { name "testsite"; app_insights_off } |> getResourceAtIndex 2
        Expect.isEmpty wa.SiteConfig.AppSettings "Should be no settings"
    }

    test "Supports always on" {
        let template = webApp { name "web"; always_on }
        Expect.equal template.CommonWebConfig.AlwaysOn true "AlwaysOn should be true"

        let w:Site = webApp { name "testDefault" } |> getResourceAtIndex 3
        Expect.equal w.SiteConfig.AlwaysOn (Nullable false) "always on should be false by default"
    }

    test "Supports 32 and 64 bit worker processes" {
        let site : Site = webApp { name "web" } |> getResourceAtIndex 3
        Expect.equal site.SiteConfig.Use32BitWorkerProcess (Nullable()) "Default worker process"

        let site:Site = webApp { name "web2"; worker_process Bits32 } |> getResourceAtIndex 3
        Expect.equal site.SiteConfig.Use32BitWorkerProcess (Nullable true) "Should use 32 bit worker process"

        let site:Site = webApp { name "web3"; worker_process Bits64 } |> getResourceAtIndex 3
        Expect.equal site.SiteConfig.Use32BitWorkerProcess (Nullable false) "Should not use 32 bit worker process"
    }

    test "Supports .NET 6" {
        let app = webApp { name "net6"; runtime_stack Runtime.DotNet60 }
        let site:Site = app |> getResourceAtIndex 2
        Expect.equal site.SiteConfig.NetFrameworkVersion "v6.0" "Wrong dotnet version"
    }

    test "Supports .NET 6 EAP" {
        let app = webApp { name "net6"; runtime_stack Runtime.DotNet60 }
        let site:Site = app |> getResourceAtIndex 2
        Expect.equal site.SiteConfig.NetFrameworkVersion "v6.0" "Wrong dotnet version"
    }

    test "Supports .NET 5 on Linux" {
        let app = webApp { name "net5"; operating_system Linux; runtime_stack Runtime.DotNet50 }
        let site:Site = app |> getResourceAtIndex 2
        Expect.equal site.SiteConfig.LinuxFxVersion "DOTNETCORE|5.0" "Wrong dotnet version"
    }

    test "WebApp supports adding slots" {
        let slot = appSlot { name "warm-up" }
        let site:WebAppConfig = webApp { name "slots"; add_slot slot; zip_deploy "test.zip" }
        Expect.isTrue (site.CommonWebConfig.Slots.ContainsKey "warm-up") "Config should contain slot"

        let slots =
            site
            |> getResources
            |> getResource<Arm.Web.Site>
            |> List.filter (fun x -> x.ResourceType = Arm.Web.slots)
        // Default "production" slot is not included as it is created automatically in Azure
        Expect.hasLength slots 1 "Should only be 1 slot"
    }

    test "WebApp with slot and zip_deploy_slot does not have ZipDeployPath on slot" {
        let slot = appSlot { name "warm-up" }
        let site:WebAppConfig = webApp { name "slots"; add_slot slot; zip_deploy_slot "warm-up" "test.zip" }
        Expect.isTrue (site.CommonWebConfig.Slots.ContainsKey "warm-up") "Config should contain slot"

        let slots =
            site
            |> getResources
            |> getResource<Arm.Web.Site>
            |> List.filter (fun x -> x.ResourceType = Arm.Web.slots)
        // Default "production" slot is not included as it is created automatically in Azure
        Expect.hasLength slots 1 "Should only be 1 slot"
        Expect.isNone slots.[0].ZipDeployPath "Zip Deploy Path should be set to None"
    }

    test "WebApp with slot that has system assigned identity adds identity to slot" {
        let slot = appSlot { name "warm-up"; system_identity }
        let site:WebAppConfig = webApp { name "webapp"; add_slot slot }
        Expect.isTrue (site.CommonWebConfig.Slots.ContainsKey "warm-up") "Config should contain slot"

        let slots =
            site
            |> getResources
            |> getResource<Arm.Web.Site>
        // Default "production" slot is not included as it is created automatically in Azure
        Expect.hasLength slots 2 "Should only be 1 slot and 1 site"

        let expected = { SystemAssigned = Enabled; UserAssigned = [] }
        Expect.equal (slots.[1]).Identity expected "Slot should have slot setting"
    }

    test "WebApp with slot adds settings to slot" {
        let slot = appSlot { name "warm-up" }
        let site:WebAppConfig = webApp {
            name "slotsettings";
            add_slot slot
            setting "setting" "some value"
        }
        Expect.isTrue (site.CommonWebConfig.Slots.ContainsKey "warm-up") "Config should contain slot"

        let slots =
            site
            |> getResources
            |> getResource<Arm.Web.Site>
            |> List.filter (fun x -> x.ResourceType = Arm.Web.slots)
        // Default "production" slot is not included as it is created automatically in Azure
        Expect.hasLength slots 1 "Should only be 1 slot"

        let settings = Expect.wantSome (slots.[0]).AppSettings "AppSettings should be set"
        Expect.isTrue (settings.ContainsKey("setting")) "Slot should have slot setting"
    }

    test "WebApp with slot does not add settings to app service" {
        let slot = appSlot { name "warm-up" }
        let config = webApp {
            name "web"
            add_slot slot
            setting "setting" "some value"
            connection_string "DB"
        }

        let sites =
            config
            |> getResources
            |> getResource<Farmer.Arm.Web.Site>

        // Default "production" slot is not included as it is created automatically in Azure
        Expect.hasLength sites 2 "Should only be 1 slot and 1 site"

        Expect.isNone ((sites.[0]).AppSettings) "App service should not have any settings"
        Expect.isNone ((sites.[0]).ConnectionStrings) "App service should not have any connection strings"
    }

    test "WebApp adds literal settings to slots" {
        let slot = appSlot { name "warm-up" }
        let site:WebAppConfig = webApp {
            name "web"
            add_slot slot
            run_from_package
            website_node_default_version "xxx"
            docker_ci
            docker_use_azure_registry "registry" }
        Expect.isTrue (site.CommonWebConfig.Slots.ContainsKey "warm-up") "Config should contain slot"

        let sites = site |> getResources |> getResource<Arm.Web.Site>
        let slots = sites |> List.filter (fun x -> x.ResourceType = Arm.Web.slots)
        // Default "production" slot is not included as it is created automatically in Azure
        Expect.hasLength slots 1 "Should only be 1 slot"

        let settings = (slots.Item 0).AppSettings |> Option.defaultValue Map.empty
        let expectation =
            [ "APPINSIGHTS_INSTRUMENTATIONKEY"
              "APPINSIGHTS_PROFILERFEATURE_VERSION"
              "APPINSIGHTS_SNAPSHOTFEATURE_VERSION"
              "ApplicationInsightsAgent_EXTENSION_VERSION"
              "DiagnosticServices_EXTENSION_VERSION"
              "InstrumentationEngine_EXTENSION_VERSION"
              "SnapshotDebugger_EXTENSION_VERSION"
              "XDT_MicrosoftApplicationInsights_BaseExtensions"
              "XDT_MicrosoftApplicationInsights_Mode"
              "DOCKER_ENABLE_CI"
              "DOCKER_REGISTRY_SERVER_PASSWORD"
              "DOCKER_REGISTRY_SERVER_URL"
              "DOCKER_REGISTRY_SERVER_USERNAME"]
            |> List.map(settings.ContainsKey)
        Expect.allEqual expectation true "Slot should have all literal settings"
    }

    test "WebApp with different settings on slot and service adds both settings to slot" {
        let slot = appSlot {
            name "warm-up"
            setting "slot" "slot value"
        }
        let site:WebAppConfig = webApp {
            name "web"
            add_slot slot
            setting "appService" "app service value"
        }
        Expect.isTrue (site.CommonWebConfig.Slots.ContainsKey "warm-up") "Config should contain slot"

        let slots =
            site
            |> getResources
            |> getResource<Arm.Web.Site>
            |> List.filter (fun x -> x.ResourceType = Arm.Web.slots)
        // Default "production" slot is not included as it is created automatically in Azure
        Expect.hasLength slots 1 "Should only be 1 slot"

        let settings = (slots.Item 0).AppSettings;
        Expect.isTrue (settings.Value.ContainsKey("slot")) "Slot should have slot setting"
        Expect.isTrue (settings.Value.ContainsKey("appService")) "Slot should have app service setting"
    }

    test "WebApp with slot, slot settings override app service setting" {
        let slot = appSlot {
            name "warm-up"
            setting "override" "overridden"
        }
        let site:WebAppConfig = webApp {
            name "web"
            add_slot slot
            setting "override" "some value"
        }
        Expect.isTrue (site.CommonWebConfig.Slots.ContainsKey "warm-up") "Config should contain slot"

        let slots =
            site
            |> getResources
            |> getResource<Arm.Web.Site>
            |> List.filter (fun x -> x.ResourceType = Arm.Web.slots)
        // Default "production" slot is not included as it is created automatically in Azure
        Expect.hasLength slots 1 "Should only be 1 slot"

        let settings = Expect.wantSome slots.[0].AppSettings "AppSettings should be set"
        let (hasValue, value) = settings.TryGetValue("override");

        Expect.isTrue hasValue "Slot should have app service setting"
        Expect.equal value.Value "overridden" "Slot should have correct app service value"
    }

    test "WebApp with slot adds connection strings to slot" {
        let slot = appSlot { name "warm-up" }
        let site:WebAppConfig = webApp {
            name "web"
            add_slot slot
            connection_string "connection_string"
        }
        Expect.isTrue (site.CommonWebConfig.Slots.ContainsKey "warm-up") "Config should contain slot"

        let slots =
            site
            |> getResources
            |> getResource<Arm.Web.Site>
            |> List.filter (fun x -> x.ResourceType = Arm.Web.slots)
        // Default "production" slot is not included as it is created automatically in Azure
        Expect.hasLength slots 1 "Should only be 1 slot"

        let connStrings = Expect.wantSome slots.[0].ConnectionStrings "ConnectionStrings should be set"
        Expect.isTrue (connStrings.ContainsKey("connection_string")) "Slot should have app service connection string"
    }

    test "WebApp with different connection strings on slot and service adds both to slot" {
        let slot = appSlot {
            name "warm-up"
            connection_string "slot"
        }
        let site:WebAppConfig = webApp {
            name "web"
            add_slot slot
            connection_string "appService"
        }
        Expect.isTrue (site.CommonWebConfig.Slots.ContainsKey "warm-up") "Config should contain slot"

        let slots =
            site
            |> getResources
            |> getResource<Arm.Web.Site>
            |> List.filter (fun x -> x.ResourceType = Arm.Web.slots)
        // Default "production" slot is not included as it is created automatically in Azure
        Expect.hasLength slots 1 "Should only be 1 slot"

        let connStrings = Expect.wantSome slots.[0].ConnectionStrings "ConnectionStrings should be set"
        Expect.hasLength connStrings 2 "Slot should have two connection strings"
    }

    test "WebApp with slots and identity applies identity to slots" {
        let identity18 = userAssignedIdentity { name "im-18" }
        let identity21 = userAssignedIdentity { name "im-21" }
        let slot = appSlot{
            name "deploy"
            keyvault_identity identity21
        }
        let site:WebAppConfig = webApp {
            name "web"
            add_slot slot
            add_identity identity18
        }
        Expect.isTrue (site.CommonWebConfig.Slots.ContainsKey "deploy") "Config should contain slot"

        let slots =
            site
            |> getResources
            |> getResource<Arm.Web.Site>
            |> List.filter (fun x -> x.ResourceType = Arm.Web.slots)
        // Default "production" slot is not included as it is created automatically in Azure
        Expect.hasLength slots 1 "Should only be 1 slot"

        let theSlot = (slots.[0])
        Expect.hasLength (theSlot.Identity.UserAssigned) 2 "Slot should have 2 user-assigned identities"
        Expect.containsAll (theSlot.Identity.UserAssigned) [identity18.UserAssignedIdentity; identity21.UserAssignedIdentity] "Slot should have both user assigned identities"
        Expect.equal theSlot.KeyVaultReferenceIdentity (Some identity21.UserAssignedIdentity) "Slot should have correct keyvault identity"
    }

    test "WebApp with slot can use AutoSwapSlotName" {
        let warmupSlot = appSlot { name "warm-up"; autoSlotSwapName "production" }
        let site:WebAppConfig = webApp { name "slots"; add_slot warmupSlot }
        Expect.isTrue (site.CommonWebConfig.Slots.ContainsKey "warm-up") "Config should contain slot"

        let slot: Site =
            site
            |> getResourceAtIndex 4

        Expect.equal slot.Name "slots/warm-up" "Should be expected slot"
        Expect.equal slot.SiteConfig.AutoSwapSlotName "production" "Should use provided auto swap slot name"
    }

    test "Supports private endpoints" {
        let subnet = ResourceId.create(Network.subnets,ResourceName "subnet")
        let app = webApp { name "farmerWebApp"; add_private_endpoint (Managed subnet, "myWebApp-ep")}
        let ep:Microsoft.Azure.Management.Network.Models.PrivateEndpoint = app |> getResourceAtIndex 4
        Expect.equal ep.Name "myWebApp-ep" "Incorrect name"
        Expect.hasLength ep.PrivateLinkServiceConnections.[0].GroupIds 1 "Incorrect group ids length"
        Expect.equal ep.PrivateLinkServiceConnections.[0].GroupIds.[0] "sites" "Incorrect group ids"
        Expect.equal ep.PrivateLinkServiceConnections.[0].PrivateLinkServiceId "[resourceId('Microsoft.Web/sites', 'farmerWebApp')]" "Incorrect PrivateLinkServiceId"
        Expect.equal ep.Subnet.Id (subnet.ArmExpression.Eval()) "Incorrect subnet id"
    }

    test "Supports keyvault reference identity" {
        let app = webApp { name "farmerWebApp"}
        let site:Site = app |> getResourceAtIndex 3
        Expect.isNull site.KeyVaultReferenceIdentity "Keyvault identity should not be set"

        let myId = userAssignedIdentity { name "myFarmerIdentity" }
        let app = webApp { name "farmerWebApp"; keyvault_identity myId }
        let site:Site = app |> getResourceAtIndex 3
        Expect.equal site.KeyVaultReferenceIdentity "[resourceId('Microsoft.ManagedIdentity/userAssignedIdentities', 'myFarmerIdentity')]" "Keyvault identity should not be set"
    }

    test "Validates name correctly" {
        let check (v:string) m = Expect.equal (WebAppName.Create v) (Error ("Web App site names " + m))

        check "" "cannot be empty" "Name too short"
        let longName = Array.init 61 (fun _ -> 'a') |> String
        check longName $"max length is 60, but here is 61. The invalid value is '{longName}'" "Name too long"
        check "zz!z" "can only contain alphanumeric characters or the dash (-). The invalid value is 'zz!z'" "Bad character allowed"
        check "-zz" "cannot start with a dash (-). The invalid value is '-zz'" "Start with dash"
        check "zz-" "cannot end with a dash (-). The invalid value is 'zz-'" "End with dash"
    }

    test "Not setting the web app name causes an error" {
        Expect.throws (fun () -> webApp { runtime_stack Runtime.Java11 } |> ignore) "Not setting web app name should throw"
    }

    test "Supports health check" {
        let resources = webApp { name "test"; health_check_path "/status" } |> getResources
        let wa = resources |> getResource<Web.Site> |> List.head

        Expect.equal wa.HealthCheckPath (Some "/status") "Health check path should be '/status'"
    }

    test "Supports secure custom domains with custom certificate" {
        let webappName = "test"
        let thumbprint = ArmExpression.literal "1111583E8FABEF4C0BEF694CBC41C28FB81CD111"
        let resources = webApp { name webappName; custom_domain ("customDomain.io",thumbprint) } |> getResources
        let wa = resources |> getResource<Web.Site> |> List.head
        let nested = resources |> getResource<ResourceGroupDeployment>
        let expectedDomainName = "customDomain.io"

        // Testing HostnameBinding
        let hostnameBinding = nested.[0].Resources |> getResource<Web.HostNameBinding> |> List.head
        let expectedSslState = SslState.SslDisabled
        let exepectedSiteId = (Managed (Arm.Web.sites.resourceId wa.Name))
        Expect.equal hostnameBinding.DomainName expectedDomainName $"HostnameBinding domain name should have {expectedDomainName}"
        Expect.equal hostnameBinding.SslState expectedSslState $"HostnameBinding should have a {expectedSslState} Ssl state"
        Expect.equal hostnameBinding.SiteId exepectedSiteId $"HostnameBinding SiteId should be {exepectedSiteId}"

        // Testing certificate
        let cert = nested.[1].Resources |> getResource<Web.Certificate> |> List.head
        Expect.equal cert.DomainName expectedDomainName $"Certificate domain name should have {expectedDomainName}"

        // Testing hostname/certificate link.
        let bindingDeployment = nested.[2]
        let innerResource = bindingDeployment.Resources |> getResource<Web.HostNameBinding> |> List.head
        let innerExpectedSslState = SslState.SniBased thumbprint
        Expect.stringStarts bindingDeployment.DeploymentName.Value "[concat" "resourceGroupDeployment name should start as a valid ARM expression"
        Expect.stringEnds bindingDeployment.DeploymentName.Value ")]" "resourceGroupDeployment stage should end as a valid ARM expression"
        Expect.equal bindingDeployment.Resources.Length 1 "resourceGroupDeployment stage should only contain one resource"
        Expect.equal bindingDeployment.Dependencies.Count 1 "resourceGroupDeployment stage should only contain one dependencies"
        Expect.equal innerResource.SslState innerExpectedSslState $"hostnameBinding should have a {innerExpectedSslState} Ssl state inside the resourceGroupDeployment template"
    }

    test "Supports secure custom domains with app service managed certificate" {
        let webappName = "test"
        let resources = webApp { name webappName; custom_domain "customDomain.io" } |> getResources
        let wa = resources |> getResource<Web.Site> |> List.head
        let nested = resources |> getResource<ResourceGroup.ResourceGroupDeployment>
        let expectedDomainName = "customDomain.io"
        
        // Testing HostnameBinding
        let hostnameBinding = nested.[0].Resources |> getResource<Web.HostNameBinding> |> List.head
        let expectedSslState = SslState.SslDisabled
        let exepectedSiteId = (Managed (Arm.Web.sites.resourceId wa.Name))
        Expect.equal hostnameBinding.DomainName expectedDomainName $"HostnameBinding domain name should have {expectedDomainName}"
        Expect.equal hostnameBinding.SslState expectedSslState $"HostnameBinding should have a {expectedSslState} Ssl state"
        Expect.equal hostnameBinding.SiteId exepectedSiteId $"HostnameBinding SiteId should be {exepectedSiteId}"
        
        // Testing certificate
        let cert = nested.[1].Resources |> getResource<Web.Certificate> |> List.head
        Expect.equal cert.DomainName expectedDomainName $"Certificate domain name should have {expectedDomainName}"

        // Testing hostname/certificate link.
        let bindingDeployment = nested.[2]
        let innerResource = bindingDeployment.Resources |> getResource<Web.HostNameBinding> |> List.head
        let innerExpectedSslState = SslState.SniBased cert.Thumbprint
        Expect.equal bindingDeployment.Resources.Length 1 "resourceGroupDeployment stage should only contain one resource"
        Expect.equal bindingDeployment.Dependencies.Count 1 "resourceGroupDeployment stage should only contain one dependencies"
        Expect.equal innerResource.SslState innerExpectedSslState $"hostnameBinding should have a {innerExpectedSslState} Ssl state inside the resourceGroupDeployment template"
    }

    test "Supports insecure custom domains" {
        let webappName = "test"
        let resources = webApp { name webappName; custom_domain (DomainConfig.InsecureDomain "customDomain.io") } |> getResources
        let wa = resources |> getResource<Web.Site> |> List.head

        //Testing HostnameBinding
        let hostnameBinding = 
            resources 
              |> getResource<ResourceGroupDeployment>
              |> Seq.map(fun x -> getResource<Web.HostNameBinding>(x.Resources))
              |> Seq.concat
              |> Seq.head
        let expectedSslState = SslState.SslDisabled
        let exepectedSiteId = (Managed (Arm.Web.sites.resourceId wa.Name))
        let expectedDomainName = "customDomain.io"

        Expect.equal hostnameBinding.DomainName expectedDomainName $"HostnameBinding domain name should have {expectedDomainName}"
        Expect.equal hostnameBinding.SslState expectedSslState $"HostnameBinding should have a {expectedSslState} Ssl state"
        Expect.equal hostnameBinding.SiteId exepectedSiteId $"HostnameBinding SiteId should be {exepectedSiteId}"
    }

    test "Supports multiple custom domains" {
        let webappName = "test"
        let resources = 
            webApp {
                name webappName
                custom_domain "secure.io"
                custom_domain (DomainConfig.InsecureDomain "insecure.io") 
            } |> getResources
        let wa = resources |> getResource<Web.Site> |> List.head

        let exepectedSiteId = (Managed (Arm.Web.sites.resourceId wa.Name))

        //Testing HostnameBinding
        let hostnameBindings = 
            resources 
              |> getResource<ResourceGroupDeployment>
              |> Seq.map(fun x -> getResource<Web.HostNameBinding>(x.Resources))
              |> Seq.concat
        let secureBinding = hostnameBindings |> Seq.filter (fun x -> x.DomainName = "secure.io") |> Seq.head
        let insecureBinding = hostnameBindings |> Seq.filter (fun x -> x.DomainName = "insecure.io") |> Seq.head
        
        Expect.equal secureBinding.SiteId exepectedSiteId $"HostnameBinding SiteId should be {exepectedSiteId}"
        Expect.equal insecureBinding.SiteId exepectedSiteId $"HostnameBinding SiteId should be {exepectedSiteId}"
    }
<<<<<<< HEAD
=======

    test "Assigns correct dependencies when deploying multiple custom domains" {
        let webappName = "test"
        let resources = 
            webApp {
                name webappName
                custom_domains ["secure1.io" ; "secure2.io" ; "secure3.io"]
            } |> getResources
        let wa = resources |> getResource<Web.Site> |> List.head

        let exepectedSiteId = (Managed (Arm.Web.sites.resourceId wa.Name))

        // Testing HostnameBinding
        let hostnameBindings = 
          resources 
            |> getResource<ResourceGroupDeployment>
            |> Seq.map(fun x -> getResource<Web.HostNameBinding>(x.Resources))
            |> Seq.concat
            |> Seq.toList

        let secureBinding1 = hostnameBindings |> List.filter(fun x -> x.DomainName = "secure1.io") |> List.head
        let secureBinding2 = hostnameBindings |> List.filter(fun x -> x.DomainName = "secure2.io") |> List.head
        let secureBinding3 = hostnameBindings |> List.filter(fun x -> x.DomainName = "secure3.io") |> List.head

        Expect.equal secureBinding1.SiteId exepectedSiteId $"HostnameBinding SiteId should be {exepectedSiteId}"
        Expect.equal secureBinding2.SiteId exepectedSiteId $"HostnameBinding SiteId should be {exepectedSiteId}"
        Expect.equal secureBinding3.SiteId exepectedSiteId $"HostnameBinding SiteId should be {exepectedSiteId}"

        // Testing dependencies.
        let deployments = resources |> getResource<ResourceGroupDeployment> |> Seq.toList

        let dependenciesOnOtherDeployments =
          deployments
            |> Seq.map(fun rg -> rg.Dependencies |> Seq.filter(fun dep -> deployments |> Seq.exists(fun x -> x.DeploymentName = dep.Name)))
            |> Seq.map(fun deps -> deps |> Seq.map(fun dep -> dep.Name))
            |> Seq.toList

        let siteDependency =
           deployments[0].Dependencies
           |> Set.filter(fun x -> x.Type = wa.ResourceType)
           |> Set.map(fun x -> x.Name)
           |> Seq.head
           
        Expect.hasLength deployments 9 "Should have three deploys per custom domain"
        Expect.isEmpty dependenciesOnOtherDeployments[0] "First deploy should not depend on another"
        Expect.equal siteDependency.Value webappName "First deployment should have a dependency on the site"

        seq { 1 .. 1 .. 8 } |> Seq.iter(fun x -> Expect.contains dependenciesOnOtherDeployments[x] deployments[x - 1].ResourceId.Name "Each subsequent deploy should depend on previous deploy")
    }

    test "Supports adding ip restriction for allowed ip" {
        let ip = IPAddressCidr.parse "1.2.3.4/32"
        let resources = webApp { name "test"; add_allowed_ip_restriction "test-rule" ip } |> getResources
        let site = resources |> getResource<Web.Site> |> List.head

        let expectedRestriction = IpSecurityRestriction.Create "test-rule" ip Allow
        Expect.equal site.IpSecurityRestrictions [ expectedRestriction ] "Should add allowed ip security restriction"
    }

    test "Supports adding ip restriction for denied ip" {
        let ip = IPAddressCidr.parse "1.2.3.4/32"
        let resources = webApp { name "test"; add_denied_ip_restriction "test-rule" ip } |> getResources
        let site = resources |> getResource<Web.Site> |> List.head

        let expectedRestriction = IpSecurityRestriction.Create "test-rule" ip Deny
        Expect.equal site.IpSecurityRestrictions [ expectedRestriction ] "Should add denied ip security restriction"
    }

    test "Supports adding different ip restrictions to site and slot" {
        let siteIp = IPAddressCidr.parse "1.2.3.4/32"
        let slotIp = IPAddressCidr.parse "4.3.2.1/32"
        let warmupSlot = appSlot { name "warm-up"; add_allowed_ip_restriction "slot-rule" slotIp }
        let resources = webApp { name "test"; add_slot warmupSlot; add_allowed_ip_restriction "site-rule" siteIp } |> getResources
        let slot =
            resources
            |> getResource<Arm.Web.Site>
            |> List.filter (fun x -> x.ResourceType = Arm.Web.slots)
            |> List.head
        let site = resources |> getResource<Web.Site> |> List.head

        let expectedSlotRestriction = IpSecurityRestriction.Create "slot-rule" slotIp Allow
        let expectedSiteRestriction = IpSecurityRestriction.Create "site-rule" siteIp Allow
        Expect.equal slot.IpSecurityRestrictions [ expectedSlotRestriction ] "Slot should have correct allowed ip security restriction"
        Expect.equal site.IpSecurityRestrictions [ expectedSiteRestriction ] "Site should have correct allowed ip security restriction"
    }

    test "Supports slot settings" {
        let webApp = webApp { name "test"; slot_settings [ "sticky_config", "sticky_config_value"; "another_sticky_config", "another_sticky_config_value" ]} 

        let scn = webApp |> getResources |> getResource<Web.SlotConfigName> |> List.head
        let ws = webApp |> getResources |> getResource<Web.Site> |> List.head

        let template = arm{ add_resource webApp}
        let jobj = template.Template |> Writer.toJson |> Newtonsoft.Json.Linq.JObject.Parse

        let appSettingNames = 
            jobj.SelectTokens $"$..resources[?(@name=='{webApp.Name.ResourceName.Value}/slotconfignames')].properties.appSettingNames[*]" 
            |> Seq.map (fun x -> x.ToString())

        let dependencies = 
            jobj.SelectTokens $"$..resources[?(@name=='{webApp.Name.ResourceName.Value}/slotconfignames')].dependsOn[*]" 
            |> Seq.map (fun x -> x.ToString())

        let expectedSettings = Map [ 
            "sticky_config", LiteralSetting "sticky_config_value"
            "another_sticky_config", LiteralSetting "another_sticky_config_value" ]
        
        let settings = Expect.wantSome ws.AppSettings "AppSettings should be set"
        Expect.containsAll  settings  expectedSettings "App settings should contain the slot settings"
        Expect.containsAll scn.SlotSettingNames ["sticky_config"; "another_sticky_config"] "Slot config names should be set"
        Expect.equal scn.SiteName (ResourceName "test") "Parent name should be set"
        Expect.containsAll appSettingNames  [ "sticky_config"; "another_sticky_config"] "Slot config names should be present in template"
        Expect.containsAll dependencies  [ $"[resourceId('Microsoft.Web/sites', '{webApp.Name.ResourceName.Value}')]"] "Slot config names resource should depend on web site"

    }

    test "Supports slot setting" {
          let webApp = webApp { name "test"; slot_setting "sticky_config" "sticky_config_value" } 

          let scn = webApp |> getResources |> getResource<Web.SlotConfigName> |> List.head
          let ws = webApp |> getResources |> getResource<Web.Site> |> List.head

          let template = arm{ add_resource webApp}
          let jobj = template.Template |> Writer.toJson |> Newtonsoft.Json.Linq.JObject.Parse

          let appSettingNames = 
              jobj.SelectTokens $"$..resources[?(@name=='{webApp.Name.ResourceName.Value}/slotconfignames')].properties.appSettingNames[*]" 
              |> Seq.map (fun x -> x.ToString())

          let dependencies = 
              jobj.SelectTokens $"$..resources[?(@name=='{webApp.Name.ResourceName.Value}/slotconfignames')].dependsOn[*]" 
              |> Seq.map (fun x -> x.ToString())

          let expectedSettings = Map [ 
              "sticky_config", LiteralSetting "sticky_config_value" ]
          
          let settings = Expect.wantSome ws.AppSettings "AppSettings should be set"
          Expect.containsAll  settings  expectedSettings "App settings should contain the slot setting"
          Expect.containsAll scn.SlotSettingNames ["sticky_config"] "Slot config name should be set"
          Expect.equal scn.SiteName (ResourceName "test") "Parent name should be set"
          Expect.containsAll appSettingNames  [ "sticky_config" ] "Slot config name should be present in template"
          Expect.containsAll dependencies  [ $"[resourceId('Microsoft.Web/sites', '{webApp.Name.ResourceName.Value}')]"] "Slot config names resource should depend on web site"
>>>>>>> 4b00451c

    test "Assigns dependencies to host names when deploying multiple custom domains" {
        let webappName = "test"
        let resources = 
            webApp {
                name webappName
                custom_domains ["secure1.io" ; "secure2.io" ; "secure3.io"]
            } |> getResources
        let wa = resources |> getResource<Web.Site> |> List.head

        let exepectedSiteId = (Managed (Arm.Web.sites.resourceId wa.Name))

        //Testing HostnameBinding
        let hostnameBindings = resources |> getResource<Web.HostNameBinding> 
        let secureBinding1 = hostnameBindings |> List.filter(fun x -> x.DomainName = "secure1.io") |> List.head
        let secureBinding2 = hostnameBindings |> List.filter(fun x -> x.DomainName = "secure2.io") |> List.head
        let secureBinding3 = hostnameBindings |> List.filter(fun x -> x.DomainName = "secure3.io") |> List.head
        let nestedResourceGroupHostNameUpdates = 
            resources 
            |> getResource<ResourceGroupDeployment> 
            |> Seq.map(fun x -> getResource<Web.HostNameBinding>(x.Resources))
            |> Seq.filter(fun x -> x.Length > 0)

        Expect.all nestedResourceGroupHostNameUpdates (fun x -> x.Head.DependsOn.IsEmpty) "No dependencies expected on nested template"
        Expect.equal secureBinding1.SiteId exepectedSiteId $"HostnameBinding SiteId should be {exepectedSiteId}"
        Expect.equal secureBinding2.SiteId exepectedSiteId $"HostnameBinding SiteId should be {exepectedSiteId}"
        Expect.equal secureBinding3.SiteId exepectedSiteId $"HostnameBinding SiteId should be {exepectedSiteId}"
        Expect.isEmpty secureBinding1.DependsOn "First host name binding should have no dependency"
        Expect.contains (secureBinding2.DependsOn |> Seq.map(ResourceId.Eval)) "[resourceId('Microsoft.Web/sites/hostNameBindings', 'test', 'secure1.io')]" "Second host name binding should depend on first"
        Expect.contains (secureBinding3.DependsOn |> Seq.map(ResourceId.Eval)) "[resourceId('Microsoft.Web/sites/hostNameBindings', 'test', 'secure2.io')]" "Third host name binding depends on second"
    }
    test "Supports adding ip restriction for allowed ip" {
        let ip = IPAddressCidr.parse "1.2.3.4/32"
        let resources = webApp { name "test"; add_allowed_ip_restriction "test-rule" ip } |> getResources
        let site = resources |> getResource<Web.Site> |> List.head

        let expectedRestriction = IpSecurityRestriction.Create "test-rule" ip Allow
        Expect.equal site.IpSecurityRestrictions [ expectedRestriction ] "Should add allowed ip security restriction"
    }
    test "Supports adding ip restriction for denied ip" {
        let ip = IPAddressCidr.parse "1.2.3.4/32"
        let resources = webApp { name "test"; add_denied_ip_restriction "test-rule" ip } |> getResources
        let site = resources |> getResource<Web.Site> |> List.head

        let expectedRestriction = IpSecurityRestriction.Create "test-rule" ip Deny
        Expect.equal site.IpSecurityRestrictions [ expectedRestriction ] "Should add denied ip security restriction"
    }
    test "Supports adding different ip restrictions to site and slot" {
        let siteIp = IPAddressCidr.parse "1.2.3.4/32"
        let slotIp = IPAddressCidr.parse "4.3.2.1/32"
        let warmupSlot = appSlot { name "warm-up"; add_allowed_ip_restriction "slot-rule" slotIp }
        let resources = webApp { name "test"; add_slot warmupSlot; add_allowed_ip_restriction "site-rule" siteIp } |> getResources
        let slot =
            resources
            |> getResource<Arm.Web.Site>
            |> List.filter (fun x -> x.ResourceType = Arm.Web.slots)
            |> List.head
        let site = resources |> getResource<Web.Site> |> List.head

        let expectedSlotRestriction = IpSecurityRestriction.Create "slot-rule" slotIp Allow
        let expectedSiteRestriction = IpSecurityRestriction.Create "site-rule" siteIp Allow
        Expect.equal slot.IpSecurityRestrictions [ expectedSlotRestriction ] "Slot should have correct allowed ip security restriction"
        Expect.equal site.IpSecurityRestrictions [ expectedSiteRestriction ] "Site should have correct allowed ip security restriction"
    }

    test "Linux automatically turns off logging extension" {
        let wa = webApp { name "siteX"; operating_system Linux }
        let extensions = wa |> getResources |> getResource<SiteExtension>
        Expect.isEmpty extensions "Should not be any extensions"
    }

    test "Supports docker ports with WEBSITES_PORT"{
        let wa = webApp { name "testApp"; docker_port 8080; }
        let port = Expect.wantSome wa.DockerPort "Docker port should be set"
        Expect.equal port 8080 "Docker port should 8080"
        
        let site = wa |> getResources|> getResource<Web.Site> |> List.head

        let settings = Expect.wantSome site.AppSettings "AppSettings should be set"
        let (hasValue, value) = settings.TryGetValue("WEBSITES_PORT");
      
        Expect.isTrue hasValue "WEBSITES_PORT should be set"
        Expect.equal value.Value "8080" "WEBSITES_PORT should be 8080"

        let defaultWa = webApp { name "testApp"; }
        Expect.isNone defaultWa.DockerPort "Docker port should not be set"
    }

    test "Web App enables zoneRedundant in service plan" {
        let resources = webApp { name "test"; zone_redundant Enabled } |> getResources
        let sf = resources |> getResource<Web.ServerFarm> |> List.head

        Expect.equal sf.ZoneRedundant (Some Enabled) "ZoneRedundant should be enabled"
    }
    test "Can integrate unmanaged vnet" {
        let subnetId = Arm.Network.subnets.resourceId (ResourceName "my-vnet", ResourceName "my-subnet") 
        let wa = webApp { name "testApp"; route_via_vnet (Unmanaged subnetId) }
        
        let resources = wa |> getResources
        let site = resources |> getResource<Web.Site> |> List.head
        let vnet = Expect.wantSome site.LinkToSubnet "LinkToSubnet was not set"
        Expect.equal vnet (Direct (Unmanaged subnetId)) "LinkToSubnet was incorrect"

        let vnetConnections = resources |> getResource<Web.VirtualNetworkConnection> 
        Expect.hasLength vnetConnections 1 "incorrect number of Vnet connections"
    }
    
    test "Can integrate managed vnet" {
        let vnetConfig = vnet { name "my-vnet" } 
        let wa = webApp { name "testApp"; route_via_vnet (vnetConfig, ResourceName "my-subnet") }
            
        let resources = wa |> getResources
        let site = resources |> getResource<Web.Site> |> List.head
        let vnet = Expect.wantSome site.LinkToSubnet "LinkToSubnet was not set"
        Expect.equal vnet (ViaManagedVNet ( (Arm.Network.virtualNetworks.resourceId "my-vnet"), ResourceName "my-subnet" )) "LinkToSubnet was incorrect"
        
        let vnetConnections = resources |> getResource<Web.VirtualNetworkConnection> 
        Expect.hasLength vnetConnections 1 "incorrect number of Vnet connections"
    }

]<|MERGE_RESOLUTION|>--- conflicted
+++ resolved
@@ -732,8 +732,6 @@
         Expect.equal secureBinding.SiteId exepectedSiteId $"HostnameBinding SiteId should be {exepectedSiteId}"
         Expect.equal insecureBinding.SiteId exepectedSiteId $"HostnameBinding SiteId should be {exepectedSiteId}"
     }
-<<<<<<< HEAD
-=======
 
     test "Assigns correct dependencies when deploying multiple custom domains" {
         let webappName = "test"
@@ -876,125 +874,61 @@
           Expect.equal scn.SiteName (ResourceName "test") "Parent name should be set"
           Expect.containsAll appSettingNames  [ "sticky_config" ] "Slot config name should be present in template"
           Expect.containsAll dependencies  [ $"[resourceId('Microsoft.Web/sites', '{webApp.Name.ResourceName.Value}')]"] "Slot config names resource should depend on web site"
->>>>>>> 4b00451c
-
-    test "Assigns dependencies to host names when deploying multiple custom domains" {
-        let webappName = "test"
-        let resources = 
-            webApp {
-                name webappName
-                custom_domains ["secure1.io" ; "secure2.io" ; "secure3.io"]
-            } |> getResources
-        let wa = resources |> getResource<Web.Site> |> List.head
-
-        let exepectedSiteId = (Managed (Arm.Web.sites.resourceId wa.Name))
-
-        //Testing HostnameBinding
-        let hostnameBindings = resources |> getResource<Web.HostNameBinding> 
-        let secureBinding1 = hostnameBindings |> List.filter(fun x -> x.DomainName = "secure1.io") |> List.head
-        let secureBinding2 = hostnameBindings |> List.filter(fun x -> x.DomainName = "secure2.io") |> List.head
-        let secureBinding3 = hostnameBindings |> List.filter(fun x -> x.DomainName = "secure3.io") |> List.head
-        let nestedResourceGroupHostNameUpdates = 
-            resources 
-            |> getResource<ResourceGroupDeployment> 
-            |> Seq.map(fun x -> getResource<Web.HostNameBinding>(x.Resources))
-            |> Seq.filter(fun x -> x.Length > 0)
-
-        Expect.all nestedResourceGroupHostNameUpdates (fun x -> x.Head.DependsOn.IsEmpty) "No dependencies expected on nested template"
-        Expect.equal secureBinding1.SiteId exepectedSiteId $"HostnameBinding SiteId should be {exepectedSiteId}"
-        Expect.equal secureBinding2.SiteId exepectedSiteId $"HostnameBinding SiteId should be {exepectedSiteId}"
-        Expect.equal secureBinding3.SiteId exepectedSiteId $"HostnameBinding SiteId should be {exepectedSiteId}"
-        Expect.isEmpty secureBinding1.DependsOn "First host name binding should have no dependency"
-        Expect.contains (secureBinding2.DependsOn |> Seq.map(ResourceId.Eval)) "[resourceId('Microsoft.Web/sites/hostNameBindings', 'test', 'secure1.io')]" "Second host name binding should depend on first"
-        Expect.contains (secureBinding3.DependsOn |> Seq.map(ResourceId.Eval)) "[resourceId('Microsoft.Web/sites/hostNameBindings', 'test', 'secure2.io')]" "Third host name binding depends on second"
-    }
-    test "Supports adding ip restriction for allowed ip" {
-        let ip = IPAddressCidr.parse "1.2.3.4/32"
-        let resources = webApp { name "test"; add_allowed_ip_restriction "test-rule" ip } |> getResources
-        let site = resources |> getResource<Web.Site> |> List.head
-
-        let expectedRestriction = IpSecurityRestriction.Create "test-rule" ip Allow
-        Expect.equal site.IpSecurityRestrictions [ expectedRestriction ] "Should add allowed ip security restriction"
-    }
-    test "Supports adding ip restriction for denied ip" {
-        let ip = IPAddressCidr.parse "1.2.3.4/32"
-        let resources = webApp { name "test"; add_denied_ip_restriction "test-rule" ip } |> getResources
-        let site = resources |> getResource<Web.Site> |> List.head
-
-        let expectedRestriction = IpSecurityRestriction.Create "test-rule" ip Deny
-        Expect.equal site.IpSecurityRestrictions [ expectedRestriction ] "Should add denied ip security restriction"
-    }
-    test "Supports adding different ip restrictions to site and slot" {
-        let siteIp = IPAddressCidr.parse "1.2.3.4/32"
-        let slotIp = IPAddressCidr.parse "4.3.2.1/32"
-        let warmupSlot = appSlot { name "warm-up"; add_allowed_ip_restriction "slot-rule" slotIp }
-        let resources = webApp { name "test"; add_slot warmupSlot; add_allowed_ip_restriction "site-rule" siteIp } |> getResources
-        let slot =
-            resources
-            |> getResource<Arm.Web.Site>
-            |> List.filter (fun x -> x.ResourceType = Arm.Web.slots)
-            |> List.head
-        let site = resources |> getResource<Web.Site> |> List.head
-
-        let expectedSlotRestriction = IpSecurityRestriction.Create "slot-rule" slotIp Allow
-        let expectedSiteRestriction = IpSecurityRestriction.Create "site-rule" siteIp Allow
-        Expect.equal slot.IpSecurityRestrictions [ expectedSlotRestriction ] "Slot should have correct allowed ip security restriction"
-        Expect.equal site.IpSecurityRestrictions [ expectedSiteRestriction ] "Site should have correct allowed ip security restriction"
-    }
-
+
+    }
     test "Linux automatically turns off logging extension" {
-        let wa = webApp { name "siteX"; operating_system Linux }
-        let extensions = wa |> getResources |> getResource<SiteExtension>
-        Expect.isEmpty extensions "Should not be any extensions"
-    }
-
-    test "Supports docker ports with WEBSITES_PORT"{
-        let wa = webApp { name "testApp"; docker_port 8080; }
-        let port = Expect.wantSome wa.DockerPort "Docker port should be set"
-        Expect.equal port 8080 "Docker port should 8080"
-        
-        let site = wa |> getResources|> getResource<Web.Site> |> List.head
-
-        let settings = Expect.wantSome site.AppSettings "AppSettings should be set"
-        let (hasValue, value) = settings.TryGetValue("WEBSITES_PORT");
-      
-        Expect.isTrue hasValue "WEBSITES_PORT should be set"
-        Expect.equal value.Value "8080" "WEBSITES_PORT should be 8080"
-
-        let defaultWa = webApp { name "testApp"; }
-        Expect.isNone defaultWa.DockerPort "Docker port should not be set"
-    }
-
-    test "Web App enables zoneRedundant in service plan" {
-        let resources = webApp { name "test"; zone_redundant Enabled } |> getResources
-        let sf = resources |> getResource<Web.ServerFarm> |> List.head
-
-        Expect.equal sf.ZoneRedundant (Some Enabled) "ZoneRedundant should be enabled"
-    }
-    test "Can integrate unmanaged vnet" {
-        let subnetId = Arm.Network.subnets.resourceId (ResourceName "my-vnet", ResourceName "my-subnet") 
-        let wa = webApp { name "testApp"; route_via_vnet (Unmanaged subnetId) }
-        
-        let resources = wa |> getResources
-        let site = resources |> getResource<Web.Site> |> List.head
-        let vnet = Expect.wantSome site.LinkToSubnet "LinkToSubnet was not set"
-        Expect.equal vnet (Direct (Unmanaged subnetId)) "LinkToSubnet was incorrect"
-
-        let vnetConnections = resources |> getResource<Web.VirtualNetworkConnection> 
-        Expect.hasLength vnetConnections 1 "incorrect number of Vnet connections"
-    }
-    
-    test "Can integrate managed vnet" {
-        let vnetConfig = vnet { name "my-vnet" } 
-        let wa = webApp { name "testApp"; route_via_vnet (vnetConfig, ResourceName "my-subnet") }
-            
-        let resources = wa |> getResources
-        let site = resources |> getResource<Web.Site> |> List.head
-        let vnet = Expect.wantSome site.LinkToSubnet "LinkToSubnet was not set"
-        Expect.equal vnet (ViaManagedVNet ( (Arm.Network.virtualNetworks.resourceId "my-vnet"), ResourceName "my-subnet" )) "LinkToSubnet was incorrect"
-        
-        let vnetConnections = resources |> getResource<Web.VirtualNetworkConnection> 
-        Expect.hasLength vnetConnections 1 "incorrect number of Vnet connections"
-    }
+           let wa = webApp { name "siteX"; operating_system Linux }
+           let extensions = wa |> getResources |> getResource<SiteExtension>
+           Expect.isEmpty extensions "Should not be any extensions"
+       }
+
+       test "Supports docker ports with WEBSITES_PORT"{
+           let wa = webApp { name "testApp"; docker_port 8080; }
+           let port = Expect.wantSome wa.DockerPort "Docker port should be set"
+           Expect.equal port 8080 "Docker port should 8080"
+           
+           let site = wa |> getResources|> getResource<Web.Site> |> List.head
+
+           let settings = Expect.wantSome site.AppSettings "AppSettings should be set"
+           let (hasValue, value) = settings.TryGetValue("WEBSITES_PORT");
+         
+           Expect.isTrue hasValue "WEBSITES_PORT should be set"
+           Expect.equal value.Value "8080" "WEBSITES_PORT should be 8080"
+
+           let defaultWa = webApp { name "testApp"; }
+           Expect.isNone defaultWa.DockerPort "Docker port should not be set"
+       }
+
+       test "Web App enables zoneRedundant in service plan" {
+           let resources = webApp { name "test"; zone_redundant Enabled } |> getResources
+           let sf = resources |> getResource<Web.ServerFarm> |> List.head
+
+           Expect.equal sf.ZoneRedundant (Some Enabled) "ZoneRedundant should be enabled"
+       }
+       test "Can integrate unmanaged vnet" {
+           let subnetId = Arm.Network.subnets.resourceId (ResourceName "my-vnet", ResourceName "my-subnet") 
+           let wa = webApp { name "testApp"; route_via_vnet (Unmanaged subnetId) }
+           
+           let resources = wa |> getResources
+           let site = resources |> getResource<Web.Site> |> List.head
+           let vnet = Expect.wantSome site.LinkToSubnet "LinkToSubnet was not set"
+           Expect.equal vnet (Direct (Unmanaged subnetId)) "LinkToSubnet was incorrect"
+
+           let vnetConnections = resources |> getResource<Web.VirtualNetworkConnection> 
+           Expect.hasLength vnetConnections 1 "incorrect number of Vnet connections"
+       }
+       
+       test "Can integrate managed vnet" {
+           let vnetConfig = vnet { name "my-vnet" } 
+           let wa = webApp { name "testApp"; route_via_vnet (vnetConfig, ResourceName "my-subnet") }
+               
+           let resources = wa |> getResources
+           let site = resources |> getResource<Web.Site> |> List.head
+           let vnet = Expect.wantSome site.LinkToSubnet "LinkToSubnet was not set"
+           Expect.equal vnet (ViaManagedVNet ( (Arm.Network.virtualNetworks.resourceId "my-vnet"), ResourceName "my-subnet" )) "LinkToSubnet was incorrect"
+           
+           let vnetConnections = resources |> getResource<Web.VirtualNetworkConnection> 
+           Expect.hasLength vnetConnections 1 "incorrect number of Vnet connections"
+       }
 
 ]