module WebApp

open Expecto
open Farmer
open Farmer.Builders
open Farmer.Identity
open Farmer.WebApp
open Farmer.Arm
open Microsoft.Azure.Management.WebSites
open Microsoft.Azure.Management.WebSites.Models
open Microsoft.Rest
open System

let getResource<'T when 'T :> IArmResource> (data:IArmResource list) = data |> List.choose(function :? 'T as x -> Some x | _ -> None)
/// Client instance needed to get the serializer settings.
let dummyClient = new WebSiteManagementClient (Uri "http://management.azure.com", TokenCredentials "NotNullOrWhiteSpace")
let getResourceAtIndex o = o |> getResourceAtIndex dummyClient.SerializationSettings

let getResources (v:IBuilder) = v.BuildResources Location.WestEurope

let tests = testList "Web App Tests" [
    test "Basic Web App has service plan and AI dependencies set" {
        let resources = webApp { name "test" } |> getResources
        let wa = resources |> getResource<Web.Site> |> List.head

        Expect.containsAll wa.Dependencies [ ResourceId.create(components, ResourceName "test-ai"); ResourceId.create(serverFarms, ResourceName "test-farm") ] "Missing dependencies"
        Expect.hasLength (resources |> getResource<Insights.Components>) 1 "Should be one AI component"
        Expect.hasLength (resources |> getResource<Web.ServerFarm>) 1 "Should be one server farm"
    }
    test "Web App allows renaming of service plan and AI" {
        let resources = webApp { name "test"; service_plan_name "supersp"; app_insights_name "superai" } |> getResources
        let wa = resources |> getResource<Web.Site> |> List.head

        Expect.containsAll wa.Dependencies [ ResourceId.create(serverFarms, ResourceName "supersp"); ResourceId.create (components, ResourceName "superai") ] "Missing dependencies"
        Expect.hasLength (resources |> getResource<Insights.Components>) 1 "Should be one AI component"
        Expect.hasLength (resources |> getResource<Web.ServerFarm>) 1 "Should be one server farm"
    }
    test "Web App creates dependencies but no resources with linked AI and Server Farm configs" {
        let sp = servicePlan { name "plan" }
        let ai = appInsights { name "ai" }
        let resources = webApp { name "test"; link_to_app_insights ai; link_to_service_plan sp } |> getResources
        let wa = resources |> getResource<Web.Site> |> List.head
        Expect.containsAll wa.Dependencies [ ResourceId.create(serverFarms, ResourceName "plan"); ResourceId.create(components, ResourceName "ai") ] "Missing dependencies"
        Expect.isEmpty (resources |> getResource<Insights.Components>) "Should be no AI component"
        Expect.isEmpty (resources |> getResource<Web.ServerFarm>) "Should be no server farm"
    }
    test "Web App does not create dependencies for unmanaged linked resources" {
        let resources = webApp { name "test"; link_to_unmanaged_app_insights (components.resourceId "test"); link_to_unmanaged_service_plan (serverFarms.resourceId "test2") } |> getResources
        let wa = resources |> getResource<Web.Site> |> List.head
        Expect.isEmpty wa.Dependencies "Should be no dependencies"
        Expect.isEmpty (resources |> getResource<Insights.Components>) "Should be no AI component"
        Expect.isEmpty (resources |> getResource<Web.ServerFarm>) "Should be no server farm"
    }
    test "Web app supports adding tags to resource" {
        let resources = webApp { name "test"; add_tag "key" "value"; add_tags ["alpha","a"; "beta","b"]} |> getResources
        let wa = resources |> getResource<Web.Site> |> List.head
        Expect.containsAll (wa.Tags|> Map.toSeq)
            [ "key","value"
              "alpha","a"
              "beta","b"]
            "Should contain the given tags"
        Expect.equal 3 (wa.Tags|> Map.count) "Should not contain additional tags"
    }
    test "Web App correctly adds connection strings" {
        let sa = storageAccount { name "foo" }
        let wa =
            let resources = webApp { name "test"; connection_string "a"; connection_string ("b", sa.Key); connection_string ("c", ArmExpression.create("c"), SQLAzure) } |> getResources
            resources |> getResource<Web.Site> |> List.head

        let expected = [
            "a", (ParameterSetting(SecureParameter "a"), Custom)
            "b", (ExpressionSetting sa.Key, Custom)
            "c", (ExpressionSetting (ArmExpression.create("c")), SQLAzure)
        ]
        let parameters = wa :> IParameters

        Expect.equal wa.ConnectionStrings (Map expected |> Some) "Missing connections"
        Expect.equal parameters.SecureParameters [ SecureParameter "a" ] "Missing parameter"
    }
    test "CORS works correctly" {
        let wa : Site =
            webApp {
                name "test"
                enable_cors [ "https://bbc.co.uk" ]
                enable_cors_credentials
            }
            |> getResourceAtIndex 3
        Expect.sequenceEqual wa.SiteConfig.Cors.AllowedOrigins [ "https://bbc.co.uk" ] "Allowed Origins should be *"
        Expect.equal wa.SiteConfig.Cors.SupportCredentials (Nullable true) "Support Credentials"
    }

    test "If CORS is AllOrigins, cannot enable credentials" {
        Expect.throws (fun () ->
            webApp {
                name "test"
                enable_cors AllOrigins
                enable_cors_credentials
            } |> ignore) "Invalid CORS combination"
    }

    test "Automatically converts from * to AllOrigins" {
        let wa : Site =
            webApp { name "test"; enable_cors [ "*" ] } |> getResourceAtIndex 3
        Expect.sequenceEqual wa.SiteConfig.Cors.AllowedOrigins [ "*" ] "Allowed Origins should be *"
    }

    test "CORS without credentials does not crash" {
        webApp { name "test"; enable_cors AllOrigins } |> ignore
        webApp { name "test"; enable_cors [ "https://bbc.co.uk" ] } |> ignore
    }

    test "If CORS is not enabled, ignores enable credentials" {
        let wa : Site =
            webApp { name "test"; enable_cors_credentials } |> getResourceAtIndex 3
        Expect.isNull wa.SiteConfig.Cors "Should be no CORS settings"
    }

    test "Implicitly adds a dependency when adding a setting" {
        let sa = storageAccount { name "teststorage" }
        let sql = sqlServer { name "test"; admin_username "user"; add_databases [ sqlDb { name "thedb" } ] }
        let wa = webApp {
            name "testweb"
            setting "storage" sa.Key
            setting "conn" (sql.ConnectionString "thedb")
            setting "bad" (ArmExpression.literal "ignore_me")
        }
        let wa = wa |> getResources |> getResource<Web.Site> |> List.head

        Expect.contains wa.Dependencies (ResourceId.create(storageAccounts, sa.Name.ResourceName)) "Storage Account is missing"
        Expect.contains wa.Dependencies (ResourceId.create(Sql.databases, ResourceName "test", ResourceName "thedb")) "Database is missing"
    }

    test "Implicitly adds a dependency when adding a connection string" {
        let sa = storageAccount { name "teststorage" }
        let wa = webApp { name "testweb"; setting "storage" sa.Key }
        let wa = wa |> getResources |> getResource<Web.Site> |> List.head
        Expect.contains wa.Dependencies (ResourceId.create(storageAccounts, sa.Name.ResourceName)) "Storage Account is missing"
    }

    test "Automatic Key Vault integration works correctly" {
        let sa = storageAccount { name "teststorage" }
        let wa = webApp { name "testweb"; setting "storage" sa.Key; secret_setting "secret"; setting "literal" "value"; use_keyvault }
        let kv = wa |> getResources |> getResource<Vault> |> List.head
        let secrets = wa |> getResources |> getResource<Vaults.Secret>
        let site = wa |> getResources |> getResource<Web.Site> |> List.head
        let vault = wa |> getResources |> getResource<Vault> |> List.head

        let expectedSettings = Map [
            "storage", LiteralSetting "@Microsoft.KeyVault(SecretUri=https://testwebvault.vault.azure.net/secrets/storage)"
            "secret", LiteralSetting "@Microsoft.KeyVault(SecretUri=https://testwebvault.vault.azure.net/secrets/secret)"
            "literal", LiteralSetting "value"
        ]

        Expect.equal site.Identity.SystemAssigned Enabled "System Identity should be enabled"
        let settings = Expect.wantSome site.AppSettings "AppSettings should be set"
        Expect.containsAll settings expectedSettings "Incorrect settings"

        Expect.sequenceEqual kv.Dependencies [ ResourceId.create(sites, site.Name) ] "Key Vault dependencies are wrong"
        Expect.equal kv.Name (ResourceName (site.Name.Value + "vault")) "Key Vault name is wrong"
        Expect.equal wa.CommonWebConfig.Identity.SystemAssigned Enabled "System Identity should be turned on"
        Expect.equal kv.AccessPolicies.[0].ObjectId wa.SystemIdentity.PrincipalId.ArmExpression "Policy is incorrect"

        Expect.hasLength secrets 2 "Incorrect number of KV secrets"

        Expect.equal secrets.[0].Name.Value "testwebvault/storage" "Incorrect secret name"
        Expect.equal secrets.[0].Value (ExpressionSecret sa.Key) "Incorrect secret value"
        Expect.sequenceEqual secrets.[0].Dependencies [ vaults.resourceId "testwebvault"; storageAccounts.resourceId "teststorage" ] "Incorrect secret dependencies"

        Expect.equal secrets.[1].Name.Value "testwebvault/secret" "Incorrect secret name"
        Expect.equal secrets.[1].Value (ParameterSecret (SecureParameter "secret")) "Incorrect secret value"
        Expect.sequenceEqual secrets.[1].Dependencies [ vaults.resourceId "testwebvault" ] "Incorrect secret dependencies"

        Expect.hasLength vault.AccessPolicies 1 "Incorrect number of access policies"
        Expect.sequenceEqual vault.AccessPolicies.[0].Permissions.Secrets [ KeyVault.Secret.Get ] "Incorrect permissions"
    }

    test "Managed KV integration works correctly" {
        let sa = storageAccount { name "teststorage" }
        let wa = webApp { name "testweb"; setting "storage" sa.Key; secret_setting "secret"; setting "literal" "value"; link_to_keyvault (ResourceName "testwebvault") }
        let vault = keyVault { name "testwebvault"; add_access_policy (AccessPolicy.create (wa.SystemIdentity.PrincipalId, [ KeyVault.Secret.Get ])) }
        let vault = vault |> getResources |> getResource<Vault> |> List.head
        let secrets = wa |> getResources |> getResource<Vaults.Secret>
        let site = wa |> getResources |> getResource<Web.Site> |> List.head

        let expectedSettings = Map [
            "storage", LiteralSetting "@Microsoft.KeyVault(SecretUri=https://testwebvault.vault.azure.net/secrets/storage)"
            "secret", LiteralSetting "@Microsoft.KeyVault(SecretUri=https://testwebvault.vault.azure.net/secrets/secret)"
            "literal", LiteralSetting "value"
        ]

        Expect.equal site.Identity.SystemAssigned Enabled "System Identity should be enabled"
        let settings = Expect.wantSome site.AppSettings "AppSettings should be set"
        Expect.containsAll settings expectedSettings "Incorrect settings"

        Expect.equal wa.CommonWebConfig.Identity.SystemAssigned Enabled "System Identity should be turned on"

        Expect.hasLength secrets 2 "Incorrect number of KV secrets"

        Expect.equal secrets.[0].Name.Value "testwebvault/secret" "Incorrect secret name"
        Expect.equal secrets.[0].Value (ParameterSecret (SecureParameter "secret")) "Incorrect secret value"
        Expect.sequenceEqual secrets.[0].Dependencies [ vaults.resourceId "testwebvault" ] "Incorrect secret dependencies"

        Expect.equal secrets.[1].Name.Value "testwebvault/storage" "Incorrect secret name"
        Expect.equal secrets.[1].Value (ExpressionSecret sa.Key) "Incorrect secret value"
        Expect.sequenceEqual secrets.[1].Dependencies [ vaults.resourceId "testwebvault"; storageAccounts.resourceId "teststorage" ] "Incorrect secret dependencies"
    }

    test "Handles identity correctly" {
        let wa : Site = webApp { name "testsite" } |> getResourceAtIndex 0
        Expect.isNull wa.Identity  "Default managed identity should be null"

        let wa : Site = webApp { name "othertestsite"; system_identity } |> getResourceAtIndex 3
        Expect.equal wa.Identity.Type (Nullable ManagedServiceIdentityType.SystemAssigned) "Should have system identity"
        Expect.isNull wa.Identity.UserAssignedIdentities "Should have no user assigned identities"

        let wa : Site = webApp { name "thirdtestsite"; system_identity; add_identity (createUserAssignedIdentity "test"); add_identity (createUserAssignedIdentity "test2") } |> getResourceAtIndex 3
        Expect.equal wa.Identity.Type (Nullable ManagedServiceIdentityType.SystemAssignedUserAssigned) "Should have system identity"
        Expect.sequenceEqual (wa.Identity.UserAssignedIdentities |> Seq.map(fun r -> r.Key)) [ "[resourceId('Microsoft.ManagedIdentity/userAssignedIdentities', 'test2')]"; "[resourceId('Microsoft.ManagedIdentity/userAssignedIdentities', 'test')]" ] "Should have two user assigned identities"
        Expect.contains (wa.SiteConfig.AppSettings |> Seq.map(fun s -> s.Name, s.Value)) ("AZURE_CLIENT_ID", "[reference(resourceId('Microsoft.ManagedIdentity/userAssignedIdentities', 'test2')).clientId]") "Missing AZURE_CLIENT_ID"
    }

    test "Unmanaged server farm is fully qualified in ARM" {
        let farm = ResourceId.create(serverFarms, ResourceName "my-asp-name", "my-asp-resource-group")
        let wa : Site = webApp { name "test"; link_to_unmanaged_service_plan farm } |> getResourceAtIndex 2
        Expect.equal wa.ServerFarmId "[resourceId('my-asp-resource-group', 'Microsoft.Web/serverfarms', 'my-asp-name')]" ""
    }

    test "Adds the Logging extension automatically for .NET Core apps" {
        let wa = webApp { name "siteX" }
        let extension = wa |> getResources |> getResource<SiteExtension> |> List.head
        Expect.equal extension.Name.Value "Microsoft.AspNetCore.AzureAppServices.SiteExtension" "Wrong extension"

        let wa = webApp { name "siteX"; runtime_stack Runtime.Java11 }
        let extensions = wa |> getResources |> getResource<SiteExtension>
        Expect.isEmpty extensions "Shouldn't be any extensions"

        let wa = webApp { name "siteX"; automatic_logging_extension false }
        let extensions = wa |> getResources |> getResource<SiteExtension>
        Expect.isEmpty extensions "Shouldn't be any extensions"
    }

    test "Does not add the logging extension for apps using a docker image" {
        let wa = webApp { name "siteX" ; docker_image "someImage" "someCommand" }
        let extensions = wa |> getResources |> getResource<SiteExtension>
        Expect.isEmpty extensions "Shouldn't be any extensions"
    }

    test "Handles add_extension correctly" {
        let wa = webApp { name "siteX"; add_extension "extensionA"; runtime_stack Runtime.Java11 }
        let resources = wa |> getResources
        let sx = resources |> getResource<SiteExtension> |> List.head
        let r  = sx :> IArmResource

        Expect.equal sx.SiteName (ResourceName "siteX") "Extension knows the site name"
        Expect.equal sx.Location Location.WestEurope "Location is correct"
        Expect.equal sx.Name (ResourceName "extensionA") "Extension name is correct"
        Expect.equal r.ResourceId.ArmExpression.Value "resourceId('Microsoft.Web/sites/siteextensions', 'siteX', 'extensionA')" "Resource name composed of site name and extension name"
    }

    test "Handles multiple add_extension correctly" {
        let wa = webApp { name "siteX"; add_extension "extensionA"; add_extension "extensionB"; add_extension "extensionB"; runtime_stack Runtime.Java11 }
        let resources = wa |> getResources |> getResource<SiteExtension>

        let actual = List.sort resources
        let expected = [
            { Location = Location.WestEurope; Name = ResourceName "extensionA"; SiteName = ResourceName "siteX" }
            { Location = Location.WestEurope; Name = ResourceName "extensionB"; SiteName = ResourceName "siteX" }
        ]
        Expect.sequenceEqual actual expected "Both extensions defined"
    }

    test "SiteExtension ResourceId constructed correctly" {
        let siteName = ResourceName "siteX"
        let resourceId = siteExtensions.resourceId siteName

        Expect.equal resourceId.ArmExpression.Value "resourceId('Microsoft.Web/sites/siteextensions', 'siteX')" ""
    }

    test "Deploys AI configuration correctly" {
        let hasSetting key message (wa:Site) = Expect.isTrue (wa.SiteConfig.AppSettings |> Seq.exists(fun k -> k.Name = key)) message
        let wa : Site = webApp { name "testsite" } |> getResourceAtIndex 3
        wa |> hasSetting "APPINSIGHTS_INSTRUMENTATIONKEY" "Missing Windows instrumentation key"

        let wa : Site = webApp { name "testsite"; operating_system Linux } |> getResourceAtIndex 2
        wa |> hasSetting "APPINSIGHTS_INSTRUMENTATIONKEY" "Missing Linux instrumentation key"

        let wa : Site = webApp { name "testsite"; app_insights_off } |> getResourceAtIndex 2
        Expect.isEmpty wa.SiteConfig.AppSettings "Should be no settings"
    }

    test "Supports always on" {
        let template = webApp { name "web"; always_on }
        Expect.equal template.CommonWebConfig.AlwaysOn true "AlwaysOn should be true"

        let w:Site = webApp { name "testDefault" } |> getResourceAtIndex 3
        Expect.equal w.SiteConfig.AlwaysOn (Nullable false) "always on should be false by default"
    }

    test "Supports 32 and 64 bit worker processes" {
        let site : Site = webApp { name "web" } |> getResourceAtIndex 3
        Expect.equal site.SiteConfig.Use32BitWorkerProcess (Nullable()) "Default worker process"

        let site:Site = webApp { name "web2"; worker_process Bits32 } |> getResourceAtIndex 3
        Expect.equal site.SiteConfig.Use32BitWorkerProcess (Nullable true) "Should use 32 bit worker process"

        let site:Site = webApp { name "web3"; worker_process Bits64 } |> getResourceAtIndex 3
        Expect.equal site.SiteConfig.Use32BitWorkerProcess (Nullable false) "Should not use 32 bit worker process"
    }

    test "Supports .NET 6" {
        let app = webApp { name "net6"; runtime_stack Runtime.DotNet60 }
        let site:Site = app |> getResourceAtIndex 2
        Expect.equal site.SiteConfig.NetFrameworkVersion "v6.0" "Wrong dotnet version"
    }

    test "Supports .NET 6 EAP" {
        let app = webApp { name "net6"; runtime_stack Runtime.DotNet60 }
        let site:Site = app |> getResourceAtIndex 2
        Expect.equal site.SiteConfig.NetFrameworkVersion "v6.0" "Wrong dotnet version"
    }

    test "Supports .NET 5 on Linux" {
        let app = webApp { name "net5"; operating_system Linux; runtime_stack Runtime.DotNet50 }
        let site:Site = app |> getResourceAtIndex 2
        Expect.equal site.SiteConfig.LinuxFxVersion "DOTNETCORE|5.0" "Wrong dotnet version"
    }

    test "WebApp supports adding slots" {
        let slot = appSlot { name "warm-up" }
        let site:WebAppConfig = webApp { name "slots"; add_slot slot; zip_deploy "test.zip" }
        Expect.isTrue (site.CommonWebConfig.Slots.ContainsKey "warm-up") "Config should contain slot"

        let slots =
            site
            |> getResources
            |> getResource<Arm.Web.Site>
            |> List.filter (fun x -> x.ResourceType = Arm.Web.slots)
        // Default "production" slot is not included as it is created automatically in Azure
        Expect.hasLength slots 1 "Should only be 1 slot"
    }

    test "WebApp with slot and zip_deploy_slot does not have ZipDeployPath on slot" {
        let slot = appSlot { name "warm-up" }
        let site:WebAppConfig = webApp { name "slots"; add_slot slot; zip_deploy_slot "warm-up" "test.zip" }
        Expect.isTrue (site.CommonWebConfig.Slots.ContainsKey "warm-up") "Config should contain slot"

        let slots =
            site
            |> getResources
            |> getResource<Arm.Web.Site>
            |> List.filter (fun x -> x.ResourceType = Arm.Web.slots)
        // Default "production" slot is not included as it is created automatically in Azure
        Expect.hasLength slots 1 "Should only be 1 slot"
        Expect.isNone slots.[0].ZipDeployPath "Zip Deploy Path should be set to None"
    }

    test "WebApp with slot that has system assigned identity adds identity to slot" {
        let slot = appSlot { name "warm-up"; system_identity }
        let site:WebAppConfig = webApp { name "webapp"; add_slot slot }
        Expect.isTrue (site.CommonWebConfig.Slots.ContainsKey "warm-up") "Config should contain slot"

        let slots =
            site
            |> getResources
            |> getResource<Arm.Web.Site>
        // Default "production" slot is not included as it is created automatically in Azure
        Expect.hasLength slots 2 "Should only be 1 slot and 1 site"

        let expected = { SystemAssigned = Enabled; UserAssigned = [] }
        Expect.equal (slots.[1]).Identity expected "Slot should have slot setting"
    }

    test "WebApp with slot adds settings to slot" {
        let slot = appSlot { name "warm-up" }
        let site:WebAppConfig = webApp {
            name "slotsettings";
            add_slot slot
            setting "setting" "some value"
        }
        Expect.isTrue (site.CommonWebConfig.Slots.ContainsKey "warm-up") "Config should contain slot"

        let slots =
            site
            |> getResources
            |> getResource<Arm.Web.Site>
            |> List.filter (fun x -> x.ResourceType = Arm.Web.slots)
        // Default "production" slot is not included as it is created automatically in Azure
        Expect.hasLength slots 1 "Should only be 1 slot"

        let settings = Expect.wantSome (slots.[0]).AppSettings "AppSettings should be set"
        Expect.isTrue (settings.ContainsKey("setting")) "Slot should have slot setting"
    }

    test "WebApp with slot does not add settings to app service" {
        let slot = appSlot { name "warm-up" }
        let config = webApp {
            name "web"
            add_slot slot
            setting "setting" "some value"
            connection_string "DB"
        }

        let sites =
            config
            |> getResources
            |> getResource<Farmer.Arm.Web.Site>

        // Default "production" slot is not included as it is created automatically in Azure
        Expect.hasLength sites 2 "Should only be 1 slot and 1 site"

        Expect.isNone ((sites.[0]).AppSettings) "App service should not have any settings"
        Expect.isNone ((sites.[0]).ConnectionStrings) "App service should not have any connection strings"
    }

    test "WebApp adds literal settings to slots" {
        let slot = appSlot { name "warm-up" }
        let site:WebAppConfig = webApp {
            name "web"
            add_slot slot
            run_from_package
            website_node_default_version "xxx"
            docker_ci
            docker_use_azure_registry "registry" }
        Expect.isTrue (site.CommonWebConfig.Slots.ContainsKey "warm-up") "Config should contain slot"

        let sites = site |> getResources |> getResource<Arm.Web.Site>
        let slots = sites |> List.filter (fun x -> x.ResourceType = Arm.Web.slots)
        // Default "production" slot is not included as it is created automatically in Azure
        Expect.hasLength slots 1 "Should only be 1 slot"

        let settings = (slots.Item 0).AppSettings |> Option.defaultValue Map.empty
        let expectation =
            [ "APPINSIGHTS_INSTRUMENTATIONKEY"
              "APPINSIGHTS_PROFILERFEATURE_VERSION"
              "APPINSIGHTS_SNAPSHOTFEATURE_VERSION"
              "ApplicationInsightsAgent_EXTENSION_VERSION"
              "DiagnosticServices_EXTENSION_VERSION"
              "InstrumentationEngine_EXTENSION_VERSION"
              "SnapshotDebugger_EXTENSION_VERSION"
              "XDT_MicrosoftApplicationInsights_BaseExtensions"
              "XDT_MicrosoftApplicationInsights_Mode"
              "DOCKER_ENABLE_CI"
              "DOCKER_REGISTRY_SERVER_PASSWORD"
              "DOCKER_REGISTRY_SERVER_URL"
              "DOCKER_REGISTRY_SERVER_USERNAME"]
            |> List.map(settings.ContainsKey)
        Expect.allEqual expectation true "Slot should have all literal settings"
    }

    test "WebApp with different settings on slot and service adds both settings to slot" {
        let slot = appSlot {
            name "warm-up"
            setting "slot" "slot value"
        }
        let site:WebAppConfig = webApp {
            name "web"
            add_slot slot
            setting "appService" "app service value"
        }
        Expect.isTrue (site.CommonWebConfig.Slots.ContainsKey "warm-up") "Config should contain slot"

        let slots =
            site
            |> getResources
            |> getResource<Arm.Web.Site>
            |> List.filter (fun x -> x.ResourceType = Arm.Web.slots)
        // Default "production" slot is not included as it is created automatically in Azure
        Expect.hasLength slots 1 "Should only be 1 slot"

        let settings = (slots.Item 0).AppSettings;
        Expect.isTrue (settings.Value.ContainsKey("slot")) "Slot should have slot setting"
        Expect.isTrue (settings.Value.ContainsKey("appService")) "Slot should have app service setting"
    }

    test "WebApp with slot, slot settings override app service setting" {
        let slot = appSlot {
            name "warm-up"
            setting "override" "overridden"
        }
        let site:WebAppConfig = webApp {
            name "web"
            add_slot slot
            setting "override" "some value"
        }
        Expect.isTrue (site.CommonWebConfig.Slots.ContainsKey "warm-up") "Config should contain slot"

        let slots =
            site
            |> getResources
            |> getResource<Arm.Web.Site>
            |> List.filter (fun x -> x.ResourceType = Arm.Web.slots)
        // Default "production" slot is not included as it is created automatically in Azure
        Expect.hasLength slots 1 "Should only be 1 slot"

        let settings = Expect.wantSome slots.[0].AppSettings "AppSettings should be set"
        let (hasValue, value) = settings.TryGetValue("override");

        Expect.isTrue hasValue "Slot should have app service setting"
        Expect.equal value.Value "overridden" "Slot should have correct app service value"
    }

    test "WebApp with slot adds connection strings to slot" {
        let slot = appSlot { name "warm-up" }
        let site:WebAppConfig = webApp {
            name "web"
            add_slot slot
            connection_string "connection_string"
        }
        Expect.isTrue (site.CommonWebConfig.Slots.ContainsKey "warm-up") "Config should contain slot"

        let slots =
            site
            |> getResources
            |> getResource<Arm.Web.Site>
            |> List.filter (fun x -> x.ResourceType = Arm.Web.slots)
        // Default "production" slot is not included as it is created automatically in Azure
        Expect.hasLength slots 1 "Should only be 1 slot"

        let connStrings = Expect.wantSome slots.[0].ConnectionStrings "ConnectionStrings should be set"
        Expect.isTrue (connStrings.ContainsKey("connection_string")) "Slot should have app service connection string"
    }

    test "WebApp with different connection strings on slot and service adds both to slot" {
        let slot = appSlot {
            name "warm-up"
            connection_string "slot"
        }
        let site:WebAppConfig = webApp {
            name "web"
            add_slot slot
            connection_string "appService"
        }
        Expect.isTrue (site.CommonWebConfig.Slots.ContainsKey "warm-up") "Config should contain slot"

        let slots =
            site
            |> getResources
            |> getResource<Arm.Web.Site>
            |> List.filter (fun x -> x.ResourceType = Arm.Web.slots)
        // Default "production" slot is not included as it is created automatically in Azure
        Expect.hasLength slots 1 "Should only be 1 slot"

        let connStrings = Expect.wantSome slots.[0].ConnectionStrings "ConnectionStrings should be set"
        Expect.hasLength connStrings 2 "Slot should have two connection strings"
    }

    test "WebApp with slots and identity applies identity to slots" {
        let identity18 = userAssignedIdentity { name "im-18" }
        let identity21 = userAssignedIdentity { name "im-21" }
        let slot = appSlot{
            name "deploy"
            keyvault_identity identity21
        }
        let site:WebAppConfig = webApp {
            name "web"
            add_slot slot
            add_identity identity18
        }
        Expect.isTrue (site.CommonWebConfig.Slots.ContainsKey "deploy") "Config should contain slot"

        let slots =
            site
            |> getResources
            |> getResource<Arm.Web.Site>
            |> List.filter (fun x -> x.ResourceType = Arm.Web.slots)
        // Default "production" slot is not included as it is created automatically in Azure
        Expect.hasLength slots 1 "Should only be 1 slot"

        let theSlot = (slots.[0])
        Expect.hasLength (theSlot.Identity.UserAssigned) 2 "Slot should have 2 user-assigned identities"
        Expect.containsAll (theSlot.Identity.UserAssigned) [identity18.UserAssignedIdentity; identity21.UserAssignedIdentity] "Slot should have both user assigned identities"
        Expect.equal theSlot.KeyVaultReferenceIdentity (Some identity21.UserAssignedIdentity) "Slot should have correct keyvault identity"
    }

    test "WebApp with slot can use AutoSwapSlotName" {
        let warmupSlot = appSlot { name "warm-up"; autoSlotSwapName "production" }
        let site:WebAppConfig = webApp { name "slots"; add_slot warmupSlot }
        Expect.isTrue (site.CommonWebConfig.Slots.ContainsKey "warm-up") "Config should contain slot"

        let slot: Site =
            site
            |> getResourceAtIndex 4

        Expect.equal slot.Name "slots/warm-up" "Should be expected slot"
        Expect.equal slot.SiteConfig.AutoSwapSlotName "production" "Should use provided auto swap slot name"
    }

    test "Supports private endpoints" {
        let subnet = ResourceId.create(Network.subnets,ResourceName "subnet")
        let app = webApp { name "farmerWebApp"; add_private_endpoint (Managed subnet, "myWebApp-ep")}
        let ep:Microsoft.Azure.Management.Network.Models.PrivateEndpoint = app |> getResourceAtIndex 4
        Expect.equal ep.Name "myWebApp-ep" "Incorrect name"
        Expect.hasLength ep.PrivateLinkServiceConnections.[0].GroupIds 1 "Incorrect group ids length"
        Expect.equal ep.PrivateLinkServiceConnections.[0].GroupIds.[0] "sites" "Incorrect group ids"
        Expect.equal ep.PrivateLinkServiceConnections.[0].PrivateLinkServiceId "[resourceId('Microsoft.Web/sites', 'farmerWebApp')]" "Incorrect PrivateLinkServiceId"
        Expect.equal ep.Subnet.Id (subnet.ArmExpression.Eval()) "Incorrect subnet id"
    }

    test "Supports keyvault reference identity" {
        let app = webApp { name "farmerWebApp"}
        let site:Site = app |> getResourceAtIndex 3
        Expect.isNull site.KeyVaultReferenceIdentity "Keyvault identity should not be set"

        let myId = userAssignedIdentity { name "myFarmerIdentity" }
        let app = webApp { name "farmerWebApp"; keyvault_identity myId }
        let site:Site = app |> getResourceAtIndex 3
        Expect.equal site.KeyVaultReferenceIdentity "[resourceId('Microsoft.ManagedIdentity/userAssignedIdentities', 'myFarmerIdentity')]" "Keyvault identity should not be set"
    }

    test "Validates name correctly" {
        let check (v:string) m = Expect.equal (WebAppName.Create v) (Error ("Web App site names " + m))

        check "" "cannot be empty" "Name too short"
        let longName = Array.init 61 (fun _ -> 'a') |> String
        check longName $"max length is 60, but here is 61. The invalid value is '{longName}'" "Name too long"
        check "zz!z" "can only contain alphanumeric characters or the dash (-). The invalid value is 'zz!z'" "Bad character allowed"
        check "-zz" "cannot start with a dash (-). The invalid value is '-zz'" "Start with dash"
        check "zz-" "cannot end with a dash (-). The invalid value is 'zz-'" "End with dash"
    }

    test "Not setting the web app name causes an error" {
        Expect.throws (fun () -> webApp { runtime_stack Runtime.Java11 } |> ignore) "Not setting web app name should throw"
    }

    test "Supports health check" {
        let resources = webApp { name "test"; health_check_path "/status" } |> getResources
        let wa = resources |> getResource<Web.Site> |> List.head

        Expect.equal wa.HealthCheckPath (Some "/status") "Health check path should be '/status'"
    }

    test "Supports secure custom domains with custom certificate" {
        let webappName = "test"
        let thumbprint = ArmExpression.literal "1111583E8FABEF4C0BEF694CBC41C28FB81CD111"
        let resources = webApp { name webappName; custom_domain ("customDomain.io",thumbprint) } |> getResources
        let wa = resources |> getResource<Web.Site> |> List.head
        let nested = resources |> getResource<ResourceGroupDeployment>
        let expectedDomainName = "customDomain.io"

        // Testing HostnameBinding
        let hostnameBinding = nested.[0].Resources |> getResource<Web.HostNameBinding> |> List.head
        let expectedSslState = SslState.SslDisabled
        let exepectedSiteId = (Managed (Arm.Web.sites.resourceId wa.Name))
        Expect.equal hostnameBinding.DomainName expectedDomainName $"HostnameBinding domain name should have {expectedDomainName}"
        Expect.equal hostnameBinding.SslState expectedSslState $"HostnameBinding should have a {expectedSslState} Ssl state"
        Expect.equal hostnameBinding.SiteId exepectedSiteId $"HostnameBinding SiteId should be {exepectedSiteId}"

        // Testing certificate
        let cert = nested.[1].Resources |> getResource<Web.Certificate> |> List.head
        Expect.equal cert.DomainName expectedDomainName $"Certificate domain name should have {expectedDomainName}"

        // Testing hostname/certificate link.
        let bindingDeployment = nested.[2]
        let innerResource = bindingDeployment.Resources |> getResource<Web.HostNameBinding> |> List.head
        let innerExpectedSslState = SslState.SniBased thumbprint
        Expect.stringStarts bindingDeployment.DeploymentName.Value "[concat" "resourceGroupDeployment name should start as a valid ARM expression"
        Expect.stringEnds bindingDeployment.DeploymentName.Value ")]" "resourceGroupDeployment stage should end as a valid ARM expression"
        Expect.equal bindingDeployment.Resources.Length 1 "resourceGroupDeployment stage should only contain one resource"
        Expect.equal bindingDeployment.Dependencies.Count 1 "resourceGroupDeployment stage should only contain one dependencies"
        Expect.equal innerResource.SslState innerExpectedSslState $"hostnameBinding should have a {innerExpectedSslState} Ssl state inside the resourceGroupDeployment template"
    }

    test "Supports secure custom domains with app service managed certificate" {
        let webappName = "test"
        let resources = webApp { name webappName; custom_domain "customDomain.io" } |> getResources
        let wa = resources |> getResource<Web.Site> |> List.head
        let nested = resources |> getResource<ResourceGroup.ResourceGroupDeployment>
        let expectedDomainName = "customDomain.io"
        
        // Testing HostnameBinding
        let hostnameBinding = nested.[0].Resources |> getResource<Web.HostNameBinding> |> List.head
        let expectedSslState = SslState.SslDisabled
        let exepectedSiteId = (Managed (Arm.Web.sites.resourceId wa.Name))
        Expect.equal hostnameBinding.DomainName expectedDomainName $"HostnameBinding domain name should have {expectedDomainName}"
        Expect.equal hostnameBinding.SslState expectedSslState $"HostnameBinding should have a {expectedSslState} Ssl state"
        Expect.equal hostnameBinding.SiteId exepectedSiteId $"HostnameBinding SiteId should be {exepectedSiteId}"
        
        // Testing certificate
        let cert = nested.[1].Resources |> getResource<Web.Certificate> |> List.head
        Expect.equal cert.DomainName expectedDomainName $"Certificate domain name should have {expectedDomainName}"

        // Testing hostname/certificate link.
        let bindingDeployment = nested.[2]
        let innerResource = bindingDeployment.Resources |> getResource<Web.HostNameBinding> |> List.head
        let innerExpectedSslState = SslState.SniBased cert.Thumbprint
        Expect.equal bindingDeployment.Resources.Length 1 "resourceGroupDeployment stage should only contain one resource"
        Expect.equal bindingDeployment.Dependencies.Count 1 "resourceGroupDeployment stage should only contain one dependencies"
        Expect.equal innerResource.SslState innerExpectedSslState $"hostnameBinding should have a {innerExpectedSslState} Ssl state inside the resourceGroupDeployment template"
    }

    test "Supports insecure custom domains" {
        let webappName = "test"
        let resources = webApp { name webappName; custom_domain (DomainConfig.InsecureDomain "customDomain.io") } |> getResources
        let wa = resources |> getResource<Web.Site> |> List.head

        //Testing HostnameBinding
        let hostnameBinding = 
            resources 
              |> getResource<ResourceGroupDeployment>
              |> Seq.map(fun x -> getResource<Web.HostNameBinding>(x.Resources))
              |> Seq.concat
              |> Seq.head
        let expectedSslState = SslState.SslDisabled
        let exepectedSiteId = (Managed (Arm.Web.sites.resourceId wa.Name))
        let expectedDomainName = "customDomain.io"

        Expect.equal hostnameBinding.DomainName expectedDomainName $"HostnameBinding domain name should have {expectedDomainName}"
        Expect.equal hostnameBinding.SslState expectedSslState $"HostnameBinding should have a {expectedSslState} Ssl state"
        Expect.equal hostnameBinding.SiteId exepectedSiteId $"HostnameBinding SiteId should be {exepectedSiteId}"
    }

    test "Supports multiple custom domains" {
        let webappName = "test"
        let resources = 
            webApp {
                name webappName
                custom_domain "secure.io"
                custom_domain (DomainConfig.InsecureDomain "insecure.io") 
            } |> getResources
        let wa = resources |> getResource<Web.Site> |> List.head

        let exepectedSiteId = (Managed (Arm.Web.sites.resourceId wa.Name))

        //Testing HostnameBinding
        let hostnameBindings = 
            resources 
              |> getResource<ResourceGroupDeployment>
              |> Seq.map(fun x -> getResource<Web.HostNameBinding>(x.Resources))
              |> Seq.concat
        let secureBinding = hostnameBindings |> Seq.filter (fun x -> x.DomainName = "secure.io") |> Seq.head
        let insecureBinding = hostnameBindings |> Seq.filter (fun x -> x.DomainName = "insecure.io") |> Seq.head
        
        Expect.equal secureBinding.SiteId exepectedSiteId $"HostnameBinding SiteId should be {exepectedSiteId}"
        Expect.equal insecureBinding.SiteId exepectedSiteId $"HostnameBinding SiteId should be {exepectedSiteId}"
    }

    test "Assigns correct dependencies when deploying multiple custom domains" {
        let webappName = "test"
        let resources = 
            webApp {
                name webappName
                custom_domains ["secure1.io" ; "secure2.io" ; "secure3.io"]
            } |> getResources
        let wa = resources |> getResource<Web.Site> |> List.head

        let exepectedSiteId = (Managed (Arm.Web.sites.resourceId wa.Name))

        // Testing HostnameBinding
        let hostnameBindings = 
          resources 
            |> getResource<ResourceGroupDeployment>
            |> Seq.map(fun x -> getResource<Web.HostNameBinding>(x.Resources))
            |> Seq.concat
            |> Seq.toList

        let secureBinding1 = hostnameBindings |> List.filter(fun x -> x.DomainName = "secure1.io") |> List.head
        let secureBinding2 = hostnameBindings |> List.filter(fun x -> x.DomainName = "secure2.io") |> List.head
        let secureBinding3 = hostnameBindings |> List.filter(fun x -> x.DomainName = "secure3.io") |> List.head

        Expect.equal secureBinding1.SiteId exepectedSiteId $"HostnameBinding SiteId should be {exepectedSiteId}"
        Expect.equal secureBinding2.SiteId exepectedSiteId $"HostnameBinding SiteId should be {exepectedSiteId}"
        Expect.equal secureBinding3.SiteId exepectedSiteId $"HostnameBinding SiteId should be {exepectedSiteId}"

        // Testing dependencies.
        let deployments = resources |> getResource<ResourceGroupDeployment> |> Seq.toList

        let dependenciesOnOtherDeployments =
          deployments
            |> Seq.map(fun rg -> rg.Dependencies |> Seq.filter(fun dep -> deployments |> Seq.exists(fun x -> x.DeploymentName = dep.Name)))
            |> Seq.map(fun deps -> deps |> Seq.map(fun dep -> dep.Name))
            |> Seq.toList

        let siteDependency =
           deployments[0].Dependencies
           |> Set.filter(fun x -> x.Type = wa.ResourceType)
           |> Set.map(fun x -> x.Name)
           |> Seq.head
           
        Expect.hasLength deployments 9 "Should have three deploys per custom domain"
        Expect.isEmpty dependenciesOnOtherDeployments[0] "First deploy should not depend on another"
        Expect.equal siteDependency.Value webappName "First deployment should have a dependency on the site"

        seq { 1 .. 1 .. 8 } |> Seq.iter(fun x -> Expect.contains dependenciesOnOtherDeployments[x] deployments[x - 1].ResourceId.Name "Each subsequent deploy should depend on previous deploy")
    }

    test "Supports adding ip restriction for allowed ip" {
        let ip = "1.2.3.4/32"
        let resources = webApp { name "test"; add_allowed_ip_restriction "test-rule" ip } |> getResources
        let site = resources |> getResource<Web.Site> |> List.head

        let expectedRestriction = IpSecurityRestriction.Create "test-rule" (IPAddressCidr.parse ip) Allow
        Expect.equal site.IpSecurityRestrictions [ expectedRestriction ] "Should add allowed ip security restriction"
    }

    test "Supports adding ip restriction for denied ip" {
        let ip = IPAddressCidr.parse "1.2.3.4/32"
        let resources = webApp { name "test"; add_denied_ip_restriction "test-rule" ip } |> getResources
        let site = resources |> getResource<Web.Site> |> List.head

        let expectedRestriction = IpSecurityRestriction.Create "test-rule" ip Deny
        Expect.equal site.IpSecurityRestrictions [ expectedRestriction ] "Should add denied ip security restriction"
    }

    test "Supports adding different ip restrictions to site and slot" {
        let siteIp = IPAddressCidr.parse "1.2.3.4/32"
        let slotIp = IPAddressCidr.parse "4.3.2.1/32"
        let warmupSlot = appSlot { name "warm-up"; add_allowed_ip_restriction "slot-rule" slotIp }
        let resources = webApp { name "test"; add_slot warmupSlot; add_allowed_ip_restriction "site-rule" siteIp } |> getResources
        let slot =
            resources
            |> getResource<Arm.Web.Site>
            |> List.filter (fun x -> x.ResourceType = Arm.Web.slots)
            |> List.head
        let site = resources |> getResource<Web.Site> |> List.head

        let expectedSlotRestriction = IpSecurityRestriction.Create "slot-rule" slotIp Allow
        let expectedSiteRestriction = IpSecurityRestriction.Create "site-rule" siteIp Allow
        Expect.equal slot.IpSecurityRestrictions [ expectedSlotRestriction ] "Slot should have correct allowed ip security restriction"
        Expect.equal site.IpSecurityRestrictions [ expectedSiteRestriction ] "Site should have correct allowed ip security restriction"
    }

    test "Supports slot settings" {
        let webApp = webApp { name "test"; slot_settings [ "sticky_config", "sticky_config_value"; "another_sticky_config", "another_sticky_config_value" ]} 

        let scn = webApp |> getResources |> getResource<Web.SlotConfigName> |> List.head
        let ws = webApp |> getResources |> getResource<Web.Site> |> List.head

        let template = arm{ add_resource webApp}
        let jobj = template.Template |> Writer.toJson |> Newtonsoft.Json.Linq.JObject.Parse

        let appSettingNames = 
            jobj.SelectTokens $"$..resources[?(@name=='{webApp.Name.ResourceName.Value}/slotconfignames')].properties.appSettingNames[*]" 
            |> Seq.map (fun x -> x.ToString())

        let dependencies = 
            jobj.SelectTokens $"$..resources[?(@name=='{webApp.Name.ResourceName.Value}/slotconfignames')].dependsOn[*]" 
            |> Seq.map (fun x -> x.ToString())

        let expectedSettings = Map [ 
            "sticky_config", LiteralSetting "sticky_config_value"
            "another_sticky_config", LiteralSetting "another_sticky_config_value" ]
        
        let settings = Expect.wantSome ws.AppSettings "AppSettings should be set"
        Expect.containsAll  settings  expectedSettings "App settings should contain the slot settings"
        Expect.containsAll scn.SlotSettingNames ["sticky_config"; "another_sticky_config"] "Slot config names should be set"
        Expect.equal scn.SiteName (ResourceName "test") "Parent name should be set"
        Expect.containsAll appSettingNames  [ "sticky_config"; "another_sticky_config"] "Slot config names should be present in template"
        Expect.containsAll dependencies  [ $"[resourceId('Microsoft.Web/sites', '{webApp.Name.ResourceName.Value}')]"] "Slot config names resource should depend on web site"

    }

    test "Supports slot setting" {
          let webApp = webApp { name "test"; slot_setting "sticky_config" "sticky_config_value" } 

          let scn = webApp |> getResources |> getResource<Web.SlotConfigName> |> List.head
          let ws = webApp |> getResources |> getResource<Web.Site> |> List.head

          let template = arm{ add_resource webApp}
          let jobj = template.Template |> Writer.toJson |> Newtonsoft.Json.Linq.JObject.Parse

          let appSettingNames = 
              jobj.SelectTokens $"$..resources[?(@name=='{webApp.Name.ResourceName.Value}/slotconfignames')].properties.appSettingNames[*]" 
              |> Seq.map (fun x -> x.ToString())

          let dependencies = 
              jobj.SelectTokens $"$..resources[?(@name=='{webApp.Name.ResourceName.Value}/slotconfignames')].dependsOn[*]" 
              |> Seq.map (fun x -> x.ToString())

          let expectedSettings = Map [ 
              "sticky_config", LiteralSetting "sticky_config_value" ]
          
          let settings = Expect.wantSome ws.AppSettings "AppSettings should be set"
          Expect.containsAll  settings  expectedSettings "App settings should contain the slot setting"
          Expect.containsAll scn.SlotSettingNames ["sticky_config"] "Slot config name should be set"
          Expect.equal scn.SiteName (ResourceName "test") "Parent name should be set"
          Expect.containsAll appSettingNames  [ "sticky_config" ] "Slot config name should be present in template"
          Expect.containsAll dependencies  [ $"[resourceId('Microsoft.Web/sites', '{webApp.Name.ResourceName.Value}')]"] "Slot config names resource should depend on web site"

    }
    test "Linux automatically turns off logging extension" {
        let wa = webApp { name "siteX"; operating_system Linux }
        let extensions = wa |> getResources |> getResource<SiteExtension>
        Expect.isEmpty extensions "Should not be any extensions"
    }

    test "Supports docker ports with WEBSITES_PORT"{
        let wa = webApp { name "testApp"; docker_port 8080; }
        let port = Expect.wantSome wa.DockerPort "Docker port should be set"
        Expect.equal port 8080 "Docker port should 8080"
           
        let site = wa |> getResources|> getResource<Web.Site> |> List.head

        let settings = Expect.wantSome site.AppSettings "AppSettings should be set"
        let (hasValue, value) = settings.TryGetValue("WEBSITES_PORT");
         
        Expect.isTrue hasValue "WEBSITES_PORT should be set"
        Expect.equal value.Value "8080" "WEBSITES_PORT should be 8080"

        let defaultWa = webApp { name "testApp"; }
        Expect.isNone defaultWa.DockerPort "Docker port should not be set"
    }

    test "Web App enables zoneRedundant in service plan" {
        let resources = webApp { name "test"; zone_redundant Enabled } |> getResources
        let sf = resources |> getResource<Web.ServerFarm> |> List.head

        Expect.equal sf.ZoneRedundant (Some Enabled) "ZoneRedundant should be enabled"
    }
    test "Can integrate with unmanaged vnet" {
        let subnetId = Arm.Network.subnets.resourceId (ResourceName "my-vnet", ResourceName "my-subnet") 
        let wa = webApp { name "testApp"; sku WebApp.Sku.S1; link_to_unmanaged_vnet subnetId }
        
        let resources = wa |> getResources
        let site = resources |> getResource<Web.Site> |> List.head
        let vnet = Expect.wantSome site.LinkToSubnet "LinkToSubnet was not set"
        Expect.equal vnet (Direct (Unmanaged subnetId)) "LinkToSubnet was incorrect"

        let vnetConnections = resources |> getResource<Web.VirtualNetworkConnection> 
        Expect.hasLength vnetConnections 1 "incorrect number of Vnet connections"
    }
    
    test "Can integrate with managed vnet" {
        let vnetConfig = vnet { name "my-vnet" } 
        let wa = webApp { name "testApp"; sku WebApp.Sku.S1; link_to_vnet (vnetConfig, ResourceName "my-subnet") }
            
        let resources = wa |> getResources
        let site = resources |> getResource<Web.Site> |> List.head
        let vnet = Expect.wantSome site.LinkToSubnet "LinkToSubnet was not set"
        Expect.equal vnet (ViaManagedVNet ( (Arm.Network.virtualNetworks.resourceId "my-vnet"), ResourceName "my-subnet" )) "LinkToSubnet was incorrect"
<<<<<<< HEAD
           
=======
        
>>>>>>> c30e4f1f
        let vnetConnections = resources |> getResource<Web.VirtualNetworkConnection> 
        Expect.hasLength vnetConnections 1 "incorrect number of Vnet connections"
    }

<<<<<<< HEAD
    test "Can integrate with private endpoint and add private dns zone group" {
        let someSubnet = ResourceId.create(Network.subnets,ResourceName "mySubnet")
        let dnsZone = ResourceId.create(Dns.privateZones,ResourceName "myPrivateDnsZone")
        let app = webApp { name "farmerWebApp"; }

        let resources = 
            arm{
                add_resources[
                    app            

                    privateEndpoint { 
                      name "webapp-ep"
                      subnet (Direct (Unmanaged someSubnet))
                      link_to_resource (Managed app.ResourceId)
                      link_to_unmanaged_private_dns_zone (Unmanaged dnsZone)
                    }
                ]
            }

        let jsn = resources.Template |> Writer.toJson 
        let jobj = jsn |> Newtonsoft.Json.Linq.JObject.Parse
        
        Expect.equal (jobj.SelectToken("resources[?(@.name=='webapp-ep')].type").ToString()) "Microsoft.Network/privateEndpoints" "privateEndpoint type is wrong"
        Expect.equal (jobj.SelectToken("resources[?(@.name=='webapp-ep')].dependsOn[0]").ToString()) "[resourceId('Microsoft.Web/sites', 'farmerWebApp')]" "privateEndpoint for web app should depend on web app"
        Expect.equal (jobj.SelectToken("resources[?(@.name=='webapp-ep')].properties.privateLinkServiceConnections[0].name").ToString()) "webapp-ep" "privateEndpoint service connection name is wrong"
        Expect.equal (jobj.SelectToken("resources[?(@.name=='webapp-ep')].properties.privateLinkServiceConnections[0].properties.groupIds[0]").ToString()) "sites" "groupIds for privateEndpoint linked to web app should be 'sites'"
        Expect.equal (jobj.SelectToken("resources[?(@.name=='webapp-ep')].properties.privateLinkServiceConnections[0].properties.privateLinkServiceId").ToString()) "[resourceId('Microsoft.Web/sites', 'farmerWebApp')]" "privateEndpoint link service id should be the web app."
        Expect.equal (jobj.SelectToken("resources[?(@.name=='webapp-ep')].properties.subnet.id").ToString()) "[resourceId('Microsoft.Network/virtualNetworks/subnets', 'mySubnet')]" "privateEndpoint should be linked with correct subnet"

        Expect.equal (jobj.SelectToken("resources[?(@.name=='webapp-ep/dnszone')].type").ToString()) "Microsoft.Network/privateEndpoints/privateDnsZoneGroups" "privateDnsZoneGroups type is wrong"
        Expect.equal (jobj.SelectToken("resources[?(@.name=='webapp-ep/dnszone')].dependsOn[0]").ToString()) "[resourceId('Microsoft.Network/privateEndpoints', 'webapp-ep')]" "privateDnsZoneGroups should depend on private endpoint"
        Expect.equal (jobj.SelectToken("resources[?(@.name=='webapp-ep/dnszone')].properties.privateDnsZoneConfigs[0].name").ToString()) "dnszone" "privateDnsZoneGroup name is wrong"
        Expect.equal (jobj.SelectToken("resources[?(@.name=='webapp-ep/dnszone')].properties.privateDnsZoneConfigs[0].properties.privateDnsZoneId").ToString()) "[resourceId('Microsoft.Network/privateDnsZones', 'myPrivateDnsZone')]" "privateDnsZoneGroup dns zone id is wrong"
=======
    test "Supports redefining root application directory" {
        let wa = webApp {
            name "test"
            add_virtual_applications [
                virtualApplication {
                    virtual_path "/"
                    physical_path "altdirectory" 
                }
            ]
        }

        let site = wa |> getResources |> getResource<Web.Site> |> List.head

        let expectedVirtualApplications = Map [ "/", { PhysicalPath = "site\\altdirectory"; PreloadEnabled = None } ]
        Expect.equal site.VirtualApplications expectedVirtualApplications "Should add virtual application definition for root"
    }

    test "Supports defining additional virtual applications without changing root" {
        let wa = webApp {
            name "test"
            add_virtual_applications [
                virtualApplication {
                    virtual_path "/subapp"
                    physical_path "wwwsubapp"
                }
            ]
        }

        let site = wa |> getResources |> getResource<Web.Site> |> List.head

        let expectedVirtualApplications = Map [
            ("/", { PhysicalPath = "site\\wwwroot"; PreloadEnabled = None }), 1u
            ("/subapp", { PhysicalPath = "site\\wwwsubapp"; PreloadEnabled = None }), 1u
        ]
        Expect.distribution (site.VirtualApplications |> Seq.map(fun it -> (it.Key, it.Value))) expectedVirtualApplications "Should add virtual application definition for /subapp, but keep the root app around"
    }

    test "Supports virtual applications with preload enabled" {
        let wa = webApp {
            name "test"
            add_virtual_applications [
                virtualApplication {
                    virtual_path "/subapp"
                    physical_path "wwwroot\\subApp"
                    preloaded
                }
            ]
        }

        let site = wa |> getResources |> getResource<Web.Site> |> List.head
        
        let expectedVirtualApplications = Map [
            ("/subapp", { PhysicalPath = "site\\wwwroot\\subApp"; PreloadEnabled = (Some true) }), 1u
        ]
        Expect.distribution (site.VirtualApplications |> Seq.map(fun it -> (it.Key, it.Value))) expectedVirtualApplications "Should add preloaded virtual application definition"
>>>>>>> c30e4f1f
    }
]<|MERGE_RESOLUTION|>--- conflicted
+++ resolved
@@ -927,50 +927,11 @@
         let site = resources |> getResource<Web.Site> |> List.head
         let vnet = Expect.wantSome site.LinkToSubnet "LinkToSubnet was not set"
         Expect.equal vnet (ViaManagedVNet ( (Arm.Network.virtualNetworks.resourceId "my-vnet"), ResourceName "my-subnet" )) "LinkToSubnet was incorrect"
-<<<<<<< HEAD
            
-=======
-        
->>>>>>> c30e4f1f
         let vnetConnections = resources |> getResource<Web.VirtualNetworkConnection> 
         Expect.hasLength vnetConnections 1 "incorrect number of Vnet connections"
     }
 
-<<<<<<< HEAD
-    test "Can integrate with private endpoint and add private dns zone group" {
-        let someSubnet = ResourceId.create(Network.subnets,ResourceName "mySubnet")
-        let dnsZone = ResourceId.create(Dns.privateZones,ResourceName "myPrivateDnsZone")
-        let app = webApp { name "farmerWebApp"; }
-
-        let resources = 
-            arm{
-                add_resources[
-                    app            
-
-                    privateEndpoint { 
-                      name "webapp-ep"
-                      subnet (Direct (Unmanaged someSubnet))
-                      link_to_resource (Managed app.ResourceId)
-                      link_to_unmanaged_private_dns_zone (Unmanaged dnsZone)
-                    }
-                ]
-            }
-
-        let jsn = resources.Template |> Writer.toJson 
-        let jobj = jsn |> Newtonsoft.Json.Linq.JObject.Parse
-        
-        Expect.equal (jobj.SelectToken("resources[?(@.name=='webapp-ep')].type").ToString()) "Microsoft.Network/privateEndpoints" "privateEndpoint type is wrong"
-        Expect.equal (jobj.SelectToken("resources[?(@.name=='webapp-ep')].dependsOn[0]").ToString()) "[resourceId('Microsoft.Web/sites', 'farmerWebApp')]" "privateEndpoint for web app should depend on web app"
-        Expect.equal (jobj.SelectToken("resources[?(@.name=='webapp-ep')].properties.privateLinkServiceConnections[0].name").ToString()) "webapp-ep" "privateEndpoint service connection name is wrong"
-        Expect.equal (jobj.SelectToken("resources[?(@.name=='webapp-ep')].properties.privateLinkServiceConnections[0].properties.groupIds[0]").ToString()) "sites" "groupIds for privateEndpoint linked to web app should be 'sites'"
-        Expect.equal (jobj.SelectToken("resources[?(@.name=='webapp-ep')].properties.privateLinkServiceConnections[0].properties.privateLinkServiceId").ToString()) "[resourceId('Microsoft.Web/sites', 'farmerWebApp')]" "privateEndpoint link service id should be the web app."
-        Expect.equal (jobj.SelectToken("resources[?(@.name=='webapp-ep')].properties.subnet.id").ToString()) "[resourceId('Microsoft.Network/virtualNetworks/subnets', 'mySubnet')]" "privateEndpoint should be linked with correct subnet"
-
-        Expect.equal (jobj.SelectToken("resources[?(@.name=='webapp-ep/dnszone')].type").ToString()) "Microsoft.Network/privateEndpoints/privateDnsZoneGroups" "privateDnsZoneGroups type is wrong"
-        Expect.equal (jobj.SelectToken("resources[?(@.name=='webapp-ep/dnszone')].dependsOn[0]").ToString()) "[resourceId('Microsoft.Network/privateEndpoints', 'webapp-ep')]" "privateDnsZoneGroups should depend on private endpoint"
-        Expect.equal (jobj.SelectToken("resources[?(@.name=='webapp-ep/dnszone')].properties.privateDnsZoneConfigs[0].name").ToString()) "dnszone" "privateDnsZoneGroup name is wrong"
-        Expect.equal (jobj.SelectToken("resources[?(@.name=='webapp-ep/dnszone')].properties.privateDnsZoneConfigs[0].properties.privateDnsZoneId").ToString()) "[resourceId('Microsoft.Network/privateDnsZones', 'myPrivateDnsZone')]" "privateDnsZoneGroup dns zone id is wrong"
-=======
     test "Supports redefining root application directory" {
         let wa = webApp {
             name "test"
@@ -1026,6 +987,39 @@
             ("/subapp", { PhysicalPath = "site\\wwwroot\\subApp"; PreloadEnabled = (Some true) }), 1u
         ]
         Expect.distribution (site.VirtualApplications |> Seq.map(fun it -> (it.Key, it.Value))) expectedVirtualApplications "Should add preloaded virtual application definition"
->>>>>>> c30e4f1f
+    }
+    test "Can integrate with private endpoint and add private dns zone group" {
+        let someSubnet = ResourceId.create(Network.subnets,ResourceName "mySubnet")
+        let dnsZone = ResourceId.create(Dns.privateZones,ResourceName "myPrivateDnsZone")
+        let app = webApp { name "farmerWebApp"; }
+
+        let resources = 
+            arm{
+                add_resources[
+                    app            
+
+                    privateEndpoint { 
+                      name "webapp-ep"
+                      subnet (Direct (Unmanaged someSubnet))
+                      link_to_resource (Managed app.ResourceId)
+                      link_to_unmanaged_private_dns_zone (Unmanaged dnsZone)
+                    }
+                ]
+            }
+
+        let jsn = resources.Template |> Writer.toJson 
+        let jobj = jsn |> Newtonsoft.Json.Linq.JObject.Parse
+        
+        Expect.equal (jobj.SelectToken("resources[?(@.name=='webapp-ep')].type").ToString()) "Microsoft.Network/privateEndpoints" "privateEndpoint type is wrong"
+        Expect.equal (jobj.SelectToken("resources[?(@.name=='webapp-ep')].dependsOn[0]").ToString()) "[resourceId('Microsoft.Web/sites', 'farmerWebApp')]" "privateEndpoint for web app should depend on web app"
+        Expect.equal (jobj.SelectToken("resources[?(@.name=='webapp-ep')].properties.privateLinkServiceConnections[0].name").ToString()) "webapp-ep" "privateEndpoint service connection name is wrong"
+        Expect.equal (jobj.SelectToken("resources[?(@.name=='webapp-ep')].properties.privateLinkServiceConnections[0].properties.groupIds[0]").ToString()) "sites" "groupIds for privateEndpoint linked to web app should be 'sites'"
+        Expect.equal (jobj.SelectToken("resources[?(@.name=='webapp-ep')].properties.privateLinkServiceConnections[0].properties.privateLinkServiceId").ToString()) "[resourceId('Microsoft.Web/sites', 'farmerWebApp')]" "privateEndpoint link service id should be the web app."
+        Expect.equal (jobj.SelectToken("resources[?(@.name=='webapp-ep')].properties.subnet.id").ToString()) "[resourceId('Microsoft.Network/virtualNetworks/subnets', 'mySubnet')]" "privateEndpoint should be linked with correct subnet"
+
+        Expect.equal (jobj.SelectToken("resources[?(@.name=='webapp-ep/dnszone')].type").ToString()) "Microsoft.Network/privateEndpoints/privateDnsZoneGroups" "privateDnsZoneGroups type is wrong"
+        Expect.equal (jobj.SelectToken("resources[?(@.name=='webapp-ep/dnszone')].dependsOn[0]").ToString()) "[resourceId('Microsoft.Network/privateEndpoints', 'webapp-ep')]" "privateDnsZoneGroups should depend on private endpoint"
+        Expect.equal (jobj.SelectToken("resources[?(@.name=='webapp-ep/dnszone')].properties.privateDnsZoneConfigs[0].name").ToString()) "dnszone" "privateDnsZoneGroup name is wrong"
+        Expect.equal (jobj.SelectToken("resources[?(@.name=='webapp-ep/dnszone')].properties.privateDnsZoneConfigs[0].properties.privateDnsZoneId").ToString()) "[resourceId('Microsoft.Network/privateDnsZones', 'myPrivateDnsZone')]" "privateDnsZoneGroup dns zone id is wrong"
     }
 ]