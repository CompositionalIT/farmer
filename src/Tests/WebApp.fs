--- conflicted
+++ resolved
@@ -312,17 +312,16 @@
         Expect.equal site.SiteConfig.NetFrameworkVersion "v6.0" "Wrong dotnet version"
     }
 
-<<<<<<< HEAD
     test "Supports .NET 6 EAP" {
         let app = webApp { name "net6"; runtime_stack Runtime.DotNet60 }
         let site:Site = app |> getResourceAtIndex 2
         Expect.equal site.SiteConfig.NetFrameworkVersion "v6.0" "Wrong dotnet version"
-=======
+    }
+
     test "Supports .NET 5 on Linux" {
         let app = webApp { name "net5"; operating_system Linux; runtime_stack Runtime.DotNet50 }
         let site:Site = app |> getResourceAtIndex 2
         Expect.equal site.SiteConfig.LinuxFxVersion "DOTNETCORE|5.0" "Wrong dotnet version"
->>>>>>> 849db956
     }
 
     test "WebApp supports adding slots" {
@@ -336,8 +335,7 @@
             |> getResource<Arm.Web.Site>
             |> List.filter (fun x -> x.ResourceType = Arm.Web.slots)
         // Default "production" slot is not included as it is created automatically in Azure
-        Expect.hasLength slots 1 "Should only be 1 slot" 
-        Expect.isNone slots.[0].ZipDeployPath "ZipDeployPath should be set to None" 
+        Expect.hasLength slots 1 "Should only be 1 slot"
     }
 
     test "WebApp with slot and zip_deploy_slot does not have ZipDeployPath on slot" {
