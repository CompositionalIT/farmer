module WebApp

open Expecto
open Farmer
open Farmer.Builders
open Farmer.Identity
open Farmer.WebApp
open Farmer.Arm
open Microsoft.Azure.Management.WebSites
open Microsoft.Azure.Management.WebSites.Models
open Microsoft.Rest
open System

let getResource<'T when 'T :> IArmResource> (data:IArmResource list) = data |> List.choose(function :? 'T as x -> Some x | _ -> None)
/// Client instance needed to get the serializer settings.
let dummyClient = new WebSiteManagementClient (Uri "http://management.azure.com", TokenCredentials "NotNullOrWhiteSpace")
let getResourceAtIndex o = o |> getResourceAtIndex dummyClient.SerializationSettings

let getResources (v:IBuilder) = v.BuildResources Location.WestEurope

let tests = testList "Web App Tests" [
    test "Basic Web App has service plan and AI dependencies set" {
        let resources = webApp { name "test" } |> getResources
        let wa = resources |> getResource<Web.Site> |> List.head

        Expect.containsAll wa.Dependencies [ ResourceId.create(components, ResourceName "test-ai"); ResourceId.create(serverFarms, ResourceName "test-farm") ] "Missing dependencies"
        Expect.hasLength (resources |> getResource<Insights.Components>) 1 "Should be one AI component"
        Expect.hasLength (resources |> getResource<Web.ServerFarm>) 1 "Should be one server farm"
    }
    test "Web App allows renaming of service plan and AI" {
        let resources = webApp { name "test"; service_plan_name "supersp"; app_insights_name "superai" } |> getResources
        let wa = resources |> getResource<Web.Site> |> List.head

        Expect.containsAll wa.Dependencies [ ResourceId.create(serverFarms, ResourceName "supersp"); ResourceId.create (components, ResourceName "superai") ] "Missing dependencies"
        Expect.hasLength (resources |> getResource<Insights.Components>) 1 "Should be one AI component"
        Expect.hasLength (resources |> getResource<Web.ServerFarm>) 1 "Should be one server farm"
    }
    test "Web App creates dependencies but no resources with linked AI and Server Farm configs" {
        let sp = servicePlan { name "plan" }
        let ai = appInsights { name "ai" }
        let resources = webApp { name "test"; link_to_app_insights ai; link_to_service_plan sp } |> getResources
        let wa = resources |> getResource<Web.Site> |> List.head
        Expect.containsAll wa.Dependencies [ ResourceId.create(serverFarms, ResourceName "plan"); ResourceId.create(components, ResourceName "ai") ] "Missing dependencies"
        Expect.isEmpty (resources |> getResource<Insights.Components>) "Should be no AI component"
        Expect.isEmpty (resources |> getResource<Web.ServerFarm>) "Should be no server farm"
    }
    test "Web App does not create dependencies for unmanaged linked resources" {
        let resources = webApp { name "test"; link_to_unmanaged_app_insights (components.resourceId "test"); link_to_unmanaged_service_plan (serverFarms.resourceId "test2") } |> getResources
        let wa = resources |> getResource<Web.Site> |> List.head
        Expect.isEmpty wa.Dependencies "Should be no dependencies"
        Expect.isEmpty (resources |> getResource<Insights.Components>) "Should be no AI component"
        Expect.isEmpty (resources |> getResource<Web.ServerFarm>) "Should be no server farm"
    }
    test "Web app supports adding tags to resource" {
        let resources = webApp { name "test"; add_tag "key" "value"; add_tags ["alpha","a"; "beta","b"]} |> getResources
        let wa = resources |> getResource<Web.Site> |> List.head
        Expect.containsAll (wa.Tags|> Map.toSeq)
            [ "key","value"
              "alpha","a"
              "beta","b"]
            "Should contain the given tags"
        Expect.equal 3 (wa.Tags|> Map.count) "Should not contain additional tags"
    }
    test "Web App correctly adds connection strings" {
        let sa = storageAccount { name "foo" }
        let wa =
            let resources = webApp { name "test"; connection_string "a"; connection_string ("b", sa.Key) } |> getResources
            resources |> getResource<Web.Site> |> List.head

        let expected = [
            "a", (ParameterSetting(SecureParameter "a"), Custom)
            "b", (ExpressionSetting sa.Key, Custom)
        ]
        let parameters = wa :> IParameters

        Expect.equal wa.ConnectionStrings (Map expected) "Missing connections"
        Expect.equal parameters.SecureParameters [ SecureParameter "a" ] "Missing parameter"
    }
    test "CORS works correctly" {
        let wa : Site =
            webApp {
                name "test"
                enable_cors [ "https://bbc.co.uk" ]
                enable_cors_credentials
            }
            |> getResourceAtIndex 3
        Expect.sequenceEqual wa.SiteConfig.Cors.AllowedOrigins [ "https://bbc.co.uk" ] "Allowed Origins should be *"
        Expect.equal wa.SiteConfig.Cors.SupportCredentials (Nullable true) "Support Credentials"
    }

    test "If CORS is AllOrigins, cannot enable credentials" {
        Expect.throws (fun () ->
            webApp {
                name "test"
                enable_cors AllOrigins
                enable_cors_credentials
            } |> ignore) "Invalid CORS combination"
    }

    test "Automatically converts from * to AllOrigins" {
        let wa : Site =
            webApp { name "test"; enable_cors [ "*" ] } |> getResourceAtIndex 3
        Expect.sequenceEqual wa.SiteConfig.Cors.AllowedOrigins [ "*" ] "Allowed Origins should be *"
    }

    test "CORS without credentials does not crash" {
        webApp { name "test"; enable_cors AllOrigins } |> ignore
        webApp { name "test"; enable_cors [ "https://bbc.co.uk" ] } |> ignore
    }

    test "If CORS is not enabled, ignores enable credentials" {
        let wa : Site =
            webApp { name "test"; enable_cors_credentials } |> getResourceAtIndex 3
        Expect.isNull wa.SiteConfig.Cors "Should be no CORS settings"
    }

    test "Implicitly adds a dependency when adding a setting" {
        let sa = storageAccount { name "teststorage" }
        let sql = sqlServer { name "test"; admin_username "user"; add_databases [ sqlDb { name "thedb" } ] }
        let wa = webApp {
            name "testweb"
            setting "storage" sa.Key
            setting "conn" (sql.ConnectionString "thedb")
            setting "bad" (ArmExpression.literal "ignore_me")
        }
        let wa = wa |> getResources |> getResource<Web.Site> |> List.head

        Expect.contains wa.Dependencies (ResourceId.create(storageAccounts, sa.Name.ResourceName)) "Storage Account is missing"
        Expect.contains wa.Dependencies (ResourceId.create(Sql.databases, ResourceName "test", ResourceName "thedb")) "Database is missing"
    }

    test "Implicitly adds a dependency when adding a connection string" {
        let sa = storageAccount { name "teststorage" }
        let wa = webApp { name "testweb"; setting "storage" sa.Key }
        let wa = wa |> getResources |> getResource<Web.Site> |> List.head
        Expect.contains wa.Dependencies (ResourceId.create(storageAccounts, sa.Name.ResourceName)) "Storage Account is missing"
    }

    test "Automatic Key Vault integration works correctly" {
        let sa = storageAccount { name "teststorage" }
        let wa = webApp { name "testweb"; setting "storage" sa.Key; secret_setting "secret"; setting "literal" "value"; use_keyvault }
        let kv = wa |> getResources |> getResource<Vault> |> List.head
        let secrets = wa |> getResources |> getResource<Vaults.Secret>
        let site = wa |> getResources |> getResource<Web.Site> |> List.head
        let vault = wa |> getResources |> getResource<Vault> |> List.head

        let expectedSettings = Map [
            "storage", LiteralSetting "@Microsoft.KeyVault(SecretUri=https://testwebvault.vault.azure.net/secrets/storage)"
            "secret", LiteralSetting "@Microsoft.KeyVault(SecretUri=https://testwebvault.vault.azure.net/secrets/secret)"
            "literal", LiteralSetting "value"
        ]

        Expect.equal site.Identity.SystemAssigned Enabled "System Identity should be enabled"
        Expect.containsAll site.AppSettings expectedSettings "Incorrect settings"

        Expect.sequenceEqual kv.Dependencies [ ResourceId.create(sites, site.Name) ] "Key Vault dependencies are wrong"
        Expect.equal kv.Name (ResourceName (site.Name.Value + "vault")) "Key Vault name is wrong"
        Expect.equal wa.Identity.SystemAssigned Enabled "System Identity should be turned on"
        Expect.equal kv.AccessPolicies.[0].ObjectId wa.SystemIdentity.PrincipalId.ArmExpression "Policy is incorrect"

        Expect.hasLength secrets 2 "Incorrect number of KV secrets"

        Expect.equal secrets.[0].Name.Value "testwebvault/storage" "Incorrect secret name"
        Expect.equal secrets.[0].Value (ExpressionSecret sa.Key) "Incorrect secret value"
        Expect.sequenceEqual secrets.[0].Dependencies [ vaults.resourceId "testwebvault"; storageAccounts.resourceId "teststorage" ] "Incorrect secret dependencies"

        Expect.equal secrets.[1].Name.Value "testwebvault/secret" "Incorrect secret name"
        Expect.equal secrets.[1].Value (ParameterSecret (SecureParameter "secret")) "Incorrect secret value"
        Expect.sequenceEqual secrets.[1].Dependencies [ vaults.resourceId "testwebvault" ] "Incorrect secret dependencies"

        Expect.hasLength vault.AccessPolicies 1 "Incorrect number of access policies"
        Expect.sequenceEqual vault.AccessPolicies.[0].Permissions.Secrets [ KeyVault.Secret.Get ] "Incorrect permissions"
    }

    test "Managed KV integration works correctly" {
        let sa = storageAccount { name "teststorage" }
        let wa = webApp { name "testweb"; setting "storage" sa.Key; secret_setting "secret"; setting "literal" "value"; link_to_keyvault (ResourceName "testwebvault") }
        let vault = keyVault { name "testwebvault"; add_access_policy (AccessPolicy.create (wa.SystemIdentity.PrincipalId, [ KeyVault.Secret.Get ])) }
        let vault = vault |> getResources |> getResource<Vault> |> List.head
        let secrets = wa |> getResources |> getResource<Vaults.Secret>
        let site = wa |> getResources |> getResource<Web.Site> |> List.head

        let expectedSettings = Map [
            "storage", LiteralSetting "@Microsoft.KeyVault(SecretUri=https://testwebvault.vault.azure.net/secrets/storage)"
            "secret", LiteralSetting "@Microsoft.KeyVault(SecretUri=https://testwebvault.vault.azure.net/secrets/secret)"
            "literal", LiteralSetting "value"
        ]

        Expect.equal site.Identity.SystemAssigned Enabled "System Identity should be enabled"
        Expect.containsAll site.AppSettings expectedSettings "Incorrect settings"

        Expect.equal wa.Identity.SystemAssigned Enabled "System Identity should be turned on"

        Expect.hasLength secrets 2 "Incorrect number of KV secrets"

        Expect.equal secrets.[0].Name.Value "testwebvault/secret" "Incorrect secret name"
        Expect.equal secrets.[0].Value (ParameterSecret (SecureParameter "secret")) "Incorrect secret value"
        Expect.sequenceEqual secrets.[0].Dependencies [ vaults.resourceId "testwebvault" ] "Incorrect secret dependencies"

        Expect.equal secrets.[1].Name.Value "testwebvault/storage" "Incorrect secret name"
        Expect.equal secrets.[1].Value (ExpressionSecret sa.Key) "Incorrect secret value"
        Expect.sequenceEqual secrets.[1].Dependencies [ vaults.resourceId "testwebvault"; storageAccounts.resourceId "teststorage" ] "Incorrect secret dependencies"
    }

    test "Handles identity correctly" {
<<<<<<< HEAD
        let wa : Site = webApp { name "" } |> getResourceAtIndex 3
        Expect.equal wa.Identity.Type (Nullable ManagedServiceIdentityType.None) "Incorrect default managed identity"
        Expect.isNull wa.Identity.UserAssignedIdentities "Should be no user assigned identities"
=======
        let wa : Site = webApp { name "" } |> getResourceAtIndex 0
        Expect.isNull wa.Identity  "Default managed identity should be null"
>>>>>>> 6ffcf108

        let wa : Site = webApp { system_identity } |> getResourceAtIndex 3
        Expect.equal wa.Identity.Type (Nullable ManagedServiceIdentityType.SystemAssigned) "Should have system identity"
        Expect.isNull wa.Identity.UserAssignedIdentities "Should have no user assigned identities"

        let wa : Site = webApp { system_identity; add_identity (createUserAssignedIdentity "test"); add_identity (createUserAssignedIdentity "test2") } |> getResourceAtIndex 3
        Expect.equal wa.Identity.Type (Nullable ManagedServiceIdentityType.SystemAssignedUserAssigned) "Should have system identity"
        Expect.sequenceEqual (wa.Identity.UserAssignedIdentities |> Seq.map(fun r -> r.Key)) [ "[resourceId('Microsoft.ManagedIdentity/userAssignedIdentities', 'test2')]"; "[resourceId('Microsoft.ManagedIdentity/userAssignedIdentities', 'test')]" ] "Should have two user assigned identities"
        Expect.contains (wa.SiteConfig.AppSettings |> Seq.map(fun s -> s.Name, s.Value)) ("AZURE_CLIENT_ID", "[reference(resourceId('Microsoft.ManagedIdentity/userAssignedIdentities', 'test2')).clientId]") "Missing AZURE_CLIENT_ID"
    }

    test "Unmanaged server farm is fully qualified in ARM" {
        let farm = ResourceId.create(serverFarms, ResourceName "my-asp-name", "my-asp-resource-group")
        let wa : Site = webApp { name "test"; link_to_unmanaged_service_plan farm } |> getResourceAtIndex 2
        Expect.equal wa.ServerFarmId "[resourceId('my-asp-resource-group', 'Microsoft.Web/serverfarms', 'my-asp-name')]" ""
    }

    test "Adds the Logging extension automatically for .NET Core apps" {
        let wa = webApp { name "siteX" }
        let extension = wa |> getResources |> getResource<SiteExtension> |> List.head
        Expect.equal extension.Name.Value "Microsoft.AspNetCore.AzureAppServices.SiteExtension" "Wrong extension"

        let wa = webApp { name "siteX"; runtime_stack Runtime.Java11 }
        let extensions = wa |> getResources |> getResource<SiteExtension>
        Expect.isEmpty extensions "Shouldn't be any extensions"

        let wa = webApp { name "siteX"; automatic_logging_extension false }
        let extensions = wa |> getResources |> getResource<SiteExtension>
        Expect.isEmpty extensions "Shouldn't be any extensions"
    }

    test "Does not add the logging extension for apps using a docker image" {
        let wa = webApp { name "siteX" ; docker_image "someImage" "someCommand" }
        let extensions = wa |> getResources |> getResource<SiteExtension>
        Expect.isEmpty extensions "Shouldn't be any extensions"
    }

    test "Handles add_extension correctly" {
        let wa = webApp { name "siteX"; add_extension "extensionA"; runtime_stack Runtime.Java11 }
        let resources = wa |> getResources
        let sx = resources |> getResource<SiteExtension> |> List.head
        let r  = sx :> IArmResource

        Expect.equal sx.SiteName (ResourceName "siteX") "Extension knows the site name"
        Expect.equal sx.Location Location.WestEurope "Location is correct"
        Expect.equal sx.Name (ResourceName "extensionA") "Extension name is correct"
        Expect.equal r.ResourceId.ArmExpression.Value "resourceId('Microsoft.Web/sites/siteextensions', 'siteX/extensionA')" "Resource name composed of site name and extension name"
    }

    test "Handles multiple add_extension correctly" {
        let wa = webApp { name "siteX"; add_extension "extensionA"; add_extension "extensionB"; add_extension "extensionB"; runtime_stack Runtime.Java11 }
        let resources = wa |> getResources |> getResource<SiteExtension>

        let actual = List.sort resources
        let expected = [
            { Location = Location.WestEurope; Name = ResourceName "extensionA"; SiteName = ResourceName "siteX" }
            { Location = Location.WestEurope; Name = ResourceName "extensionB"; SiteName = ResourceName "siteX" }
        ]
        Expect.sequenceEqual actual expected "Both extensions defined"
    }

    test "SiteExtension ResourceId constructed correctly" {
        let siteName = ResourceName "siteX"
        let resourceId = siteExtensions.resourceId siteName

        Expect.equal resourceId.ArmExpression.Value "resourceId('Microsoft.Web/sites/siteextensions', 'siteX')" ""
    }

    test "Deploys AI configuration correctly" {
        let hasSetting key message (wa:Site) = Expect.isTrue (wa.SiteConfig.AppSettings |> Seq.exists(fun k -> k.Name = key)) message
        let wa : Site = webApp { name "" } |> getResourceAtIndex 3
        wa |> hasSetting "APPINSIGHTS_INSTRUMENTATIONKEY" "Missing Windows instrumentation key"

        let wa : Site = webApp { name ""; operating_system Linux } |> getResourceAtIndex 3
        wa |> hasSetting "APPINSIGHTS_INSTRUMENTATIONKEY" "Missing Linux instrumentation key"

        let wa : Site = webApp { name ""; app_insights_off } |> getResourceAtIndex 2
        Expect.isEmpty wa.SiteConfig.AppSettings "Should be no settings"
    }

    test "Supports always on" {
        let template = webApp { name "web"; always_on }
        Expect.equal template.AlwaysOn true "AlwaysOn should be true"

        let w:Site = webApp { name "testDefault" } |> getResourceAtIndex 3
        Expect.equal w.SiteConfig.AlwaysOn (Nullable false) "always on should be false by default"
    }

    test "Supports 32 and 64 bit worker processes" {
        let site : Site = webApp { name "w" } |> getResourceAtIndex 3
        Expect.equal site.SiteConfig.Use32BitWorkerProcess (Nullable()) "Default worker process"

        let site:Site = webApp { worker_process Bits32 } |> getResourceAtIndex 3
        Expect.equal site.SiteConfig.Use32BitWorkerProcess (Nullable true) "Should use 32 bit worker process"

        let site:Site = webApp { worker_process Bits64 } |> getResourceAtIndex 3
        Expect.equal site.SiteConfig.Use32BitWorkerProcess (Nullable false) "Should not use 32 bit worker process"
    }

    test "Supports .NET 5 EAP" {
        let app = webApp { runtime_stack Runtime.DotNet50 }
<<<<<<< HEAD
        let site:Site = app |> getResourceAtIndex 2
        Expect.equal site.SiteConfig.NetFrameworkVersion "v5.0" "Wrong dotnet version"
    }

    test "WebApp supports adding slots" {
        let slot = appSlot { name "warm-up" }
        let site:WebAppConfig = webApp { add_slot slot }
        Expect.isTrue (site.Slots.ContainsKey "warm-up") "Config should contain slot"

        let slots = 
            site 
            |> getResources
            |> getResource<Arm.Web.Site>
            |> List.filter (fun x-> x.Type = Arm.Web.slots)
        // Default "production" slot is not included as it is created automatically in Azure
        Expect.hasLength slots 1 "Should only be 1 slot"
    }

    test "WebApp with slot that has system assigned identity adds identity to slot" {
        let slot = appSlot { name "warm-up"; system_identity }
        let site:WebAppConfig = webApp { 
            add_slot slot
        }
        Expect.isTrue (site.Slots.ContainsKey "warm-up") "Config should contain slot"

        let slots = 
            site 
            |> getResources
            |> getResource<Arm.Web.Site>
        // Default "production" slot is not included as it is created automatically in Azure
        Expect.hasLength slots 2 "Should only be 1 slot and 1 site"

        let expected = { SystemAssigned = Enabled; UserAssigned = [] }
        Expect.equal (slots.[1]).Identity expected "Slot should have slot setting"
    }

    test "WebApp with slot adds settings to slot" {
        let slot = appSlot { name "warm-up" }
        let site:WebAppConfig = webApp { 
            add_slot slot 
            setting "setting" "some value"
        }
        Expect.isTrue (site.Slots.ContainsKey "warm-up") "Config should contain slot"

        let slots = 
            site 
            |> getResources
            |> getResource<Arm.Web.Site>
            |> List.filter (fun x-> x.Type = Arm.Web.slots)
        // Default "production" slot is not included as it is created automatically in Azure
        Expect.hasLength slots 1 "Should only be 1 slot"

        Expect.isTrue ((slots.Item 0).AppSettings.ContainsKey("setting")) "Slot should have slot setting"
    }

    test "WebApp with slot does not add settings to app service" {
        let slot = appSlot { name "warm-up" }
        let config = webApp { 
            add_slot slot 
            setting "setting" "some value"
        }

        let sites = 
            config 
            |> getResources
            |> getResource<Farmer.Arm.Web.Site>

        // Default "production" slot is not included as it is created automatically in Azure
        Expect.hasLength sites 2 "Should only be 1 slot and 1 site"
        
        Expect.isFalse ((sites.[0]).AppSettings.ContainsKey("setting")) "App service should not have any settings"
    }
    
    test "WebApp adds literal settings to slots" {
        let slot = appSlot { name "warm-up" }
        let site:WebAppConfig = webApp { 
            add_slot slot
            run_from_package 
            website_node_default_version "xxx"
            docker_ci
            docker_use_azure_registry "registry" }
        Expect.isTrue (site.Slots.ContainsKey "warm-up") "Config should contain slot"

        let sites = site |> getResources |> getResource<Arm.Web.Site>
        let slots = sites |> List.filter (fun x-> x.Type = Arm.Web.slots)
        // Default "production" slot is not included as it is created automatically in Azure
        Expect.hasLength slots 1 "Should only be 1 slot"

        let settings = (slots.Item 0).AppSettings
        let expectation = 
            [ "APPINSIGHTS_INSTRUMENTATIONKEY"
              "APPINSIGHTS_PROFILERFEATURE_VERSION"
              "APPINSIGHTS_SNAPSHOTFEATURE_VERSION"
              "ApplicationInsightsAgent_EXTENSION_VERSION"
              "DiagnosticServices_EXTENSION_VERSION"
              "InstrumentationEngine_EXTENSION_VERSION"
              "SnapshotDebugger_EXTENSION_VERSION"
              "XDT_MicrosoftApplicationInsights_BaseExtensions"
              "XDT_MicrosoftApplicationInsights_Mode"
              "DOCKER_ENABLE_CI"
              "DOCKER_REGISTRY_SERVER_PASSWORD"
              "DOCKER_REGISTRY_SERVER_URL"
              "DOCKER_REGISTRY_SERVER_USERNAME"]
            |> List.map(settings.ContainsKey)
        Expect.allEqual expectation true "Slot should have all literal settings"
    }

    test "WebApp with different settings on slot and service adds both settings to slot" {
        let slot = appSlot { 
            name "warm-up" 
            setting "slot" "slot value"
        }
        let site:WebAppConfig = webApp { 
            add_slot slot 
            setting "appService" "app service value"
        }
        Expect.isTrue (site.Slots.ContainsKey "warm-up") "Config should contain slot"

        let slots = 
            site 
            |> getResources
            |> getResource<Arm.Web.Site>
            |> List.filter (fun x-> x.Type = Arm.Web.slots)
        // Default "production" slot is not included as it is created automatically in Azure
        Expect.hasLength slots 1 "Should only be 1 slot"
 
        let settings = (slots.Item 0).AppSettings;
        Expect.isTrue (settings.ContainsKey("slot")) "Slot should have slot setting"
        Expect.isTrue (settings.ContainsKey("appService")) "Slot should have app service setting"
    }
    
    test "WebApp with slot, slot settings override app service setting" {
        let slot = appSlot { 
            name "warm-up" 
            setting "override" "overridden"
        }
        let site:WebAppConfig = webApp { 
            add_slot slot 
            setting "override" "some value"
        }
        Expect.isTrue (site.Slots.ContainsKey "warm-up") "Config should contain slot"

        let slots = 
            site 
            |> getResources
            |> getResource<Arm.Web.Site>
            |> List.filter (fun x-> x.Type = Arm.Web.slots)
        // Default "production" slot is not included as it is created automatically in Azure
        Expect.hasLength slots 1 "Should only be 1 slot"

        let (hasValue, value) = (slots.Item 0).AppSettings.TryGetValue("override");

        Expect.isTrue hasValue "Slot should have app service setting"
        Expect.equal value.Value "overridden" "Slot should have correct app service value"
    }

    test "WebApp with slot adds connection strings to slot" {
        let slot = appSlot { name "warm-up" }
        let site:WebAppConfig = webApp { 
            add_slot slot 
            connection_string "connection_string"
        }
        Expect.isTrue (site.Slots.ContainsKey "warm-up") "Config should contain slot"

        let slots = 
            site 
            |> getResources
            |> getResource<Arm.Web.Site>
            |> List.filter (fun x-> x.Type = Arm.Web.slots)
        // Default "production" slot is not included as it is created automatically in Azure
        Expect.hasLength slots 1 "Should only be 1 slot"

        Expect.isTrue ((slots.Item 0).ConnectionStrings.ContainsKey("connection_string")) "Slot should have app service connection string"
    }
    
    test "WebApp with different connection strings on slot and service adds both to slot" {
        let slot = appSlot { 
            name "warm-up" 
            connection_string "slot"
        }
        let site:WebAppConfig = webApp { 
            add_slot slot 
            connection_string "appService"
        }
        Expect.isTrue (site.Slots.ContainsKey "warm-up") "Config should contain slot"

        let slots = 
            site 
            |> getResources
            |> getResource<Arm.Web.Site>
            |> List.filter (fun x-> x.Type = Arm.Web.slots)
        // Default "production" slot is not included as it is created automatically in Azure
        Expect.hasLength slots 1 "Should only be 1 slot"
 
        Expect.equal ((slots.Item 0).ConnectionStrings.Count) 2 "Slot should have two connection strings"
=======
        let site:Site = app |> getResourceAtIndex 0
        site.KeyVaultReferenceIdentity
        Expect.equal site.SiteConfig.NetFrameworkVersion "v5.0" "Wrong dotnet version"
    }
    test "Supports private endpoints" {
        let subnet = ResourceId.create(Network.subnets,ResourceName "subnet")
        let app = webApp { name "farmerWebApp"; add_private_endpoint (Managed subnet, "myWebApp-ep")}
        let ep:Microsoft.Azure.Management.Network.Models.PrivateEndpoint = app |> getResourceAtIndex 4
        Expect.equal ep.Name "myWebApp-ep" "Incorrect name"
        Expect.hasLength ep.PrivateLinkServiceConnections.[0].GroupIds 1 "Incorrect group ids length"
        Expect.equal ep.PrivateLinkServiceConnections.[0].GroupIds.[0] "sites" "Incorrect group ids"
        Expect.equal ep.PrivateLinkServiceConnections.[0].PrivateLinkServiceId "[resourceId('Microsoft.Web/sites', 'farmerWebApp')]" "Incorrect PrivateLinkServiceId"
        Expect.equal ep.Subnet.Id (subnet.ArmExpression.Eval()) "Incorrect subnet id"
    }
    test "Supports keyvault reference identity" {
        let app = webApp { name "farmerWebApp"}
        let site:Site = app |> getResourceAtIndex 0
        Expect.isNull site.KeyVaultReferenceIdentity "Keyvault identity should not be set"

        let myId = userAssignedIdentity { name "myFarmerIdentity" }
        let app = webApp { name "farmerWebApp"; keyvault_identity myId }
        let site:Site = app |> getResourceAtIndex 0
        Expect.equal site.KeyVaultReferenceIdentity "[resourceId('Microsoft.ManagedIdentity/userAssignedIdentities', 'myFarmerIdentity')]" "Keyvault identity should not be set"

>>>>>>> 6ffcf108
    }
]<|MERGE_RESOLUTION|>--- conflicted
+++ resolved
@@ -203,14 +203,8 @@
     }
 
     test "Handles identity correctly" {
-<<<<<<< HEAD
-        let wa : Site = webApp { name "" } |> getResourceAtIndex 3
-        Expect.equal wa.Identity.Type (Nullable ManagedServiceIdentityType.None) "Incorrect default managed identity"
-        Expect.isNull wa.Identity.UserAssignedIdentities "Should be no user assigned identities"
-=======
         let wa : Site = webApp { name "" } |> getResourceAtIndex 0
         Expect.isNull wa.Identity  "Default managed identity should be null"
->>>>>>> 6ffcf108
 
         let wa : Site = webApp { system_identity } |> getResourceAtIndex 3
         Expect.equal wa.Identity.Type (Nullable ManagedServiceIdentityType.SystemAssigned) "Should have system identity"
@@ -312,7 +306,6 @@
 
     test "Supports .NET 5 EAP" {
         let app = webApp { runtime_stack Runtime.DotNet50 }
-<<<<<<< HEAD
         let site:Site = app |> getResourceAtIndex 2
         Expect.equal site.SiteConfig.NetFrameworkVersion "v5.0" "Wrong dotnet version"
     }
@@ -508,10 +501,6 @@
         Expect.hasLength slots 1 "Should only be 1 slot"
  
         Expect.equal ((slots.Item 0).ConnectionStrings.Count) 2 "Slot should have two connection strings"
-=======
-        let site:Site = app |> getResourceAtIndex 0
-        site.KeyVaultReferenceIdentity
-        Expect.equal site.SiteConfig.NetFrameworkVersion "v5.0" "Wrong dotnet version"
     }
     test "Supports private endpoints" {
         let subnet = ResourceId.create(Network.subnets,ResourceName "subnet")
@@ -525,14 +514,13 @@
     }
     test "Supports keyvault reference identity" {
         let app = webApp { name "farmerWebApp"}
-        let site:Site = app |> getResourceAtIndex 0
+        let site:Site = app |> getResourceAtIndex 3
         Expect.isNull site.KeyVaultReferenceIdentity "Keyvault identity should not be set"
 
         let myId = userAssignedIdentity { name "myFarmerIdentity" }
         let app = webApp { name "farmerWebApp"; keyvault_identity myId }
-        let site:Site = app |> getResourceAtIndex 0
-        Expect.equal site.KeyVaultReferenceIdentity "[resourceId('Microsoft.ManagedIdentity/userAssignedIdentities', 'myFarmerIdentity')]" "Keyvault identity should not be set"
-
->>>>>>> 6ffcf108
+        let site:Site = app |> getResourceAtIndex 3
+        Expect.equal site.KeyVaultReferenceIdentity "[resourceId('Microsoft.ManagedIdentity/userAssignedIdentities', 'myFarmerIdentity')]" "Keyvault identity should be correctly set"
+
     }
 ]