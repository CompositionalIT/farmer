module NetworkSecurityGroup

open Expecto
open Farmer
open Farmer.NetworkSecurity
open Farmer.Arm.NetworkSecurityGroup
open Farmer.Builders
open Microsoft.Azure.Management.Network
open Microsoft.Azure.Management.Network.Models
open Microsoft.Rest
open System

let client = new NetworkManagementClient(Uri "http://management.azure.com", TokenCredentials "NotNullOrWhiteSpace")
let tests = testList "NetworkSecurityGroup" [
    test "Can create a network security group in an ARM template" {
        let resource =
            let nsg =
                { Name = ResourceName "my-nsg"
<<<<<<< HEAD
                  Location = Location.WestEurope }
=======
                  Location = Location.WestEurope
                  Tags = Map.empty
                }
>>>>>>> 05d90fbd
            arm { add_resource nsg }
            |> findAzureResources<NetworkSecurityGroup> client.SerializationSettings
            |> List.head
        Expect.equal resource.Name "my-nsg" ""
    }
    test "Can create a network security group with rules in an ARM template" {
        let rules =
            let nsg =
                { Name = ResourceName "my-nsg"
<<<<<<< HEAD
                  Location = Location.WestEurope }
=======
                  Location = Location.WestEurope
                  Tags = Map.empty
                }
>>>>>>> 05d90fbd
            let acceptRule =
                { Name = ResourceName "accept-web"
                  Description = Some (sprintf "Rule created on %s" (DateTimeOffset.Now.Date.ToShortDateString()))
                  SecurityGroup = nsg
                  Protocol = TCP
                  SourcePort = Some AnyPort
                  SourcePorts = [ ]
                  DestinationPort = None
                  DestinationPorts = [ Port 80us; Port 443us ]
                  SourceAddress = Some AnyEndpoint
                  SourceAddresses = [ ]
                  DestinationAddress = None
                  DestinationAddresses = [ Network (IPAddressCidr.parse "10.100.30.0/24") ]
                  Access = Allow
                  Direction = Inbound
                  Priority = 100 }
            arm {
                add_resource nsg
                add_resource acceptRule
            }
            |> findAzureResources<SecurityRule> client.SerializationSettings

        match rules with
        | [ _; rule1 ] ->
            rule1.Validate()
            Expect.equal rule1.Name "my-nsg/accept-web" ""
            Expect.equal rule1.Access "Allow" ""
            Expect.equal rule1.DestinationAddressPrefixes.[0] "10.100.30.0/24" ""
            Expect.equal rule1.DestinationPortRanges.[0] "80" ""
            Expect.equal rule1.DestinationPortRanges.[1] "443" ""
            Expect.equal rule1.Direction "Inbound" ""
            Expect.equal rule1.Protocol "Tcp" ""
            Expect.equal rule1.Priority (Nullable 100) ""
            Expect.equal rule1.SourceAddressPrefix "*" ""
            Expect.equal rule1.SourcePortRange "*" ""
            Expect.equal rule1.SourcePortRanges.Count 0 ""
            rule1.Validate()
        | _ -> failwithf "Unexpected number of resources in template."
    }
    test "Policy converted to security rules" {
        let webPolicy = securityRule {
            name "web-servers"
            description "Public web server access"
            service "web" [ "http", 80
                            "https", 443 ]
            add_source_tag TCP "Internet"
            add_destination_network "10.100.30.0/24"
        }
        let myNsg = nsg {
            name "my-nsg"
            add_rules [ webPolicy ]
        }
        let rules = arm { add_resource myNsg } |> findAzureResources<SecurityRule> client.SerializationSettings
        match rules with
        | [ _; rule1 ] ->
            rule1.Validate()
            Expect.equal rule1.Name "my-nsg/web-servers" ""
            Expect.equal rule1.Access "Allow" ""
            Expect.equal rule1.DestinationAddressPrefixes.[0] "10.100.30.0/24" ""
            Expect.equal rule1.DestinationPortRanges.[0] "80" ""
            Expect.equal rule1.DestinationPortRanges.[1] "443" ""
            Expect.equal rule1.Direction "Inbound" ""
            Expect.equal rule1.Protocol "Tcp" ""
            Expect.equal rule1.Priority (Nullable 100) ""
            Expect.equal rule1.SourceAddressPrefix "Internet" ""
            Expect.equal rule1.SourcePortRange "*" ""
            Expect.equal rule1.SourcePortRanges.Count 0 ""
        | _ -> failwithf "Unexpected number of resources in template."
    }
    test "Multitier Policy converted to security rules" {
        let appNet = "10.100.31.0/24"
        let webPolicy = securityRule { // Web servers - accessible from anything
            name "web-servers"
            description "Public web server access"
            service "web" [ "http", 80
                            "https", 443 ]
            add_source_tag TCP "Internet"
            add_destination_network "10.100.30.0/24"
        }
        let appPolicy = securityRule { // Only accessible by web servers
            name "app-servers"
            description "Internal app server access"
            service "http" 8080
            add_source_network TCP "10.100.30.0/24"
            add_destination_network appNet
        }
        let dbPolicy = securityRule { // DB servers - not accessible by web, only by app servers
            name "db-servers"
            description "Internal database server access"
            service "postgres" 5432
            add_source_network TCP appNet
            add_destination_network "10.100.32.0/24"
        }
        let myNsg = nsg {
            name "my-nsg"
            add_rules [
                webPolicy
                appPolicy
                dbPolicy
            ]
        }
        let rules = arm { add_resource myNsg } |> findAzureResources<SecurityRule> client.SerializationSettings
        match rules with
        | [ _; rule1; rule2; rule3 ] ->
            // Web server access
            rule1.Validate()
            Expect.equal rule1.Name "my-nsg/web-servers" ""
            Expect.equal rule1.Access "Allow" ""
            Expect.equal rule1.DestinationAddressPrefixes.[0] "10.100.30.0/24" ""
            Expect.equal rule1.DestinationPortRanges.[0] "80" ""
            Expect.equal rule1.DestinationPortRanges.[1] "443" ""
            Expect.equal rule1.Direction "Inbound" ""
            Expect.equal rule1.Protocol "Tcp" ""
            Expect.equal rule1.Priority (Nullable 100) ""
            Expect.equal rule1.SourceAddressPrefix "Internet" ""
            Expect.equal rule1.SourceAddressPrefixes.Count 0 ""
            Expect.equal rule1.SourcePortRange "*" ""
            Expect.equal rule1.SourcePortRanges.Count 0 ""
            // App server access
            rule2.Validate()
            Expect.equal rule2.Name "my-nsg/app-servers" ""
            Expect.equal rule2.Access "Allow" ""
            Expect.equal rule2.DestinationAddressPrefixes.[0] "10.100.31.0/24" ""
            Expect.equal rule2.DestinationPortRanges.[0] "8080" ""
            Expect.equal rule2.Direction "Inbound" ""
            Expect.equal rule2.Protocol "Tcp" ""
            Expect.equal rule2.Priority (Nullable 200) ""
            Expect.equal rule2.SourceAddressPrefixes.[0] "10.100.30.0/24" ""
            Expect.equal rule1.SourcePortRanges.Count 0 ""
            // DB server access
            rule3.Validate()
            Expect.equal rule3.Name "my-nsg/db-servers" ""
            Expect.equal rule3.Access "Allow" ""
            Expect.equal rule3.DestinationAddressPrefixes.[0] "10.100.32.0/24" ""
            Expect.equal rule3.DestinationPortRanges.[0] "5432" ""
            Expect.equal rule3.Direction "Inbound" ""
            Expect.equal rule3.Protocol "Tcp" ""
            Expect.equal rule3.Priority (Nullable 300) ""
            Expect.equal rule3.SourceAddressPrefixes.[0] "10.100.31.0/24" ""
            Expect.equal rule1.SourcePortRanges.Count 0 ""
        | _ -> failwithf "Unexpected number of resources in template."
    }
]<|MERGE_RESOLUTION|>--- conflicted
+++ resolved
@@ -16,13 +16,8 @@
         let resource =
             let nsg =
                 { Name = ResourceName "my-nsg"
-<<<<<<< HEAD
                   Location = Location.WestEurope }
-=======
-                  Location = Location.WestEurope
                   Tags = Map.empty
-                }
->>>>>>> 05d90fbd
             arm { add_resource nsg }
             |> findAzureResources<NetworkSecurityGroup> client.SerializationSettings
             |> List.head
@@ -32,13 +27,8 @@
         let rules =
             let nsg =
                 { Name = ResourceName "my-nsg"
-<<<<<<< HEAD
                   Location = Location.WestEurope }
-=======
-                  Location = Location.WestEurope
                   Tags = Map.empty
-                }
->>>>>>> 05d90fbd
             let acceptRule =
                 { Name = ResourceName "accept-web"
                   Description = Some (sprintf "Rule created on %s" (DateTimeOffset.Now.Date.ToShortDateString()))
