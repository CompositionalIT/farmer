module Network

open System
open Expecto
open Newtonsoft.Json.Linq
open Farmer
open Farmer.Arm
open Farmer.Builders
open Farmer.Network
open Microsoft.Rest
<<<<<<< HEAD
open System
open Farmer.Arm
open Newtonsoft.Json.Linq
=======
>>>>>>> c5e4fdf7

let netClient =
    new Microsoft.Azure.Management.Network.NetworkManagementClient(
        Uri "http://management.azure.com",
        TokenCredentials "NotNullOrWhiteSpace"
    )

let getVnetResource =
    findAzureResources<Microsoft.Azure.Management.Network.Models.VirtualNetwork> netClient.SerializationSettings
    >> List.head

let getPeeringResource =
    findAzureResources<Microsoft.Azure.Management.Network.Models.VirtualNetworkPeering> netClient.SerializationSettings

let tests =
    testList
        "Network Tests"
        [
            test "Basic vnet with subnets" {
                let vnetName = "my-vnet"
                let webServerSubnet = "web"
                let databaseSubnet = "db"

                let myNet =
                    vnet {
                        name vnetName
                        add_address_spaces [ "10.100.200.0/23" ]

                        add_subnets
                            [
                                subnet {
                                    name webServerSubnet
                                    prefix "10.100.200.0/24"
                                }
                                subnet {
                                    name databaseSubnet
                                    prefix "10.100.201.0/24"
                                }
                            ]
                    }

                let builtVnet = arm { add_resource myNet } |> getVnetResource
                Expect.hasLength builtVnet.AddressSpace.AddressPrefixes 1 "Incorrect number of address spaces"
                Expect.hasLength builtVnet.Subnets 2 "Incorrect number of subnets"

                Expect.containsAll
                    (builtVnet.Subnets |> Seq.map (fun s -> s.Name))
                    [ webServerSubnet; databaseSubnet ]
                    "Incorrect set of subnets"

                Expect.equal builtVnet.Subnets.[0].Name webServerSubnet "Incorrect name for web server subnet"

                Expect.equal
                    builtVnet.Subnets.[0].AddressPrefix
                    "10.100.200.0/24"
                    "Incorrect prefix for web server subnet"

                Expect.equal builtVnet.Subnets.[1].Name databaseSubnet "Incorrect name for database server subnet"

                Expect.equal
                    builtVnet.Subnets.[1].AddressPrefix
                    "10.100.201.0/24"
                    "Incorrect prefix for database server subnet"

                Expect.isNull
                    builtVnet.Subnets.[1].PrivateEndpointNetworkPolicies
                    "Incorrect PrivateEndpointNetworkPolicies"
            }
            test "Manually defined subnets with service endpoints" {
                let vnetName = "my-vnet"
                let servicesSubnet = "services"
                let containerSubnet = "containers"

                let myNet =
                    vnet {
                        name vnetName
                        add_address_spaces [ "10.28.0.0/16" ]

                        add_subnets
                            [
                                subnet {
                                    name servicesSubnet
                                    prefix "10.28.0.0/24"

                                    add_service_endpoints
                                        [
                                            EndpointServiceType.Storage,
                                            [ Location.EastUS; Location.EastUS2; Location.WestUS ]
                                        ]
                                }
                                subnet {
                                    name containerSubnet
                                    prefix "10.28.1.0/24"

                                    add_service_endpoints
                                        [
                                            EndpointServiceType.Storage,
                                            [ Location.EastUS; Location.EastUS2; Location.WestUS ]
                                        ]

                                    add_delegations [ SubnetDelegationService.ContainerGroups ]
                                }
                            ]
                    }

                let builtVnet = arm { add_resource myNet } |> getVnetResource
                Expect.hasLength builtVnet.AddressSpace.AddressPrefixes 1 "Incorrect number of address spaces"
                Expect.hasLength builtVnet.Subnets 2 "Incorrect number of subnets"

                Expect.containsAll
                    (builtVnet.Subnets |> Seq.map (fun s -> s.Name))
                    [ servicesSubnet; containerSubnet ]
                    "Incorrect set of subnets"

                Expect.equal
                    builtVnet.Subnets.[0].ServiceEndpoints.[0].Service
                    "Microsoft.Storage"
                    "Incorrect MS.Storage service endpoint for services subnet"

                Expect.equal
                    builtVnet.Subnets.[1].ServiceEndpoints.[0].Service
                    "Microsoft.Storage"
                    "Incorrect MS.Storage service endpoint for containers subnet"

                Expect.equal
                    builtVnet.Subnets.[1].Delegations.[0].ServiceName
                    "Microsoft.ContainerInstance/containerGroups"
                    "Incorrect MS.ContainerGroups subnet delegation"
            }
            test "Automatically carved subnets with service endpoints" {
                let vnetName = "my-vnet"
                let servicesSubnet = "services"
                let containerSubnet = "containers"

                let myNet =
                    vnet {
                        name vnetName

                        build_address_spaces
                            [
                                addressSpace {
                                    space "10.28.0.0/16"

                                    subnets
                                        [
                                            subnetSpec {
                                                name servicesSubnet
                                                size 24

                                                add_service_endpoints
                                                    [ EndpointServiceType.Storage, [ Location.EastUS ] ]
                                            }
                                            subnetSpec {
                                                name containerSubnet
                                                size 24
                                                add_delegations [ SubnetDelegationService.ContainerGroups ]

                                                add_service_endpoints
                                                    [ EndpointServiceType.Storage, [ Location.EastUS ] ]
                                            }
                                        ]
                                }
                            ]
                    }

                let generatedVNet = arm { add_resource myNet } |> getVnetResource

                Expect.containsAll
                    (generatedVNet.Subnets |> Seq.map (fun s -> s.Name))
                    [ servicesSubnet; containerSubnet ]
                    "Incorrect set of subnets"

                Expect.equal generatedVNet.Subnets.[0].Name servicesSubnet "Incorrect name for services subnet"

                Expect.equal
                    generatedVNet.Subnets.[0].AddressPrefix
                    "10.28.0.0/24"
                    "Incorrect prefix for services subnet"

                Expect.equal
                    generatedVNet.Subnets.[0].ServiceEndpoints.[0].Service
                    "Microsoft.Storage"
                    "Incorrect MS.Storage service endpoint for services subnet"

                Expect.equal generatedVNet.Subnets.[1].Name containerSubnet "Incorrect name for containers subnet"

                Expect.equal
                    generatedVNet.Subnets.[1].AddressPrefix
                    "10.28.1.0/24"
                    "Incorrect prefix for containers subnet"

                Expect.equal
                    generatedVNet.Subnets.[1].ServiceEndpoints.[0].Service
                    "Microsoft.Storage"
                    "Incorrect MS.Storage service endpoint for containers subnet"

                Expect.equal
                    generatedVNet.Subnets.[1].Delegations.[0].ServiceName
                    "Microsoft.ContainerInstance/containerGroups"
                    "Incorrect MS.ContainerGroups subnet delegation"

                Expect.isNull
                    generatedVNet.Subnets.[1].PrivateEndpointNetworkPolicies
                    "Incorrect PrivateEndpointNetworkPolicies"
            }


            test "Manually defined subnets with private endpoint support" {
                let vnetName = "my-vnet"
                let servicesSubnet = "services"
                let containerSubnet = "containers"

                let myNet =
                    vnet {
                        name vnetName
                        add_address_spaces [ "10.28.0.0/16" ]

                        add_subnets
                            [
                                subnet {
                                    name servicesSubnet
                                    prefix "10.28.0.0/24"
                                    allow_private_endpoints Enabled
                                    private_link_service_network_policies Disabled
                                }
                            ]
                    }

                let builtVnet = arm { add_resource myNet } |> getVnetResource
                Expect.hasLength builtVnet.AddressSpace.AddressPrefixes 1 "Incorrect number of address spaces"
                Expect.hasLength builtVnet.Subnets 1 "Incorrect number of subnets"

                Expect.equal
                    builtVnet.Subnets.[0].PrivateEndpointNetworkPolicies
                    "Disabled"
                    "Incorrect PrivateEndpointNetworkPolicies"

                Expect.equal
                    builtVnet.Subnets.[0].PrivateLinkServiceNetworkPolicies
                    "Disabled"
                    "PrivateLinkServiceNetworkPolicies should be enabled"
            }
            test "Automatically carved subnets with private endpoint support" {
                let vnetName = "my-vnet"
                let servicesSubnet = "services"
                let containerSubnet = "containers"

                let myNet =
                    vnet {
                        name vnetName

                        build_address_spaces
                            [
                                addressSpace {
                                    space "10.28.0.0/16"

                                    subnets
                                        [
                                            subnetSpec {
                                                name servicesSubnet
                                                size 24
                                                allow_private_endpoints Enabled
                                                private_link_service_network_policies Disabled
                                            }
                                        ]
                                }
                            ]
                    }

                let generatedVNet = arm { add_resource myNet } |> getVnetResource
                Expect.equal generatedVNet.Subnets.[0].Name servicesSubnet "Incorrect name for services subnet"

                Expect.equal
                    generatedVNet.Subnets.[0].AddressPrefix
                    "10.28.0.0/24"
                    "Incorrect prefix for services subnet"

                Expect.equal
                    generatedVNet.Subnets.[0].PrivateEndpointNetworkPolicies
                    "Disabled"
                    "Incorrect PrivateEndpointNetworkPolicies"

                Expect.equal
                    generatedVNet.Subnets.[0].PrivateLinkServiceNetworkPolicies
                    "Disabled"
                    "Incorrect PrivateEndpointNetworkPolicies"
            }
            test "Two VNets with bidirectional peering" {
                let vnet1 = vnet { name "vnet1" }

                let vnet2 =
                    vnet {
                        name "vnet2"
                        add_peering vnet1
                    }

                let peerings =
                    arm { add_resources [ vnet1; vnet2 ] }
                    |> getPeeringResource
                    |> List.filter (fun x -> x.Name.Contains("/peering-"))

                Expect.hasLength peerings 2 "Incorrect peering count"

                Expect.equal
                    peerings.[0].RemoteVirtualNetwork.Id
                    ((virtualNetworks.resourceId (ResourceName "vnet1")).ArmExpression.Eval())
                    "remote VNet incorrect"

                Expect.equal
                    peerings.[1].RemoteVirtualNetwork.Id
                    ((virtualNetworks.resourceId (ResourceName "vnet2")).ArmExpression.Eval())
                    "remote VNet incorrect"

                Expect.equal
                    (Nullable false)
                    peerings.[0].AllowGatewayTransit
                    "Gateway transit should be disabled by default"

                Expect.equal
                    (Nullable false)
                    peerings.[1].AllowGatewayTransit
                    "Gateway transit should be disabled by default"
            }
            test "Two VNets with one-directional peering" {
                let vnet1 = vnet { name "vnet1" }

                let peering =
                    vnetPeering {
                        remote_vnet vnet1
                        direction OneWayToRemote
                        access AccessOnly
                        transit UseRemoteGateway
                    }

                let vnet2 =
                    vnet {
                        name "vnet2"
                        add_peering peering
                    }

                let foundPeerings =
                    arm { add_resources [ vnet1; vnet2 ] }
                    |> getPeeringResource
                    |> List.filter (fun x -> x.Name.Contains("/peering-"))

                Expect.hasLength foundPeerings 1 "Incorrect peering count"

                Expect.equal
                    foundPeerings.[0].RemoteVirtualNetwork.Id
                    ((virtualNetworks.resourceId (ResourceName "vnet1")).ArmExpression.Eval())
                    "remote VNet incorrect"

                Expect.equal foundPeerings.[0].AllowVirtualNetworkAccess (Nullable true) "incorrect network access"
                Expect.equal foundPeerings.[0].AllowForwardedTraffic (Nullable false) "incorrect forwarding"
                Expect.equal foundPeerings.[0].AllowGatewayTransit (Nullable true) "incorrect transit"
                Expect.equal foundPeerings.[0].UseRemoteGateways (Nullable true) "incorrect gateway"
            }
            test "Two VNets with one-directional reverse peering" {
                let vnet1 = vnet { name "vnet1" }

                let peering =
                    vnetPeering {
                        remote_vnet vnet1
                        direction OneWayFromRemote
                        access AccessOnly
                        transit UseRemoteGateway
                    }

                let vnet2 =
                    vnet {
                        name "vnet2"
                        add_peering peering
                    }

                let foundPeerings =
                    arm { add_resources [ vnet1; vnet2 ] }
                    |> getPeeringResource
                    |> List.filter (fun x -> x.Name.Contains("/peering-"))

                Expect.hasLength foundPeerings 1 "Incorrect peering count"

                Expect.equal
                    foundPeerings.[0].RemoteVirtualNetwork.Id
                    ((virtualNetworks.resourceId (ResourceName "vnet2")).ArmExpression.Eval())
                    "remote VNet incorrect"

                Expect.equal foundPeerings.[0].AllowVirtualNetworkAccess (Nullable true) "incorrect network access"
                Expect.equal foundPeerings.[0].AllowForwardedTraffic (Nullable false) "incorrect forwarding"
                Expect.equal foundPeerings.[0].AllowGatewayTransit (Nullable true) "incorrect transit"
                Expect.equal foundPeerings.[0].UseRemoteGateways (Nullable false) "incorrect gateway"
            }
            test "Automatically carved subnets with network security group support" {
                let webPolicy =
                    securityRule {
                        name "web-servers"
                        description "Public web server access"
                        services [ "http", 80; "https", 443 ]
                        add_source_tag NetworkSecurity.TCP "Internet"
                        add_destination_network "10.28.0.0/24"
                    }

                let appPolicy =
                    securityRule {
                        name "app-servers"
                        description "Internal app server access"
                        services [ "http", 8080 ]
                        add_source_network NetworkSecurity.TCP "10.28.0.0/24"
                        add_destination_network "10.28.1.0/24"
                    }

                let myNsg =
                    nsg {
                        name "my-nsg"
                        add_rules [ webPolicy; appPolicy ]
                    }

                let vnetName = "my-vnet"
                let webSubnet = "web"
                let appsSubnet = "apps"
                let noNsgSubnet = "no-nsg"

                let myNet =
                    vnet {
                        name vnetName

                        build_address_spaces
                            [
                                addressSpace {
                                    space "10.28.0.0/16"

                                    subnets
                                        [
                                            subnetSpec {
                                                name webSubnet
                                                size 24
                                                network_security_group myNsg
                                            }
                                            subnetSpec {
                                                name appsSubnet
                                                size 24
                                                network_security_group myNsg
                                            }
                                            subnetSpec {
                                                name noNsgSubnet
                                                size 24
                                            }
                                        ]
                                }
                            ]
                    }

                let template = arm { add_resources [ myNet; myNsg ] }
                let jobj = template.Template |> Writer.toJson |> Newtonsoft.Json.Linq.JObject.Parse

                let dependencies =
                    jobj.SelectToken "resources[?(@.type=='Microsoft.Network/virtualNetworks')].dependsOn"
                    :?> Newtonsoft.Json.Linq.JArray

                Expect.isNotNull dependencies "vnet missing dependency for nsg"
                Expect.hasLength dependencies 1 "Incorrect number of dependencies for vnet"

                Expect.equal
                    (dependencies.[0].ToString())
                    "[resourceId('Microsoft.Network/networkSecurityGroups', 'my-nsg')]"
                    "Incorrect vnet dependencies"

                let vnet = template |> getVnetResource
                Expect.isNotNull vnet.Subnets.[0].NetworkSecurityGroup "First subnet missing NSG"

                Expect.equal
                    vnet.Subnets.[0].NetworkSecurityGroup.Id
                    "[resourceId('Microsoft.Network/networkSecurityGroups', 'my-nsg')]"
                    "Incorrect security group for first subnet"

                Expect.isNotNull vnet.Subnets.[0].NetworkSecurityGroup "Second subnet missing NSG"

                Expect.equal
                    vnet.Subnets.[1].NetworkSecurityGroup.Id
                    "[resourceId('Microsoft.Network/networkSecurityGroups', 'my-nsg')]"
                    "Incorrect security group for second subnet"

                Expect.isNull vnet.Subnets.[2].NetworkSecurityGroup "Third subnet should not have NSG"
            }
            test "Vnet with linked network security group doesn't add dependsOn" {
                let vnetName = "my-vnet"
                let webSubnet = "web"

                let myNet =
                    vnet {
                        name vnetName

                        build_address_spaces
                            [
                                addressSpace {
                                    space "10.28.0.0/16"

                                    subnets
                                        [
                                            subnetSpec {
                                                name webSubnet
                                                size 24

                                                link_to_network_security_group (
                                                    networkSecurityGroups.resourceId "my-nsg"
                                                )
                                            }
                                        ]
                                }
                            ]
                    }

                let template = arm { add_resources [ myNet ] }
                let jobj = template.Template |> Writer.toJson |> Newtonsoft.Json.Linq.JObject.Parse

                let dependencies =
                    jobj.SelectToken "resources[?(@.type=='Microsoft.Network/virtualNetworks')].dependsOn"
                    :?> Newtonsoft.Json.Linq.JArray

                Expect.hasLength dependencies 0 "Should be no vnet dependencies when linking to nsg"

                let vnet = template |> getVnetResource
                Expect.isNotNull vnet.Subnets.[0].NetworkSecurityGroup "Subnet missing NSG"

                Expect.equal
                    vnet.Subnets.[0].NetworkSecurityGroup.Id
                    "[resourceId('Microsoft.Network/networkSecurityGroups', 'my-nsg')]"
                    "Incorrect security group for subnet"
            }
            test "Add subnet linked to managed vnet" {
                let vnetName = "my-vnet"
                let servicesSubnet = "services"

                let subnetResource =
                    subnet {
                        name servicesSubnet
                        link_to_vnet (virtualNetworks.resourceId vnetName)
                        prefix "10.28.0.0/24"
                    }

                Expect.equal
                    ((subnetResource :> IBuilder).ResourceId.Eval())
                    "[resourceId('Microsoft.Network/virtualNetworks/subnets', 'my-vnet', 'services')]"
                    "Incorrect resourceId on subnet"

                let template = arm { add_resources [ subnetResource ] }
                let jobj = template.Template |> Writer.toJson |> Newtonsoft.Json.Linq.JObject.Parse

                let dependsOn =
                    jobj.SelectToken "resources[?(@.type=='Microsoft.Network/virtualNetworks/subnets')].dependsOn"
                    :?> Newtonsoft.Json.Linq.JArray

                Expect.hasLength dependsOn 1 "Linking to managed vnet should have dependency on the vnet"

                let subnet =
                    jobj.SelectToken "resources[?(@.type=='Microsoft.Network/virtualNetworks/subnets')].name"

                Expect.equal (string subnet) "my-vnet/services" "Incorrect name on subnet"
            }
            test "Add subnet linked to existing (unmanaged) vnet" {
                let vnetName = "my-vnet"
                let servicesSubnet = "services"

                let subnetResource =
                    subnet {
                        name servicesSubnet
                        link_to_unmanaged_vnet (virtualNetworks.resourceId vnetName)
                        prefix "10.28.0.0/24"
                    }

                Expect.equal
                    ((subnetResource :> IBuilder).ResourceId.Eval())
                    "[resourceId('Microsoft.Network/virtualNetworks/subnets', 'my-vnet', 'services')]"
                    "Incorrect resourceId on subnet"

                let template = arm { add_resources [ subnetResource ] }
                let jobj = template.Template |> Writer.toJson |> Newtonsoft.Json.Linq.JObject.Parse

                let dependsOn =
                    jobj.SelectToken "resources[?(@.type=='Microsoft.Network/virtualNetworks/subnets')].dependsOn"
                    :?> Newtonsoft.Json.Linq.JArray

                Expect.isNull dependsOn "Linking to unmanaged vnet should have no dependencies"

                let subnet =
                    jobj.SelectToken "resources[?(@.type=='Microsoft.Network/virtualNetworks/subnets')].name"

                Expect.equal (string subnet) "my-vnet/services" "Incorrect name on subnet"
            }
            test "Standalone subnet without linked vnet not allowed" {
                Expect.throws
                    (fun _ ->
                        let template =
                            arm {
                                add_resources
                                    [
                                        subnet {
                                            name "foo"
                                            prefix "10.28.0.0/24"
                                        }
                                    ]
                            }

                        template.Template |> Writer.toJson |> ignore)
                    "Adding a subnet resource without linking to a vnet is not allowed"
            }
<<<<<<< HEAD
            test "Creates basic NAT gateway" {
                let deployment =
                    arm {
                        location Location.EastUS

                        add_resources
                            [
                                natGateway { name "my-nat-gateway" }
                                vnet {
                                    name "my-net"
                                    add_address_spaces [ "10.100.0.0/16" ]

                                    add_subnets
                                        [
                                            subnet {
                                                name "my-services"
                                                prefix "10.100.12.0/24"
                                                nat_gateway (natGateways.resourceId "my-nat-gateway")
                                            }
                                        ]
                                }
                            ]
                    }

                let jobj = deployment.Template |> Writer.toJson |> JObject.Parse

                let natGateway =
                    jobj.SelectToken "resources[?(@.type=='Microsoft.Network/natGateways')]"

                let dependencies = natGateway.["dependsOn"] :?> JArray

                Expect.contains
                    dependencies
                    (JValue "[resourceId('Microsoft.Network/publicIPAddresses', 'my-nat-gateway-publicip-1')]")
                    "Missing dependency for public IP"

                let natGwProps = natGateway.["properties"]
                let idleTimeout = natGwProps.["idleTimeoutInMinutes"]
                Expect.equal (int idleTimeout) 4 "Incorrect default value for idle timeout"
                let ipRefs = natGwProps.["publicIpAddresses"]

                Expect.equal
                    (string ipRefs.[0].["id"])
                    "[resourceId('Microsoft.Network/publicIPAddresses', 'my-nat-gateway-publicip-1')]"
                    "IP Addresses did not match"

                let publicIp =
                    jobj.SelectToken "resources[?(@.type=='Microsoft.Network/publicIPAddresses')]"

                Expect.isNotNull publicIp "Public IP should have been generated for the NAT gateway."
=======
            test "Create private endpoint" {
                let myNet =
                    vnet {
                        name "my-net"
                        add_address_spaces [ "10.40.0.0/16" ]

                        add_subnets
                            [
                                subnet {
                                    name "priv-endpoints"
                                    prefix "10.40.255.0/24"
                                    allow_private_endpoints Enabled
                                }
                            ]
                    }

                let existingPrivateLinkId =
                    { PrivateLink.privateLinkServices.resourceId "pls" with
                        ResourceGroup = Some "farmer-pls"
                    }

                let pe1 =
                    privateEndpoint {
                        name "pe1"
                        custom_nic_name "pe1-nic"
                        link_to_subnet (subnets.resourceId (ResourceName "my-net", ResourceName "priv-endpoints"))
                        resource (Unmanaged existingPrivateLinkId)
                    }

                let myDnsZone =
                    dnsZone {
                        name "farmer.com"
                        zone_type Dns.Public

                        add_records
                            [
                                Farmer.Builders.Dns.aRecord {
                                    name "pe1"
                                    ttl 600

                                    add_ipv4_addresses
                                        [
                                            pe1.CustomNicFirstEndpointIP
                                            |> Option.map ArmExpression.Eval
                                            |> Option.toObj
                                        ]
                                }
                            ]
                    }

                let deployment =
                    arm {
                        add_resources
                            [
                                myNet
                                pe1
                                resourceGroup {
                                    name "[resourceGroup().name]"
                                    depends_on pe1
                                    add_resource myDnsZone
                                }
                            ]
                    }

                let jobj = deployment.Template |> Writer.toJson |> JObject.Parse
                let peProps = jobj.SelectToken "resources[?(@.name=='pe1')].properties"
                Expect.equal (string peProps.["customNetworkInterfaceName"]) "pe1-nic" "Incorrect custom nic name"

                Expect.equal
                    (string peProps.["subnet"].["id"])
                    "[resourceId('Microsoft.Network/virtualNetworks/subnets', 'my-net', 'priv-endpoints')]"
                    "Incorrect subnet id"

                Expect.equal
                    (string peProps.["privateLinkServiceConnections"].[0].["properties"].["privateLinkServiceId"])
                    "[resourceId('farmer-pls', 'Microsoft.Network/privateLinkServices', 'pls')]"
                    "Incorrect private link service ID"
>>>>>>> c5e4fdf7
            }
        ]<|MERGE_RESOLUTION|>--- conflicted
+++ resolved
@@ -8,12 +8,6 @@
 open Farmer.Builders
 open Farmer.Network
 open Microsoft.Rest
-<<<<<<< HEAD
-open System
-open Farmer.Arm
-open Newtonsoft.Json.Linq
-=======
->>>>>>> c5e4fdf7
 
 let netClient =
     new Microsoft.Azure.Management.Network.NetworkManagementClient(
@@ -619,7 +613,6 @@
                         template.Template |> Writer.toJson |> ignore)
                     "Adding a subnet resource without linking to a vnet is not allowed"
             }
-<<<<<<< HEAD
             test "Creates basic NAT gateway" {
                 let deployment =
                     arm {
@@ -670,7 +663,7 @@
                     jobj.SelectToken "resources[?(@.type=='Microsoft.Network/publicIPAddresses')]"
 
                 Expect.isNotNull publicIp "Public IP should have been generated for the NAT gateway."
-=======
+            }
             test "Create private endpoint" {
                 let myNet =
                     vnet {
@@ -748,6 +741,5 @@
                     (string peProps.["privateLinkServiceConnections"].[0].["properties"].["privateLinkServiceId"])
                     "[resourceId('farmer-pls', 'Microsoft.Network/privateLinkServices', 'pls')]"
                     "Incorrect private link service ID"
->>>>>>> c5e4fdf7
             }
         ]