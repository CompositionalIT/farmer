module Network

open System
open Expecto
open Newtonsoft.Json.Linq
open Farmer
open Farmer.Arm
open Farmer.Builders
open Farmer.Builders.NetworkInterface
open Farmer.Network
open Microsoft.Rest

let netClient =
    new Microsoft.Azure.Management.Network.NetworkManagementClient(
        Uri "http://management.azure.com",
        TokenCredentials "NotNullOrWhiteSpace"
    )

let getVnetResource =
    findAzureResources<Microsoft.Azure.Management.Network.Models.VirtualNetwork> netClient.SerializationSettings
    >> List.head

let getPeeringResource =
    findAzureResources<Microsoft.Azure.Management.Network.Models.VirtualNetworkPeering> netClient.SerializationSettings

let tests =
    testList
        "Network Tests"
        [
            test "Basic vnet with subnets" {
                let vnetName = "my-vnet"
                let webServerSubnet = "web"
                let databaseSubnet = "db"

                let myNet =
                    vnet {
                        name vnetName
                        add_address_spaces [ "10.100.200.0/23" ]

                        add_subnets
                            [
                                subnet {
                                    name webServerSubnet
                                    prefix "10.100.200.0/24"
                                }
                                subnet {
                                    name databaseSubnet
                                    prefix "10.100.201.0/24"
                                }
                            ]
                    }

                let builtVnet = arm { add_resource myNet } |> getVnetResource
                Expect.hasLength builtVnet.AddressSpace.AddressPrefixes 1 "Incorrect number of address spaces"
                Expect.hasLength builtVnet.Subnets 2 "Incorrect number of subnets"

                Expect.containsAll
                    (builtVnet.Subnets |> Seq.map (fun s -> s.Name))
                    [ webServerSubnet; databaseSubnet ]
                    "Incorrect set of subnets"

                Expect.equal builtVnet.Subnets.[0].Name webServerSubnet "Incorrect name for web server subnet"

                Expect.equal
                    builtVnet.Subnets.[0].AddressPrefix
                    "10.100.200.0/24"
                    "Incorrect prefix for web server subnet"

                Expect.equal builtVnet.Subnets.[1].Name databaseSubnet "Incorrect name for database server subnet"

                Expect.equal
                    builtVnet.Subnets.[1].AddressPrefix
                    "10.100.201.0/24"
                    "Incorrect prefix for database server subnet"

                Expect.isNull
                    builtVnet.Subnets.[1].PrivateEndpointNetworkPolicies
                    "Incorrect PrivateEndpointNetworkPolicies"
            }
            test "Manually defined subnets with service endpoints" {
                let vnetName = "my-vnet"
                let servicesSubnet = "services"
                let containerSubnet = "containers"

                let myNet =
                    vnet {
                        name vnetName
                        add_address_spaces [ "10.28.0.0/16" ]

                        add_subnets
                            [
                                subnet {
                                    name servicesSubnet
                                    prefix "10.28.0.0/24"

                                    add_service_endpoints
                                        [
                                            EndpointServiceType.Storage,
                                            [ Location.EastUS; Location.EastUS2; Location.WestUS ]
                                        ]
                                }
                                subnet {
                                    name containerSubnet
                                    prefix "10.28.1.0/24"

                                    add_service_endpoints
                                        [
                                            EndpointServiceType.Storage,
                                            [ Location.EastUS; Location.EastUS2; Location.WestUS ]
                                        ]

                                    add_delegations [ SubnetDelegationService.ContainerGroups ]
                                }
                            ]
                    }

                let builtVnet = arm { add_resource myNet } |> getVnetResource
                Expect.hasLength builtVnet.AddressSpace.AddressPrefixes 1 "Incorrect number of address spaces"
                Expect.hasLength builtVnet.Subnets 2 "Incorrect number of subnets"

                Expect.containsAll
                    (builtVnet.Subnets |> Seq.map (fun s -> s.Name))
                    [ servicesSubnet; containerSubnet ]
                    "Incorrect set of subnets"

                Expect.equal
                    builtVnet.Subnets.[0].ServiceEndpoints.[0].Service
                    "Microsoft.Storage"
                    "Incorrect MS.Storage service endpoint for services subnet"

                Expect.equal
                    builtVnet.Subnets.[1].ServiceEndpoints.[0].Service
                    "Microsoft.Storage"
                    "Incorrect MS.Storage service endpoint for containers subnet"

                Expect.equal
                    builtVnet.Subnets.[1].Delegations.[0].ServiceName
                    "Microsoft.ContainerInstance/containerGroups"
                    "Incorrect MS.ContainerGroups subnet delegation"
            }
            test "Automatically carved subnets with service endpoints" {
                let vnetName = "my-vnet"
                let servicesSubnet = "services"
                let containerSubnet = "containers"

                let myNet =
                    vnet {
                        name vnetName

                        build_address_spaces
                            [
                                addressSpace {
                                    space "10.28.0.0/16"

                                    subnets
                                        [
                                            subnetSpec {
                                                name servicesSubnet
                                                size 24

                                                add_service_endpoints
                                                    [ EndpointServiceType.Storage, [ Location.EastUS ] ]
                                            }
                                            subnetSpec {
                                                name containerSubnet
                                                size 24
                                                add_delegations [ SubnetDelegationService.ContainerGroups ]

                                                add_service_endpoints
                                                    [ EndpointServiceType.Storage, [ Location.EastUS ] ]
                                            }
                                        ]
                                }
                            ]
                    }

                let generatedVNet = arm { add_resource myNet } |> getVnetResource

                Expect.containsAll
                    (generatedVNet.Subnets |> Seq.map (fun s -> s.Name))
                    [ servicesSubnet; containerSubnet ]
                    "Incorrect set of subnets"

                Expect.equal generatedVNet.Subnets.[0].Name servicesSubnet "Incorrect name for services subnet"

                Expect.equal
                    generatedVNet.Subnets.[0].AddressPrefix
                    "10.28.0.0/24"
                    "Incorrect prefix for services subnet"

                Expect.equal
                    generatedVNet.Subnets.[0].ServiceEndpoints.[0].Service
                    "Microsoft.Storage"
                    "Incorrect MS.Storage service endpoint for services subnet"

                Expect.equal generatedVNet.Subnets.[1].Name containerSubnet "Incorrect name for containers subnet"

                Expect.equal
                    generatedVNet.Subnets.[1].AddressPrefix
                    "10.28.1.0/24"
                    "Incorrect prefix for containers subnet"

                Expect.equal
                    generatedVNet.Subnets.[1].ServiceEndpoints.[0].Service
                    "Microsoft.Storage"
                    "Incorrect MS.Storage service endpoint for containers subnet"

                Expect.equal
                    generatedVNet.Subnets.[1].Delegations.[0].ServiceName
                    "Microsoft.ContainerInstance/containerGroups"
                    "Incorrect MS.ContainerGroups subnet delegation"

                Expect.isNull
                    generatedVNet.Subnets.[1].PrivateEndpointNetworkPolicies
                    "Incorrect PrivateEndpointNetworkPolicies"
            }


            test "Manually defined subnets with private endpoint support" {
                let vnetName = "my-vnet"
                let servicesSubnet = "services"
                let containerSubnet = "containers"

                let myNet =
                    vnet {
                        name vnetName
                        add_address_spaces [ "10.28.0.0/16" ]

                        add_subnets
                            [
                                subnet {
                                    name servicesSubnet
                                    prefix "10.28.0.0/24"
                                    allow_private_endpoints Enabled
                                    private_link_service_network_policies Disabled
                                }
                            ]
                    }

                let builtVnet = arm { add_resource myNet } |> getVnetResource
                Expect.hasLength builtVnet.AddressSpace.AddressPrefixes 1 "Incorrect number of address spaces"
                Expect.hasLength builtVnet.Subnets 1 "Incorrect number of subnets"

                Expect.equal
                    builtVnet.Subnets.[0].PrivateEndpointNetworkPolicies
                    "Disabled"
                    "Incorrect PrivateEndpointNetworkPolicies"

                Expect.equal
                    builtVnet.Subnets.[0].PrivateLinkServiceNetworkPolicies
                    "Disabled"
                    "PrivateLinkServiceNetworkPolicies should be enabled"
            }
            test "Automatically carved subnets with private endpoint support" {
                let vnetName = "my-vnet"
                let servicesSubnet = "services"
                let containerSubnet = "containers"

                let myNet =
                    vnet {
                        name vnetName

                        build_address_spaces
                            [
                                addressSpace {
                                    space "10.28.0.0/16"

                                    subnets
                                        [
                                            subnetSpec {
                                                name servicesSubnet
                                                size 24
                                                allow_private_endpoints Enabled
                                                private_link_service_network_policies Disabled
                                            }
                                        ]
                                }
                            ]
                    }

                let generatedVNet = arm { add_resource myNet } |> getVnetResource
                Expect.equal generatedVNet.Subnets.[0].Name servicesSubnet "Incorrect name for services subnet"

                Expect.equal
                    generatedVNet.Subnets.[0].AddressPrefix
                    "10.28.0.0/24"
                    "Incorrect prefix for services subnet"

                Expect.equal
                    generatedVNet.Subnets.[0].PrivateEndpointNetworkPolicies
                    "Disabled"
                    "Incorrect PrivateEndpointNetworkPolicies"

                Expect.equal
                    generatedVNet.Subnets.[0].PrivateLinkServiceNetworkPolicies
                    "Disabled"
                    "Incorrect PrivateEndpointNetworkPolicies"
            }
            test "Two VNets with bidirectional peering" {
                let vnet1 = vnet { name "vnet1" }

                let vnet2 =
                    vnet {
                        name "vnet2"
                        add_peering vnet1
                    }

                let peerings =
                    arm { add_resources [ vnet1; vnet2 ] }
                    |> getPeeringResource
                    |> List.filter (fun x -> x.Name.Contains("/peering-"))

                Expect.hasLength peerings 2 "Incorrect peering count"

                Expect.equal
                    peerings.[0].RemoteVirtualNetwork.Id
                    ((virtualNetworks.resourceId (ResourceName "vnet1")).ArmExpression.Eval())
                    "remote VNet incorrect"

                Expect.equal
                    peerings.[1].RemoteVirtualNetwork.Id
                    ((virtualNetworks.resourceId (ResourceName "vnet2")).ArmExpression.Eval())
                    "remote VNet incorrect"

                Expect.equal
                    (Nullable false)
                    peerings.[0].AllowGatewayTransit
                    "Gateway transit should be disabled by default"

                Expect.equal
                    (Nullable false)
                    peerings.[1].AllowGatewayTransit
                    "Gateway transit should be disabled by default"
            }
            test "Two VNets with one-directional peering" {
                let vnet1 = vnet { name "vnet1" }

                let peering =
                    vnetPeering {
                        remote_vnet vnet1
                        direction OneWayToRemote
                        access AccessOnly
                        transit UseRemoteGateway
                    }

                let vnet2 =
                    vnet {
                        name "vnet2"
                        add_peering peering
                    }

                let foundPeerings =
                    arm { add_resources [ vnet1; vnet2 ] }
                    |> getPeeringResource
                    |> List.filter (fun x -> x.Name.Contains("/peering-"))

                Expect.hasLength foundPeerings 1 "Incorrect peering count"

                Expect.equal
                    foundPeerings.[0].RemoteVirtualNetwork.Id
                    ((virtualNetworks.resourceId (ResourceName "vnet1")).ArmExpression.Eval())
                    "remote VNet incorrect"

                Expect.equal foundPeerings.[0].AllowVirtualNetworkAccess (Nullable true) "incorrect network access"
                Expect.equal foundPeerings.[0].AllowForwardedTraffic (Nullable false) "incorrect forwarding"
                Expect.equal foundPeerings.[0].AllowGatewayTransit (Nullable true) "incorrect transit"
                Expect.equal foundPeerings.[0].UseRemoteGateways (Nullable true) "incorrect gateway"
            }
            test "Two VNets with one-directional reverse peering" {
                let vnet1 = vnet { name "vnet1" }

                let peering =
                    vnetPeering {
                        remote_vnet vnet1
                        direction OneWayFromRemote
                        access AccessOnly
                        transit UseRemoteGateway
                    }

                let vnet2 =
                    vnet {
                        name "vnet2"
                        add_peering peering
                    }

                let foundPeerings =
                    arm { add_resources [ vnet1; vnet2 ] }
                    |> getPeeringResource
                    |> List.filter (fun x -> x.Name.Contains("/peering-"))

                Expect.hasLength foundPeerings 1 "Incorrect peering count"

                Expect.equal
                    foundPeerings.[0].RemoteVirtualNetwork.Id
                    ((virtualNetworks.resourceId (ResourceName "vnet2")).ArmExpression.Eval())
                    "remote VNet incorrect"

                Expect.equal foundPeerings.[0].AllowVirtualNetworkAccess (Nullable true) "incorrect network access"
                Expect.equal foundPeerings.[0].AllowForwardedTraffic (Nullable false) "incorrect forwarding"
                Expect.equal foundPeerings.[0].AllowGatewayTransit (Nullable true) "incorrect transit"
                Expect.equal foundPeerings.[0].UseRemoteGateways (Nullable false) "incorrect gateway"
            }
            test "Automatically carved subnets with network security group support" {
                let webPolicy =
                    securityRule {
                        name "web-servers"
                        description "Public web server access"
                        services [ "http", 80; "https", 443 ]
                        add_source_tag NetworkSecurity.TCP "Internet"
                        add_destination_network "10.28.0.0/24"
                    }

                let appPolicy =
                    securityRule {
                        name "app-servers"
                        description "Internal app server access"
                        services [ "http", 8080 ]
                        add_source_network NetworkSecurity.TCP "10.28.0.0/24"
                        add_destination_network "10.28.1.0/24"
                    }

                let myNsg =
                    nsg {
                        name "my-nsg"
                        add_rules [ webPolicy; appPolicy ]
                    }

                let vnetName = "my-vnet"
                let webSubnet = "web"
                let appsSubnet = "apps"
                let noNsgSubnet = "no-nsg"

                let myNet =
                    vnet {
                        name vnetName

                        build_address_spaces
                            [
                                addressSpace {
                                    space "10.28.0.0/16"

                                    subnets
                                        [
                                            subnetSpec {
                                                name webSubnet
                                                size 24
                                                network_security_group myNsg
                                            }
                                            subnetSpec {
                                                name appsSubnet
                                                size 24
                                                network_security_group myNsg
                                            }
                                            subnetSpec {
                                                name noNsgSubnet
                                                size 24
                                            }
                                        ]
                                }
                            ]
                    }

                let template = arm { add_resources [ myNet; myNsg ] }
                let jobj = template.Template |> Writer.toJson |> Newtonsoft.Json.Linq.JObject.Parse

                let dependencies =
                    jobj.SelectToken "resources[?(@.type=='Microsoft.Network/virtualNetworks')].dependsOn"
                    :?> Newtonsoft.Json.Linq.JArray

                Expect.isNotNull dependencies "vnet missing dependency for nsg"
                Expect.hasLength dependencies 1 "Incorrect number of dependencies for vnet"

                Expect.equal
                    (dependencies.[0].ToString())
                    "[resourceId('Microsoft.Network/networkSecurityGroups', 'my-nsg')]"
                    "Incorrect vnet dependencies"

                let vnet = template |> getVnetResource
                Expect.isNotNull vnet.Subnets.[0].NetworkSecurityGroup "First subnet missing NSG"

                Expect.equal
                    vnet.Subnets.[0].NetworkSecurityGroup.Id
                    "[resourceId('Microsoft.Network/networkSecurityGroups', 'my-nsg')]"
                    "Incorrect security group for first subnet"

                Expect.isNotNull vnet.Subnets.[0].NetworkSecurityGroup "Second subnet missing NSG"

                Expect.equal
                    vnet.Subnets.[1].NetworkSecurityGroup.Id
                    "[resourceId('Microsoft.Network/networkSecurityGroups', 'my-nsg')]"
                    "Incorrect security group for second subnet"

                Expect.isNull vnet.Subnets.[2].NetworkSecurityGroup "Third subnet should not have NSG"
            }
            test "Vnet with linked network security group doesn't add dependsOn" {
                let vnetName = "my-vnet"
                let webSubnet = "web"

                let myNet =
                    vnet {
                        name vnetName

                        build_address_spaces
                            [
                                addressSpace {
                                    space "10.28.0.0/16"

                                    subnets
                                        [
                                            subnetSpec {
                                                name webSubnet
                                                size 24

                                                link_to_network_security_group (
                                                    networkSecurityGroups.resourceId "my-nsg"
                                                )
                                            }
                                        ]
                                }
                            ]
                    }

                let template = arm { add_resources [ myNet ] }
                let jobj = template.Template |> Writer.toJson |> Newtonsoft.Json.Linq.JObject.Parse

                let dependencies =
                    jobj.SelectToken "resources[?(@.type=='Microsoft.Network/virtualNetworks')].dependsOn"
                    :?> Newtonsoft.Json.Linq.JArray

                Expect.hasLength dependencies 0 "Should be no vnet dependencies when linking to nsg"

                let vnet = template |> getVnetResource
                Expect.isNotNull vnet.Subnets.[0].NetworkSecurityGroup "Subnet missing NSG"

                Expect.equal
                    vnet.Subnets.[0].NetworkSecurityGroup.Id
                    "[resourceId('Microsoft.Network/networkSecurityGroups', 'my-nsg')]"
                    "Incorrect security group for subnet"
            }
            test "Add subnet linked to managed vnet" {
                let vnetName = "my-vnet"
                let servicesSubnet = "services"

                let subnetResource =
                    subnet {
                        name servicesSubnet
                        link_to_vnet (virtualNetworks.resourceId vnetName)
                        prefix "10.28.0.0/24"
                    }

                Expect.equal
                    ((subnetResource :> IBuilder).ResourceId.Eval())
                    "[resourceId('Microsoft.Network/virtualNetworks/subnets', 'my-vnet', 'services')]"
                    "Incorrect resourceId on subnet"

                let template = arm { add_resources [ subnetResource ] }
                let jobj = template.Template |> Writer.toJson |> Newtonsoft.Json.Linq.JObject.Parse

                let dependsOn =
                    jobj.SelectToken "resources[?(@.type=='Microsoft.Network/virtualNetworks/subnets')].dependsOn"
                    :?> Newtonsoft.Json.Linq.JArray

                Expect.hasLength dependsOn 1 "Linking to managed vnet should have dependency on the vnet"

                let subnet =
                    jobj.SelectToken "resources[?(@.type=='Microsoft.Network/virtualNetworks/subnets')].name"

                Expect.equal (string subnet) "my-vnet/services" "Incorrect name on subnet"
            }
            test "Add subnet linked to existing (unmanaged) vnet" {
                let vnetName = "my-vnet"
                let servicesSubnet = "services"

                let subnetResource =
                    subnet {
                        name servicesSubnet
                        link_to_unmanaged_vnet (virtualNetworks.resourceId vnetName)
                        prefix "10.28.0.0/24"
                    }

                Expect.equal
                    ((subnetResource :> IBuilder).ResourceId.Eval())
                    "[resourceId('Microsoft.Network/virtualNetworks/subnets', 'my-vnet', 'services')]"
                    "Incorrect resourceId on subnet"

                let template = arm { add_resources [ subnetResource ] }
                let jobj = template.Template |> Writer.toJson |> Newtonsoft.Json.Linq.JObject.Parse

                let dependsOn =
                    jobj.SelectToken "resources[?(@.type=='Microsoft.Network/virtualNetworks/subnets')].dependsOn"
                    :?> Newtonsoft.Json.Linq.JArray

                Expect.isNull dependsOn "Linking to unmanaged vnet should have no dependencies"

                let subnet =
                    jobj.SelectToken "resources[?(@.type=='Microsoft.Network/virtualNetworks/subnets')].name"

                Expect.equal (string subnet) "my-vnet/services" "Incorrect name on subnet"
            }
            test "Standalone subnet without linked vnet not allowed" {
                Expect.throws
                    (fun _ ->
                        let template =
                            arm {
                                add_resources
                                    [
                                        subnet {
                                            name "foo"
                                            prefix "10.28.0.0/24"
                                        }
                                    ]
                            }

                        template.Template |> Writer.toJson |> ignore)
                    "Adding a subnet resource without linking to a vnet is not allowed"
            }
            test "Creates basic NAT gateway" {
                let deployment =
                    arm {
                        location Location.EastUS

                        add_resources
                            [
                                natGateway { name "my-nat-gateway" }
                                vnet {
                                    name "my-net"
                                    add_address_spaces [ "10.100.0.0/16" ]

                                    add_subnets
                                        [
                                            subnet {
                                                name "my-services"
                                                prefix "10.100.12.0/24"
                                                nat_gateway (natGateways.resourceId "my-nat-gateway")
                                            }
                                        ]
                                }
                            ]
                    }

                let jobj = deployment.Template |> Writer.toJson |> JObject.Parse

                let natGateway =
                    jobj.SelectToken "resources[?(@.type=='Microsoft.Network/natGateways')]"

                let dependencies = natGateway.["dependsOn"] :?> JArray

                Expect.contains
                    dependencies
                    (JValue "[resourceId('Microsoft.Network/publicIPAddresses', 'my-nat-gateway-publicip-1')]")
                    "Missing dependency for public IP"

                let natGwProps = natGateway.["properties"]
                let idleTimeout = natGwProps.["idleTimeoutInMinutes"]
                Expect.equal (int idleTimeout) 4 "Incorrect default value for idle timeout"
                let ipRefs = natGwProps.["publicIpAddresses"]

                Expect.equal
                    (string ipRefs.[0].["id"])
                    "[resourceId('Microsoft.Network/publicIPAddresses', 'my-nat-gateway-publicip-1')]"
                    "IP Addresses did not match"

                let publicIp =
                    jobj.SelectToken "resources[?(@.type=='Microsoft.Network/publicIPAddresses')]"

                Expect.isNotNull publicIp "Public IP should have been generated for the NAT gateway."
            }
            test "Creates route table with two routes" {
                let deployment =
                    arm {
                        location Location.EastUS

                        add_resources
                            [
                                routeTable {
                                    name "myroutetable"

                                    add_routes
                                        [
                                            route {
                                                name "myroute"
                                                addressPrefix "10.10.90.0/24"
                                                nextHopIpAddress "10.10.67.5"
                                            }
                                            route {
                                                name "myroute2"
                                                addressPrefix "10.10.80.0/24"
                                            }
                                            route {
                                                name "myroute3"
                                                addressPrefix "10.2.31.0/24"
                                                nextHopType (Route.HopType.VirtualAppliance None)
                                            }
                                            route {
                                                name "myroute4"
                                                addressPrefix "10.2.31.0/24"

                                                nextHopType (
                                                    Route.HopType.VirtualAppliance(
                                                        Some(System.Net.IPAddress.Parse "10.2.31.2")
                                                    )
                                                )
                                            }
                                        ]
                                }
                            ]
                    }

                let jobj = deployment.Template |> Writer.toJson |> JObject.Parse
                let a = jobj.ToString()

                let routeTable =
                    jobj.SelectToken "resources[?(@.type=='Microsoft.Network/routeTables')]"

                let routeTableProps = routeTable.["properties"]

                let disableBgp: bool =
                    JToken.op_Explicit routeTableProps.["disableBgpRoutePropagation"]

                Expect.equal disableBgp false "Incorrect default value for disableBgpRoutePropagation"
                let routes = routeTableProps.["routes"] :?> JArray
                Expect.isNotNull routes "Routes should have been generated for the route table"
                Expect.equal (string routes.[0].["name"]) "myroute" "route 1 should be named 'myroute'"
                Expect.equal (string routes.[1].["name"]) "myroute2" "route 2 should be named 'myroute2'"
                Expect.isNull routes.[0].["apiVersion"] "Embedded routes should not have 'apiVersion'."
                let routeProps = routes.[0].["properties"]
                let route2Props = routes.[1].["properties"]
                let route3Props = routes.[2].["properties"]
                let route4Props = routes.[3].["properties"]

                Expect.equal
                    (string routeProps.["nextHopType"])
                    "VirtualAppliance"
                    "route 1 should have a hop type of 'VirtualAppliance'"

                Expect.equal
                    (string routeProps.["addressPrefix"])
                    "10.10.90.0/24"
                    "route 1 should have an address prefix of '10.10.90.0/24'"

                Expect.isNull route2Props.["nextHopIpAddress"] "route 2 should not have a next hop ip address"
                Expect.isNull route3Props.["nextHopIpAddress"] "route 3 should not have a next hop ip address"

                Expect.equal
                    (string route2Props.["nextHopType"])
                    "None"
                    "route 2 should have the default set to None for nextHopType"

                Expect.equal
                    (string route4Props.["nextHopIpAddress"])
                    "10.2.31.2"
                    "route 4 should have the next hop ip address set to 10.2.31.2"
            }
            test "Create private endpoint" {
                let myNet =
                    vnet {
                        name "my-net"
                        add_address_spaces [ "10.40.0.0/16" ]

                        add_subnets
                            [
                                subnet {
                                    name "priv-endpoints"
                                    prefix "10.40.255.0/24"
                                    allow_private_endpoints Enabled
                                }
                            ]
                    }

                let existingPrivateLinkId =
                    { PrivateLink.privateLinkServices.resourceId "pls" with
                        ResourceGroup = Some "farmer-pls"
                    }

                let pe1 =
                    privateEndpoint {
                        name "pe1"
                        custom_nic_name "pe1-nic"
                        link_to_subnet (subnets.resourceId (ResourceName "my-net", ResourceName "priv-endpoints"))
                        resource (Unmanaged existingPrivateLinkId)
                    }

                let myDnsZone =
                    dnsZone {
                        name "farmer.com"
                        zone_type Dns.Public

                        add_records
                            [
                                Farmer.Builders.Dns.aRecord {
                                    name "pe1"
                                    ttl 600

                                    add_ipv4_addresses
                                        [
                                            pe1.CustomNicFirstEndpointIP
                                            |> Option.map ArmExpression.Eval
                                            |> Option.toObj
                                        ]
                                }
                            ]
                    }

                let deployment =
                    arm {
                        add_resources
                            [
                                myNet
                                pe1
                                resourceGroup {
                                    name "[resourceGroup().name]"
                                    depends_on pe1
                                    add_resource myDnsZone
                                }
                            ]
                    }

                let jobj = deployment.Template |> Writer.toJson |> JObject.Parse
                let peProps = jobj.SelectToken "resources[?(@.name=='pe1')].properties"
                Expect.equal (string peProps.["customNetworkInterfaceName"]) "pe1-nic" "Incorrect custom nic name"

                Expect.equal
                    (string peProps.["subnet"].["id"])
                    "[resourceId('Microsoft.Network/virtualNetworks/subnets', 'my-net', 'priv-endpoints')]"
                    "Incorrect subnet id"

                Expect.equal
                    (string peProps.["privateLinkServiceConnections"].[0].["properties"].["privateLinkServiceId"])
                    "[resourceId('farmer-pls', 'Microsoft.Network/privateLinkServices', 'pls')]"
                    "Incorrect private link service ID"
            }

<<<<<<< HEAD
            test "Creates basic network interface with static ip" {
=======
            test "Creates basic route server" {
>>>>>>> 594e986f
                let deployment =
                    arm {
                        location Location.EastUS

                        add_resources
                            [
                                vnet {
                                    name "test-vnet"
                                    add_address_spaces [ "10.0.0.0/16" ]
                                }
<<<<<<< HEAD
                                networkInterface {
                                    name "my-network-interface"
                                    subnet_name "my-subnet"
                                    subnet_prefix "10.0.100.0/24"
                                    link_to_vnet (virtualNetworks.resourceId "test-vnet")
                                    add_static_ip "10.0.100.10"
                                    accelerated_networking_flag false
                                    ip_forwarding_flag false
=======
                                routeServer {
                                    name "my-route-server"
                                    sku RouteServer.Sku.Standard
                                    subnet_prefix "10.0.12.0/24"
                                    link_to_vnet (virtualNetworks.resourceId "test-vnet")

                                    add_bgp_connections
                                        [
                                            routeServerBGPConnection {
                                                name "my-bgp-conn"
                                                peer_ip "10.0.1.85"
                                                peer_asn 65000
                                            }
                                        ]
>>>>>>> 594e986f
                                }
                            ]
                    }

                let jobj = deployment.Template |> Writer.toJson |> JObject.Parse
                let templateStr = jobj.ToString()

                //validate vnet generated
                let vnet =
                    jobj.SelectToken "resources[?(@.type=='Microsoft.Network/virtualNetworks')]"

                Expect.isNotNull vnet "vnet should be generated"

<<<<<<< HEAD
                //validate subnet generated
=======
                //validate publicIPAddresses generated
                let publicip =
                    jobj.SelectToken "resources[?(@.type=='Microsoft.Network/publicIPAddresses')]"

                Expect.isNotNull publicip "public ip should be generated"

                let publicipName = publicip.["name"]
                Expect.equal publicipName "my-route-server-publicip" "Incorrect default value for public ip name"

                let publicipProps = publicip.["properties"]

                let allocationMethod: string =
                    JToken.op_Explicit publicipProps.["publicIPAllocationMethod"]

                Expect.equal allocationMethod "Static" "Incorrect default value for public ip allocation method"

                //validate route server subnet generated
>>>>>>> 594e986f
                let subnet =
                    jobj.SelectToken "resources[?(@.type=='Microsoft.Network/virtualNetworks/subnets')]"

                Expect.isNotNull subnet "subnet should be generated"

                let subnetName = subnet.["name"]
<<<<<<< HEAD
                Expect.equal subnetName "test-vnet/my-subnet" "Incorrect default value for subnet name"

                let subnetProps = subnet.["properties"]
                let addressPrefix: string = JToken.op_Explicit subnetProps.["addressPrefix"]
                Expect.equal addressPrefix "10.0.100.0/24" "Incorrect addressPrefix for subnet"

                //validate network interface generated
                let networkInterface =
                    jobj.SelectToken "resources[?(@.type=='Microsoft.Network/networkInterfaces')]"

                Expect.isNotNull networkInterface "network interface should be generated"

                let networkInterfaceName = networkInterface.["name"]

                Expect.equal
                    networkInterfaceName
                    "my-network-interface"
                    "Incorrect default value for network interface name"

                let networkInterfaceDependencies =
                    jobj.SelectToken "resources[?(@.type=='Microsoft.Network/networkInterfaces')].dependsOn"
                    :?> Newtonsoft.Json.Linq.JArray

                Expect.isNotNull networkInterfaceDependencies "Missing dependency for networkInterface"
                Expect.hasLength networkInterfaceDependencies 1 "Incorrect number of dependencies for networkInterface"

                Expect.equal
                    (networkInterfaceDependencies.[0].ToString())
                    "[resourceId(\u0027Microsoft.Network/virtualNetworks\u0027, \u0027test-vnet\u0027)]"
                    "Incorrect networkInterface dependencies"

                let networkInterfaceProps = networkInterface.["properties"]

                let enableAcceleratedNetworking: bool =
                    JToken.op_Explicit networkInterfaceProps.["enableAcceleratedNetworking"]

                Expect.equal enableAcceleratedNetworking false "Incorrect default value for enableAcceleratedNetworking"

                let enableIPForwarding: bool =
                    JToken.op_Explicit networkInterfaceProps.["enableIPForwarding"]

                Expect.equal enableIPForwarding false "Incorrect default value for enableIPForwarding"

                //validate ip config generated
                let ipConfig = networkInterfaceProps.["ipConfigurations"].[0]
                Expect.isNotNull ipConfig "network interface ip config should be generated"

                let ipConfigName = ipConfig.["name"]
                Expect.equal ipConfigName "ipconfig1" "Incorrect default value for network interface ip config name"

                let ipConfigProps = ipConfig.["properties"]

                let privateIPAddress: string = JToken.op_Explicit ipConfigProps.["privateIPAddress"]
                Expect.equal privateIPAddress "10.0.100.10" "Incorrect default value for privateIPAddress"

                let privateIPAllocationMethod: string =
                    JToken.op_Explicit ipConfigProps.["privateIPAllocationMethod"]

                Expect.equal privateIPAllocationMethod "Static" "Incorrect default value for privateIPAllocationMethod"

                let subnetId = ipConfigProps.SelectToken("subnet.id").ToString()

                Expect.equal
                    subnetId
                    "[resourceId(\u0027Microsoft.Network/virtualNetworks/subnets\u0027, \u0027test-vnet\u0027, \u0027my-subnet\u0027)]"
                    "Incorrect subnet id for ipConfig"
            }

            test "Creates basic network interface with existing vnet subnet and dynamic ip" {
                let deployment =
                    arm {
                        location Location.EastUS

                        add_resources
                            [
                                networkInterface {
                                    name "my-network-interface"
                                    link_to_subnet "test-subnet"
                                    link_to_vnet "test-vnet"
                                }
                            ]
                    }

                let jobj = deployment.Template |> Writer.toJson |> JObject.Parse
                let templateStr = jobj.ToString()

                let networkInterface =
                    jobj.SelectToken "resources[?(@.type=='Microsoft.Network/networkInterfaces')]"

                Expect.isNotNull networkInterface "network interface should be generated"

                let ipConfig = networkInterface.["properties"].["ipConfigurations"].[0]
                Expect.isNotNull ipConfig "network interface ip config should be generated"

                let ipConfigProps = ipConfig.["properties"]

                let privateIPAllocationMethod: string =
                    JToken.op_Explicit ipConfigProps.["privateIPAllocationMethod"]

                Expect.equal privateIPAllocationMethod "Dynamic" "Incorrect default value for privateIPAllocationMethod"

                let subnetId = ipConfigProps.SelectToken("subnet.id").ToString()

                Expect.equal
                    subnetId
                    "[resourceId(\u0027Microsoft.Network/virtualNetworks/subnets\u0027, \u0027test-vnet\u0027, \u0027test-subnet\u0027)]"
                    "Incorrect subnet id for ipConfig"
=======
                Expect.equal subnetName "test-vnet/RouteServerSubnet" "Incorrect default value for subnet name"

                let subnetProps = subnet.["properties"]
                let addressPrefix: string = JToken.op_Explicit subnetProps.["addressPrefix"]
                Expect.equal addressPrefix "10.0.12.0/24" "Incorrect addressPrefix for subnet"

                //validate ip configuration generated
                let ipConfig =
                    jobj.SelectToken "resources[?(@.type=='Microsoft.Network/virtualHubs/ipConfigurations')]"

                Expect.isNotNull ipConfig "ipConfig should be generated"

                let ipConfigName = ipConfig.["name"]

                Expect.equal
                    ipConfigName
                    "my-route-server/my-route-server-ipconfig"
                    "Incorrect default value for ipConfig name"

                let ipConfigDependencies =
                    jobj.SelectToken "resources[?(@.type=='Microsoft.Network/virtualHubs/ipConfigurations')].dependsOn"
                    :?> Newtonsoft.Json.Linq.JArray

                Expect.isNotNull ipConfigDependencies "Missing dependency for ipConfig"
                Expect.hasLength ipConfigDependencies 3 "Incorrect number of dependencies for ipConfig"

                Expect.equal
                    (ipConfigDependencies.[0].ToString())
                    "[resourceId(\u0027Microsoft.Network/publicIPAddresses\u0027, \u0027my-route-server-publicip\u0027)]"
                    "Incorrect ipConfig dependencies"

                Expect.equal
                    (ipConfigDependencies.[1].ToString())
                    "[resourceId(\u0027Microsoft.Network/virtualHubs\u0027, \u0027my-route-server\u0027)]"
                    "Incorrect ipConfig dependencies"

                Expect.equal
                    (ipConfigDependencies.[2].ToString())
                    "[resourceId(\u0027Microsoft.Network/virtualNetworks/subnets\u0027, \u0027test-vnet\u0027, \u0027RouteServerSubnet\u0027)]"
                    "Incorrect ipConfig dependencies"

                let ipConfigPip = ipConfig.SelectToken("properties.publicIPAddress.id").ToString()

                Expect.equal
                    ipConfigPip
                    "[resourceId(\u0027Microsoft.Network/publicIPAddresses\u0027, \u0027my-route-server-publicip\u0027)]"
                    "Incorrect publicIPAddress id for ipConfig"

                let ipConfigSubnet = ipConfig.SelectToken("properties.subnet.id").ToString()

                Expect.equal
                    ipConfigSubnet
                    "[resourceId(\u0027Microsoft.Network/virtualNetworks/subnets\u0027, \u0027test-vnet\u0027, \u0027RouteServerSubnet\u0027)]"
                    "Incorrect subnet id for ipConfig"

                //validate route server generated
                let routeServer =
                    jobj.SelectToken "resources[?(@.type=='Microsoft.Network/virtualHubs')]"

                Expect.isNotNull routeServer "route server should be generated"

                let routeServerName = routeServer.["name"]
                Expect.equal routeServerName "my-route-server" "Incorrect default value for route server name"

                let routeServerProps = routeServer.["properties"]

                let allowBranchToBranchTraffic: bool =
                    JToken.op_Explicit routeServerProps.["allowBranchToBranchTraffic"]

                Expect.equal allowBranchToBranchTraffic false "Incorrect default value for allowBranchToBranchTraffic"

                let hubRoutingPreference: string =
                    JToken.op_Explicit routeServerProps.["hubRoutingPreference"]

                Expect.equal hubRoutingPreference "ExpressRoute" "Incorrect default value for HubRoutingPreference"
                let sku: string = JToken.op_Explicit routeServerProps.["sku"]
                Expect.equal sku "Standard" "Incorrect default value for sku"

                //validate bgp connection generated
                let bgpConn =
                    jobj.SelectToken "resources[?(@.type=='Microsoft.Network/virtualHubs/bgpConnections')]"

                Expect.isNotNull bgpConn "bgp connection should be generated"

                let bgpConnName = bgpConn.["name"]
                Expect.equal bgpConnName "my-route-server/my-bgp-conn" "Incorrect default value for bgp connection name"

                let bgpConnDependencies =
                    jobj.SelectToken "resources[?(@.type=='Microsoft.Network/virtualHubs/bgpConnections')].dependsOn"
                    :?> JArray

                Expect.isNotNull bgpConnDependencies "Missing dependency for bgp connection"
                Expect.hasLength bgpConnDependencies 2 "Incorrect number of dependencies for bgp connection"

                Expect.equal
                    (bgpConnDependencies.[0].ToString())
                    "[resourceId(\u0027Microsoft.Network/virtualHubs\u0027, \u0027my-route-server\u0027)]"
                    "Incorrect bgp connection dependencies"

                Expect.equal
                    (bgpConnDependencies.[1].ToString())
                    "[resourceId(\u0027Microsoft.Network/virtualHubs/ipConfigurations\u0027, \u0027my-route-server\u0027, \u0027my-route-server-ipconfig\u0027)]"
                    "Incorrect bgp connection dependencies"

                let bgpConnProps = bgpConn.["properties"]
                let peerAsn: int = JToken.op_Explicit bgpConnProps.["peerAsn"]
                Expect.equal peerAsn 65000 "Incorrect peer Asn for bgp connection"
                let peerIp: string = JToken.op_Explicit bgpConnProps.["peerIp"]
                Expect.equal peerIp "10.0.1.85" "Incorrect peer ip for bgp connection"
>>>>>>> 594e986f
            }
        ]<|MERGE_RESOLUTION|>--- conflicted
+++ resolved
@@ -830,11 +830,7 @@
                     "Incorrect private link service ID"
             }
 
-<<<<<<< HEAD
-            test "Creates basic network interface with static ip" {
-=======
             test "Creates basic route server" {
->>>>>>> 594e986f
                 let deployment =
                     arm {
                         location Location.EastUS
@@ -845,7 +841,178 @@
                                     name "test-vnet"
                                     add_address_spaces [ "10.0.0.0/16" ]
                                 }
-<<<<<<< HEAD
+                                routeServer {
+                                    name "my-route-server"
+                                    sku RouteServer.Sku.Standard
+                                    subnet_prefix "10.0.12.0/24"
+                                    link_to_vnet (virtualNetworks.resourceId "test-vnet")
+
+                                    add_bgp_connections
+                                        [
+                                            routeServerBGPConnection {
+                                                name "my-bgp-conn"
+                                                peer_ip "10.0.1.85"
+                                                peer_asn 65000
+                                            }
+                                        ]
+                                }
+                            ]
+                    }
+
+                let jobj = deployment.Template |> Writer.toJson |> JObject.Parse
+                let templateStr = jobj.ToString()
+
+                //validate vnet generated
+                let vnet =
+                    jobj.SelectToken "resources[?(@.type=='Microsoft.Network/virtualNetworks')]"
+
+                Expect.isNotNull vnet "vnet should be generated"
+
+                //validate publicIPAddresses generated
+                let publicip =
+                    jobj.SelectToken "resources[?(@.type=='Microsoft.Network/publicIPAddresses')]"
+
+                Expect.isNotNull publicip "public ip should be generated"
+
+                let publicipName = publicip.["name"]
+                Expect.equal publicipName "my-route-server-publicip" "Incorrect default value for public ip name"
+
+                let publicipProps = publicip.["properties"]
+
+                let allocationMethod: string =
+                    JToken.op_Explicit publicipProps.["publicIPAllocationMethod"]
+
+                Expect.equal allocationMethod "Static" "Incorrect default value for public ip allocation method"
+
+                //validate route server subnet generated
+                let subnet =
+                    jobj.SelectToken "resources[?(@.type=='Microsoft.Network/virtualNetworks/subnets')]"
+
+                Expect.isNotNull subnet "subnet should be generated"
+
+                let subnetName = subnet.["name"]
+                Expect.equal subnetName "test-vnet/RouteServerSubnet" "Incorrect default value for subnet name"
+
+                let subnetProps = subnet.["properties"]
+                let addressPrefix: string = JToken.op_Explicit subnetProps.["addressPrefix"]
+                Expect.equal addressPrefix "10.0.12.0/24" "Incorrect addressPrefix for subnet"
+
+                //validate ip configuration generated
+                let ipConfig =
+                    jobj.SelectToken "resources[?(@.type=='Microsoft.Network/virtualHubs/ipConfigurations')]"
+
+                Expect.isNotNull ipConfig "ipConfig should be generated"
+
+                let ipConfigName = ipConfig.["name"]
+
+                Expect.equal
+                    ipConfigName
+                    "my-route-server/my-route-server-ipconfig"
+                    "Incorrect default value for ipConfig name"
+
+                let ipConfigDependencies =
+                    jobj.SelectToken "resources[?(@.type=='Microsoft.Network/virtualHubs/ipConfigurations')].dependsOn"
+                    :?> Newtonsoft.Json.Linq.JArray
+
+                Expect.isNotNull ipConfigDependencies "Missing dependency for ipConfig"
+                Expect.hasLength ipConfigDependencies 3 "Incorrect number of dependencies for ipConfig"
+
+                Expect.equal
+                    (ipConfigDependencies.[0].ToString())
+                    "[resourceId(\u0027Microsoft.Network/publicIPAddresses\u0027, \u0027my-route-server-publicip\u0027)]"
+                    "Incorrect ipConfig dependencies"
+
+                Expect.equal
+                    (ipConfigDependencies.[1].ToString())
+                    "[resourceId(\u0027Microsoft.Network/virtualHubs\u0027, \u0027my-route-server\u0027)]"
+                    "Incorrect ipConfig dependencies"
+
+                Expect.equal
+                    (ipConfigDependencies.[2].ToString())
+                    "[resourceId(\u0027Microsoft.Network/virtualNetworks/subnets\u0027, \u0027test-vnet\u0027, \u0027RouteServerSubnet\u0027)]"
+                    "Incorrect ipConfig dependencies"
+
+                let ipConfigPip = ipConfig.SelectToken("properties.publicIPAddress.id").ToString()
+
+                Expect.equal
+                    ipConfigPip
+                    "[resourceId(\u0027Microsoft.Network/publicIPAddresses\u0027, \u0027my-route-server-publicip\u0027)]"
+                    "Incorrect publicIPAddress id for ipConfig"
+
+                let ipConfigSubnet = ipConfig.SelectToken("properties.subnet.id").ToString()
+
+                Expect.equal
+                    ipConfigSubnet
+                    "[resourceId(\u0027Microsoft.Network/virtualNetworks/subnets\u0027, \u0027test-vnet\u0027, \u0027RouteServerSubnet\u0027)]"
+                    "Incorrect subnet id for ipConfig"
+
+                //validate route server generated
+                let routeServer =
+                    jobj.SelectToken "resources[?(@.type=='Microsoft.Network/virtualHubs')]"
+
+                Expect.isNotNull routeServer "route server should be generated"
+
+                let routeServerName = routeServer.["name"]
+                Expect.equal routeServerName "my-route-server" "Incorrect default value for route server name"
+
+                let routeServerProps = routeServer.["properties"]
+
+                let allowBranchToBranchTraffic: bool =
+                    JToken.op_Explicit routeServerProps.["allowBranchToBranchTraffic"]
+
+                Expect.equal allowBranchToBranchTraffic false "Incorrect default value for allowBranchToBranchTraffic"
+
+                let hubRoutingPreference: string =
+                    JToken.op_Explicit routeServerProps.["hubRoutingPreference"]
+
+                Expect.equal hubRoutingPreference "ExpressRoute" "Incorrect default value for HubRoutingPreference"
+                let sku: string = JToken.op_Explicit routeServerProps.["sku"]
+                Expect.equal sku "Standard" "Incorrect default value for sku"
+
+                //validate bgp connection generated
+                let bgpConn =
+                    jobj.SelectToken "resources[?(@.type=='Microsoft.Network/virtualHubs/bgpConnections')]"
+
+                Expect.isNotNull bgpConn "bgp connection should be generated"
+
+                let bgpConnName = bgpConn.["name"]
+                Expect.equal bgpConnName "my-route-server/my-bgp-conn" "Incorrect default value for bgp connection name"
+
+                let bgpConnDependencies =
+                    jobj.SelectToken "resources[?(@.type=='Microsoft.Network/virtualHubs/bgpConnections')].dependsOn"
+                    :?> JArray
+
+                Expect.isNotNull bgpConnDependencies "Missing dependency for bgp connection"
+                Expect.hasLength bgpConnDependencies 2 "Incorrect number of dependencies for bgp connection"
+
+                Expect.equal
+                    (bgpConnDependencies.[0].ToString())
+                    "[resourceId(\u0027Microsoft.Network/virtualHubs\u0027, \u0027my-route-server\u0027)]"
+                    "Incorrect bgp connection dependencies"
+
+                Expect.equal
+                    (bgpConnDependencies.[1].ToString())
+                    "[resourceId(\u0027Microsoft.Network/virtualHubs/ipConfigurations\u0027, \u0027my-route-server\u0027, \u0027my-route-server-ipconfig\u0027)]"
+                    "Incorrect bgp connection dependencies"
+
+                let bgpConnProps = bgpConn.["properties"]
+                let peerAsn: int = JToken.op_Explicit bgpConnProps.["peerAsn"]
+                Expect.equal peerAsn 65000 "Incorrect peer Asn for bgp connection"
+                let peerIp: string = JToken.op_Explicit bgpConnProps.["peerIp"]
+                Expect.equal peerIp "10.0.1.85" "Incorrect peer ip for bgp connection"
+            }
+
+            test "Creates basic network interface with static ip" {
+                let deployment =
+                    arm {
+                        location Location.EastUS
+
+                        add_resources
+                            [
+                                vnet {
+                                    name "test-vnet"
+                                    add_address_spaces [ "10.0.0.0/16" ]
+                                }
                                 networkInterface {
                                     name "my-network-interface"
                                     subnet_name "my-subnet"
@@ -854,22 +1021,6 @@
                                     add_static_ip "10.0.100.10"
                                     accelerated_networking_flag false
                                     ip_forwarding_flag false
-=======
-                                routeServer {
-                                    name "my-route-server"
-                                    sku RouteServer.Sku.Standard
-                                    subnet_prefix "10.0.12.0/24"
-                                    link_to_vnet (virtualNetworks.resourceId "test-vnet")
-
-                                    add_bgp_connections
-                                        [
-                                            routeServerBGPConnection {
-                                                name "my-bgp-conn"
-                                                peer_ip "10.0.1.85"
-                                                peer_asn 65000
-                                            }
-                                        ]
->>>>>>> 594e986f
                                 }
                             ]
                     }
@@ -883,34 +1034,13 @@
 
                 Expect.isNotNull vnet "vnet should be generated"
 
-<<<<<<< HEAD
                 //validate subnet generated
-=======
-                //validate publicIPAddresses generated
-                let publicip =
-                    jobj.SelectToken "resources[?(@.type=='Microsoft.Network/publicIPAddresses')]"
-
-                Expect.isNotNull publicip "public ip should be generated"
-
-                let publicipName = publicip.["name"]
-                Expect.equal publicipName "my-route-server-publicip" "Incorrect default value for public ip name"
-
-                let publicipProps = publicip.["properties"]
-
-                let allocationMethod: string =
-                    JToken.op_Explicit publicipProps.["publicIPAllocationMethod"]
-
-                Expect.equal allocationMethod "Static" "Incorrect default value for public ip allocation method"
-
-                //validate route server subnet generated
->>>>>>> 594e986f
                 let subnet =
                     jobj.SelectToken "resources[?(@.type=='Microsoft.Network/virtualNetworks/subnets')]"
 
                 Expect.isNotNull subnet "subnet should be generated"
 
                 let subnetName = subnet.["name"]
-<<<<<<< HEAD
                 Expect.equal subnetName "test-vnet/my-subnet" "Incorrect default value for subnet name"
 
                 let subnetProps = subnet.["properties"]
@@ -1018,116 +1148,5 @@
                     subnetId
                     "[resourceId(\u0027Microsoft.Network/virtualNetworks/subnets\u0027, \u0027test-vnet\u0027, \u0027test-subnet\u0027)]"
                     "Incorrect subnet id for ipConfig"
-=======
-                Expect.equal subnetName "test-vnet/RouteServerSubnet" "Incorrect default value for subnet name"
-
-                let subnetProps = subnet.["properties"]
-                let addressPrefix: string = JToken.op_Explicit subnetProps.["addressPrefix"]
-                Expect.equal addressPrefix "10.0.12.0/24" "Incorrect addressPrefix for subnet"
-
-                //validate ip configuration generated
-                let ipConfig =
-                    jobj.SelectToken "resources[?(@.type=='Microsoft.Network/virtualHubs/ipConfigurations')]"
-
-                Expect.isNotNull ipConfig "ipConfig should be generated"
-
-                let ipConfigName = ipConfig.["name"]
-
-                Expect.equal
-                    ipConfigName
-                    "my-route-server/my-route-server-ipconfig"
-                    "Incorrect default value for ipConfig name"
-
-                let ipConfigDependencies =
-                    jobj.SelectToken "resources[?(@.type=='Microsoft.Network/virtualHubs/ipConfigurations')].dependsOn"
-                    :?> Newtonsoft.Json.Linq.JArray
-
-                Expect.isNotNull ipConfigDependencies "Missing dependency for ipConfig"
-                Expect.hasLength ipConfigDependencies 3 "Incorrect number of dependencies for ipConfig"
-
-                Expect.equal
-                    (ipConfigDependencies.[0].ToString())
-                    "[resourceId(\u0027Microsoft.Network/publicIPAddresses\u0027, \u0027my-route-server-publicip\u0027)]"
-                    "Incorrect ipConfig dependencies"
-
-                Expect.equal
-                    (ipConfigDependencies.[1].ToString())
-                    "[resourceId(\u0027Microsoft.Network/virtualHubs\u0027, \u0027my-route-server\u0027)]"
-                    "Incorrect ipConfig dependencies"
-
-                Expect.equal
-                    (ipConfigDependencies.[2].ToString())
-                    "[resourceId(\u0027Microsoft.Network/virtualNetworks/subnets\u0027, \u0027test-vnet\u0027, \u0027RouteServerSubnet\u0027)]"
-                    "Incorrect ipConfig dependencies"
-
-                let ipConfigPip = ipConfig.SelectToken("properties.publicIPAddress.id").ToString()
-
-                Expect.equal
-                    ipConfigPip
-                    "[resourceId(\u0027Microsoft.Network/publicIPAddresses\u0027, \u0027my-route-server-publicip\u0027)]"
-                    "Incorrect publicIPAddress id for ipConfig"
-
-                let ipConfigSubnet = ipConfig.SelectToken("properties.subnet.id").ToString()
-
-                Expect.equal
-                    ipConfigSubnet
-                    "[resourceId(\u0027Microsoft.Network/virtualNetworks/subnets\u0027, \u0027test-vnet\u0027, \u0027RouteServerSubnet\u0027)]"
-                    "Incorrect subnet id for ipConfig"
-
-                //validate route server generated
-                let routeServer =
-                    jobj.SelectToken "resources[?(@.type=='Microsoft.Network/virtualHubs')]"
-
-                Expect.isNotNull routeServer "route server should be generated"
-
-                let routeServerName = routeServer.["name"]
-                Expect.equal routeServerName "my-route-server" "Incorrect default value for route server name"
-
-                let routeServerProps = routeServer.["properties"]
-
-                let allowBranchToBranchTraffic: bool =
-                    JToken.op_Explicit routeServerProps.["allowBranchToBranchTraffic"]
-
-                Expect.equal allowBranchToBranchTraffic false "Incorrect default value for allowBranchToBranchTraffic"
-
-                let hubRoutingPreference: string =
-                    JToken.op_Explicit routeServerProps.["hubRoutingPreference"]
-
-                Expect.equal hubRoutingPreference "ExpressRoute" "Incorrect default value for HubRoutingPreference"
-                let sku: string = JToken.op_Explicit routeServerProps.["sku"]
-                Expect.equal sku "Standard" "Incorrect default value for sku"
-
-                //validate bgp connection generated
-                let bgpConn =
-                    jobj.SelectToken "resources[?(@.type=='Microsoft.Network/virtualHubs/bgpConnections')]"
-
-                Expect.isNotNull bgpConn "bgp connection should be generated"
-
-                let bgpConnName = bgpConn.["name"]
-                Expect.equal bgpConnName "my-route-server/my-bgp-conn" "Incorrect default value for bgp connection name"
-
-                let bgpConnDependencies =
-                    jobj.SelectToken "resources[?(@.type=='Microsoft.Network/virtualHubs/bgpConnections')].dependsOn"
-                    :?> JArray
-
-                Expect.isNotNull bgpConnDependencies "Missing dependency for bgp connection"
-                Expect.hasLength bgpConnDependencies 2 "Incorrect number of dependencies for bgp connection"
-
-                Expect.equal
-                    (bgpConnDependencies.[0].ToString())
-                    "[resourceId(\u0027Microsoft.Network/virtualHubs\u0027, \u0027my-route-server\u0027)]"
-                    "Incorrect bgp connection dependencies"
-
-                Expect.equal
-                    (bgpConnDependencies.[1].ToString())
-                    "[resourceId(\u0027Microsoft.Network/virtualHubs/ipConfigurations\u0027, \u0027my-route-server\u0027, \u0027my-route-server-ipconfig\u0027)]"
-                    "Incorrect bgp connection dependencies"
-
-                let bgpConnProps = bgpConn.["properties"]
-                let peerAsn: int = JToken.op_Explicit bgpConnProps.["peerAsn"]
-                Expect.equal peerAsn 65000 "Incorrect peer Asn for bgp connection"
-                let peerIp: string = JToken.op_Explicit bgpConnProps.["peerIp"]
-                Expect.equal peerIp "10.0.1.85" "Incorrect peer ip for bgp connection"
->>>>>>> 594e986f
             }
         ]