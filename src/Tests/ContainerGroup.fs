--- conflicted
+++ resolved
@@ -607,7 +607,6 @@
         Expect.equal container.Image "myrepo/gpucontainers:latest" "Incorrect image tag"
     }
 
-<<<<<<< HEAD
     test "Container group created in a specific zone" {
         let deployment =
             arm {
@@ -697,50 +696,17 @@
                 add_resources [
                     containerGroup {
                         name "container-group-with-insights"
-=======
-    test "Specify DNS nameservers and search domains" {
-        let deployment =
-            arm {
-                add_resources [
-                    vnet {
-                        name "mynetwork"
-                        add_address_spaces [
-                            "10.30.32.0/20"
-                        ]
-                        add_subnets [
-                            subnet {
-                                name "containers"
-                                prefix "10.30.41.0/24"
-                                add_delegations [ SubnetDelegationService.ContainerGroups ]
-                            }
-                        ]
-                    }
-                    networkProfile {
-                        name "netprofile"
-                        vnet "mynetwork"
-                        subnet "containers"
-                    }
-                    containerGroup {
-                        name "container-group-with-custom-dns"
-                        dns_nameservers [ "8.8.8.8"; "1.1.1.1" ]
-                        dns_search_domains [ "example.com"; "example.local" ]
-                        network_profile "netprofile"
->>>>>>> 7edc93af
                         add_instances [
                             containerInstance {
                                 name "httpserver"
                                 image "nginx"
                             }
                         ]
-<<<<<<< HEAD
                         diagnostics_workspace_key LogType.ContainerInstanceLogs fakeWorkspaceId fakeWorkspaceKey
-=======
->>>>>>> 7edc93af
                     }
                 ]
             }
         let jobj = deployment.Template |> Writer.toJson |> JObject.Parse
-<<<<<<< HEAD
         let logAnalytics = jobj.SelectToken "resources[?(@.name=='container-group-with-insights')].properties.diagnostics.logAnalytics"
         let workspaceId = logAnalytics.SelectToken "workspaceId"
         let workspaceKey = logAnalytics.SelectToken "workspaceKey"
@@ -748,12 +714,43 @@
         Expect.equal (string workspaceKey) fakeWorkspaceKey "Incorrect value for workspaceKey"
         let cgDependencies = jobj.SelectToken "resources[?(@.name=='container-group-with-insights')].dependsOn"
         Expect.isEmpty cgDependencies "Should have no dependencies when linking to a workspace."
-=======
+    }
+
+    test "Specify DNS nameservers and search domains" {
+        let deployment =
+            arm {
+                add_resources [
+                    vnet {
+                        name "mynetwork"
+                        add_address_spaces [
+                            "10.30.32.0/20"
+                        ]
+                        add_subnets [
+                            subnet {
+                                name "containers"
+                                prefix "10.30.41.0/24"
+                                add_delegations [ SubnetDelegationService.ContainerGroups ]
+                            }
+                        ]
+                    }
+                    networkProfile {
+                        name "netprofile"
+                        vnet "mynetwork"
+                        subnet "containers"
+                    }
+                    containerGroup {
+                        name "container-group-with-custom-dns"
+                        dns_nameservers [ "8.8.8.8"; "1.1.1.1" ]
+                        dns_search_domains [ "example.com"; "example.local" ]
+                        network_profile "netprofile"
+                        }
+                ]
+            }
+        let jobj = deployment.Template |> Writer.toJson |> JObject.Parse
         let dnsConfig = jobj.SelectToken "resources[?(@.name=='container-group-with-custom-dns')].properties.dnsConfig"
         let nameservers = dnsConfig.SelectToken "nameServers"
         let searchDomains = dnsConfig.SelectToken "searchDomains"
         Expect.sequenceEqual nameservers [JValue "8.8.8.8"; JValue "1.1.1.1"] "Incorrect nameservers."
         Expect.equal searchDomains (JValue "example.com example.local") "Incorrect search domains."
->>>>>>> 7edc93af
     }
 ]