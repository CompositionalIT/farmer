--- conflicted
+++ resolved
@@ -139,7 +139,21 @@
         Expect.isNotNull group.Volumes.[3].GitRepo "Git repo volume should not be null"
     }
 
-<<<<<<< HEAD
+    test "Container group with private registry" {
+        let group =
+            containerGroup {
+                add_instances [ nginx ]
+                add_registry_credentials [
+                    registry "my-registry.azurecr.io" "user"
+                ]
+            } |> asAzureResource
+        Expect.hasLength group.ImageRegistryCredentials 1 "Expected one image registry credential"
+        let credentials = group.ImageRegistryCredentials.[0]
+        Expect.equal credentials.Server "my-registry.azurecr.io" "Incorrect container image registry server"
+        Expect.equal credentials.Username "user" "Incorrect container image registry user"
+        Expect.equal credentials.Password "[parameters('my-registry.azurecr.io-password')]" "Container image registry password should be secure parameter"
+    }
+
     test "Container group with system assigned identity" {
         let group =
             containerGroup {
@@ -189,20 +203,3 @@
             Expect.isTrue false "Expected a ContainerGroup.Identity to be user assigned."
     }
  ]
-=======
-    test "Container group with private registry" {
-        let group =
-            containerGroup {
-                add_instances [ nginx ]
-                add_registry_credentials [
-                    registry "my-registry.azurecr.io" "user"
-                ]
-            } |> asAzureResource
-        Expect.hasLength group.ImageRegistryCredentials 1 "Expected one image registry credential"
-        let credentials = group.ImageRegistryCredentials.[0]
-        Expect.equal credentials.Server "my-registry.azurecr.io" "Incorrect container image registry server"
-        Expect.equal credentials.Username "user" "Incorrect container image registry user"
-        Expect.equal credentials.Password "[parameters('my-registry.azurecr.io-password')]" "Container image registry password should be secure parameter"
-    }
-]
->>>>>>> f350197d
