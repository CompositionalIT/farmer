<Project Sdk="Microsoft.NET.Sdk">

  <PropertyGroup>
    <TargetFramework>net5.0</TargetFramework>
    <IsPackable>false</IsPackable>
    <GenerateProgramFile>false</GenerateProgramFile>
  </PropertyGroup>

  <ItemGroup>
    <Content Include="test-data\*.json" CopyToOutputDirectory="PreserveNewest" />
    <Compile Include="Helpers.fs" />
    <Compile Include="AppInsights.fs" />
    <Compile Include="DiagnosticSettings.fs" />
    <Compile Include="Common.fs" />
    <Compile Include="Functions.fs" />
    <Compile Include="LogAnalytics.fs" />
    <Compile Include="Bastion.fs" />
    <Compile Include="CommunicationServices.fs" />
    <Compile Include="BingSearch.fs" />
    <Compile Include="Cdn.fs" />
    <Compile Include="ContainerGroup.fs" />
    <Compile Include="ContainerService.fs" />
    <Compile Include="CognitiveServices.fs" />
    <Compile Include="Dns.fs" />
    <Compile Include="ExpressRoute.fs" />
    <Compile Include="EventHub.fs" />
<<<<<<< HEAD
    <Compile Include="Network.fs" />
=======
    <Compile Include="LoadBalancer.fs" />
>>>>>>> 5617600a
    <Compile Include="NetworkSecurityGroup.fs" />
    <Compile Include="Storage.fs" />
    <Compile Include="ServiceBus.fs" />
    <Compile Include="IotHub.fs" />
    <Compile Include="Template.fs" />
    <Compile Include="AzCli.fs" />
    <Compile Include="Cosmos.fs" />
    <Compile Include="KeyVault.fs" />
    <Compile Include="VirtualMachine.fs" />
    <Compile Include="ContainerRegistry.fs" />
    <Compile Include="PostgreSQL.fs" />
    <Compile Include="Maps.fs" />
    <Compile Include="Sql.fs" />
    <Compile Include="SignalR.fs" />
    <Compile Include="EventGrid.fs" />
    <Compile Include="WebApp.fs" />
    <Compile Include="StaticWebApp.fs" />
    <Compile Include="VirtualNetworkGateway.fs" />
    <Compile Include="Identity.fs" />
    <Compile Include="DeploymentScript.fs" />
    <Compile Include="Databricks.fs" />
    <Compile Include="VirtualWan.fs" />
    <Compile Include="JsonRegression.fs" />
    <Compile Include="Types.fs" />
    <Compile Include="TrafficManager.fs" />
    <Compile Include="AllTests.fs" />
  </ItemGroup>

  <ItemGroup>
    <PackageReference Include="expecto" Version="9.0.0" />
    <PackageReference Include="Microsoft.Azure.Management.Cdn" Version="6.1.0" />
    <PackageReference Include="Microsoft.Azure.Management.Dns" Version="3.0.1" />
    <PackageReference Include="Microsoft.Azure.Management.CognitiveServices" Version="7.0.0" />
    <PackageReference Include="Microsoft.Azure.Management.Compute" Version="35.2.0" />
    <PackageReference Include="Microsoft.Azure.Management.ContainerInstance" Version="3.0.0" />
    <PackageReference Include="Microsoft.Azure.Management.ContainerService" Version="1.0.0" />
    <PackageReference Include="Microsoft.Azure.Management.DeviceProvisioningServices" Version="1.0.0" />
    <PackageReference Include="Microsoft.Azure.Management.IotHub" Version="2.10.0-preview" />
    <PackageReference Include="Microsoft.Azure.Management.Maps" Version="1.0.2" />
    <PackageReference Include="Microsoft.Azure.Management.Monitor" Version="0.25.3-preview" />
    <PackageReference Include="Microsoft.Azure.Management.Network" Version="19.20.0-preview" />
    <PackageReference Include="Microsoft.Azure.Management.OperationalInsights" Version="0.21.0-preview" />
    <PackageReference Include="Microsoft.Azure.Management.ResourceManager" Version="3.10.1-preview" />
    <PackageReference Include="Microsoft.Azure.Management.ServiceBus" Version="2.1.0" />
    <PackageReference Include="Microsoft.Azure.Management.SignalR" Version="1.0.1" />
    <PackageReference Include="Microsoft.Azure.Management.Sql" Version="1.43.0-preview" />
    <PackageReference Include="Microsoft.Azure.Management.Storage" Version="21.0.0" />
    <PackageReference Include="Microsoft.Azure.Management.TrafficManager" Version="2.5.3" />
    <PackageReference Include="Microsoft.Azure.Management.WebSites" Version="3.1.0" />
    <PackageReference Include="Microsoft.NET.Test.Sdk" Version="16.2.0" />
    <PackageReference Include="coverlet.collector" Version="1.2.0" />
    <PackageReference Include="YoloDev.Expecto.TestSdk" Version="0.9.1" />
    <PackageReference Update="FSharp.Core" Version="5.0.0" />
  </ItemGroup>

  <ItemGroup>
    <ProjectReference Include="..\Farmer\Farmer.fsproj" />
  </ItemGroup>

</Project><|MERGE_RESOLUTION|>--- conflicted
+++ resolved
@@ -24,11 +24,8 @@
     <Compile Include="Dns.fs" />
     <Compile Include="ExpressRoute.fs" />
     <Compile Include="EventHub.fs" />
-<<<<<<< HEAD
     <Compile Include="Network.fs" />
-=======
     <Compile Include="LoadBalancer.fs" />
->>>>>>> 5617600a
     <Compile Include="NetworkSecurityGroup.fs" />
     <Compile Include="Storage.fs" />
     <Compile Include="ServiceBus.fs" />
