--- conflicted
+++ resolved
@@ -62,11 +62,7 @@
             storage_size 50<GB>
             backup_retention 17<Days>
             capacity 4<VCores>
-<<<<<<< HEAD
-            tier Arm.PostgreSQL.GeneralPurpose
-=======
             tier Arm.DBforPostgreSQL.GeneralPurpose
->>>>>>> 1c9a33a5
             enable_geo_redundant_backup
             disable_storage_autogrow
         }
