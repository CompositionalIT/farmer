module Storage

open Expecto
open Farmer
open Farmer.Builders
open Farmer.Network
open Farmer.Storage
open Microsoft.Azure.Management.Storage
open Microsoft.Azure.Management.Storage.Models
open Microsoft.Rest
open System

/// Client instance needed to get the serializer settings.
let client = new StorageManagementClient(Uri "http://management.azure.com", TokenCredentials "NotNullOrWhiteSpace")
let getStorageResource = findAzureResources<StorageAccount> client.SerializationSettings >> List.head
type CorsResource = {| ``type`` : string; properties : {| cors : {| corsRules : {| allowedHeaders : string array; allowedMethods : string array; allowedOrigins : string array; exposedHeaders : string array; maxAgeInSeconds : int |} array |} |} |}
let findCorsResource typeName x = x |> toTemplate Location.NorthEurope |> Writer.toJson |> Serialization.ofJson<TypedArmTemplate<CorsResource>> |> fun r -> r.Resources |> Seq.find(fun r -> r.``type`` = $"Microsoft.Storage/storageAccounts/%s{typeName}")

let tests = testList "Storage Tests" [
    test "Can create a basic storage account" {
        let resource =
            let account = storageAccount { name "mystorage123" }
            arm { add_resource account } |> getStorageResource

        resource.Validate()
        Expect.equal resource.Name "mystorage123" "Account name is wrong"
        Expect.equal resource.Sku.Name "Standard_LRS" "SKU is wrong"
        Expect.equal resource.Kind "StorageV2" "Kind"
        Expect.equal resource.IsHnsEnabled (Nullable<bool>()) "Hierarchical namespace shouldn't be included"
    }
    test "Data lake is not enabled by default" {
        let resource =
            let account = storageAccount {
                name "mystorage123"
                sku Sku.Premium_LRS
                enable_data_lake true
            }
            arm { add_resource account }
            |> getStorageResource

        resource.Validate()
        Expect.equal resource.Sku.Name "Premium_LRS" "SKU is wrong"
        Expect.isTrue resource.IsHnsEnabled.Value "Hierarchical namespace not enabled"
    }
    test "When data lake can be disabled" {
        let resource =
            let account = storageAccount {
                name "mystorage123"
                enable_data_lake false
            }
            arm { add_resource account }
            |> getStorageResource

        resource.Validate()
        Expect.isFalse resource.IsHnsEnabled.Value "Hierarchical namespace should be false"
    }
    test "Creates containers correctly" {
        let resources : BlobContainer list =
            let account = storageAccount {
                name "storage"
                add_blob_container "blob"
                add_private_container "private"
                add_public_container "public"
            }
            [ for i in 1 .. 3 do account |> getResourceAtIndex client.SerializationSettings i ]

        Expect.equal resources.[0].Name "storage/default/blob" "blob name is wrong"
        Expect.equal resources.[0].PublicAccess.Value PublicAccess.Blob "blob access is wrong"
        Expect.equal resources.[1].Name "storage/default/private" "private name is wrong"
        Expect.equal resources.[1].PublicAccess.Value PublicAccess.None "private access is wrong"
        Expect.equal resources.[2].Name "storage/default/public" "public name is wrong"
        Expect.equal resources.[2].PublicAccess.Value PublicAccess.Container "container access is wrong"
    }
    test "Creates file shares correctly" {
        let resources : FileShare list =
            let account = storageAccount {
                name "storage"
                add_file_share "share1"
                add_file_share_with_quota "share2" 1024<Gb>
            }
            [ for i in 1 .. 2 do account |> getResourceAtIndex client.SerializationSettings i ]

        Expect.equal resources.[0].Name "storage/default/share1" "file share name for 'share1' is wrong"
        Expect.equal resources.[1].Name "storage/default/share2" "file share name for 'share2' is wrong"
        Expect.equal resources.[1].ShareQuota (Nullable 1024) "file share quota for 'share2' is wrong"
    }
    test "Creates tables correctly" {
        let resources : Table list =
            let account = storageAccount {
                name "storage"
                add_table "table1"
                add_tables ["table2"; "table3"]
            }
            [ for i in 1 .. 3 do account |> getResourceAtIndex client.SerializationSettings i ]

        Expect.equal resources.[0].Name "storage/default/table1" "table name for 'table1' is wrong"
        Expect.equal resources.[1].Name "storage/default/table2" "table name for 'table2' is wrong"
        Expect.equal resources.[2].Name "storage/default/table3" "table name for 'table3' is wrong"
    }
    test "Creates queues correctly" {
        let resources : StorageQueue list =
            let account = storageAccount {
                name "storage"
                add_queue "queue1"
                add_queues ["queue2"; "queue3"]
            }
            [ for i in 1 .. 3 do account |> getResourceAtIndex client.SerializationSettings i ]

        Expect.equal resources.[0].Name "storage/default/queue1" "queue name for 'queue1' is wrong"
        Expect.equal resources.[1].Name "storage/default/queue2" "queue name for 'queue2' is wrong"
        Expect.equal resources.[2].Name "storage/default/queue3" "queue name for 'queue3' is wrong"
    }
    test "Rejects invalid storage accounts" {
        let check (v:string) m = Expect.equal (StorageAccountName.Create v) (Error ("Storage account names " + m))

        check "" "cannot be empty" "Name too short"
        check "zz" "min length is 3, but here is 2 ('zz')" "Name too short"
        check "abcdefghij1234567890abcde" "max length is 24, but here is 25 ('abcdefghij1234567890abcde')" "Name too long"
        check "zzzT" "can only contain lowercase letters ('zzzT')" "Upper case character allowed"
        check "zzz!" "can only contain alphanumeric characters ('zzz!')" "Non alpha numeric character allowed"
        Expect.equal (StorageResourceName.Create("abcdefghij1234567890abcd").OkValue.ResourceName) (ResourceName "abcdefghij1234567890abcd") "Should have created a valid storage account name"
    }
    test "Rejects invalid storage resource names" {
        let check (v:string) m = Expect.equal (StorageResourceName.Create v) (Error ("Storage resource names " + m))

        check "" "cannot be empty" "Name too short"
        check "zz" "min length is 3, but here is 2 ('zz')" "Name too short"
        let longName = Array.init 64 (fun _ -> 'a') |> String
        check longName ("max length is 63, but here is 64 ('" + longName + "')") "Name too long"
        check "zzzT" "can only contain lowercase letters ('zzzT')" "Upper case character allowed"
        check "zz!z" "can only contain alphanumeric characters or the dash ('zz!z')" "Bad character allowed"
        check "zzz--z" "do not allow consecutive dashes ('zzz--z')" "Double dash allowed"
        check "-zz" "must start with an alphanumeric character ('-zz')" "Start with dash"
        check "zz-" "must end with an alphanumeric character ('zz-')" "End with dash"

        Expect.equal (StorageResourceName.Create("abcdefghij1234567890abcd").OkValue.ResourceName) (ResourceName "abcdefghij1234567890abcd") "Should have created a valid storage resource name"
    }
    test "Adds lifecycle policies correctly" {
        let resource : ManagementPolicy =
            let account = storageAccount {
                name "storage"
                add_lifecycle_rule "cleanup" [ Storage.DeleteAfter 7<Days> ] Storage.NoRuleFilters
                add_lifecycle_rule "test" [ Storage.DeleteAfter 1<Days>; Storage.DeleteAfter 2<Days>; Storage.ArchiveAfter 2<Days>; ] [ "foo/bar" ]
            }
            account |> getResourceAtIndex client.SerializationSettings 1

        Expect.equal resource.Name "storage/default" "policy name for is wrong"
        Expect.hasLength resource.Policy.Rules 2 "Should be two rules"

        let rule = resource.Policy.Rules.[0]
        Expect.equal rule.Name "cleanup" "rule name is wrong"
        Expect.equal rule.Definition.Actions.BaseBlob.Delete.DaysAfterModificationGreaterThan (Nullable 7.) "Incorrect policy action"
        Expect.isEmpty rule.Definition.Filters.PrefixMatch "should be no filters"

        let rule = resource.Policy.Rules.[1]
        Expect.equal rule.Definition.Actions.BaseBlob.Delete.DaysAfterModificationGreaterThan (Nullable 1.) "should ignore duplicate actions"
        Expect.equal rule.Definition.Actions.BaseBlob.TierToArchive.DaysAfterModificationGreaterThan (Nullable 2.) "should add multiple actions to a rule"
        Expect.equal (rule.Definition.Filters.PrefixMatch |> Seq.toList) [ "foo/bar" ] "incorrect filter"
    }
    test "Creates connection strings correctly" {
        let strongConn = StorageAccount.getConnectionString (StorageAccountName.Create("account").OkValue)
        let rgConn = StorageAccount.getConnectionString (StorageAccountName.Create("account").OkValue, "rg")

        Expect.equal "concat('DefaultEndpointsProtocol=https;AccountName=account;AccountKey=', listKeys(resourceId('Microsoft.Storage/storageAccounts', 'account'), '2017-10-01').keys[0].value)" strongConn.Value "Strong connection string"
        Expect.equal "concat('DefaultEndpointsProtocol=https;AccountName=account;AccountKey=', listKeys(resourceId('rg', 'Microsoft.Storage/storageAccounts', 'account'), '2017-10-01').keys[0].value)" rgConn.Value "Complex connection string"
    }
    test "Creates Role Assignment correctly" {
        let uai = UserAssignedIdentity.createUserAssignedIdentity "user"
        let builder = storageAccount { name "foo"; grant_access uai Roles.StorageBlobDataOwner } :> IBuilder

        let roleAssignment = builder.BuildResources Location.NorthEurope |> List.last :?> Farmer.Arm.RoleAssignment.RoleAssignment
        Expect.equal roleAssignment.PrincipalId uai.PrincipalId "PrincipalId"
        Expect.equal roleAssignment.RoleDefinitionId Roles.StorageBlobDataOwner "RoleId"
        Expect.equal roleAssignment.Name.Value "105eb550-eb9f-56b6-955d-1def9d3139ec" "Storage Account Name"
        Expect.equal roleAssignment.Scope Farmer.Arm.RoleAssignment.AssignmentScope.ResourceGroup "Scope"
        Expect.sequenceEqual roleAssignment.Dependencies [ uai.ResourceId; builder.ResourceId ] "Role Assignment Dependencies"

        let storage = builder.BuildResources Location.NorthEurope |> List.head :?> Farmer.Arm.Storage.StorageAccount
        Expect.sequenceEqual storage.Dependencies [ uai.ResourceId ] "Storage Dependencies"
    }
    test "WebsitePrimaryEndpoint creation" {
        let builder = storageAccount { name "foo" }

        Expect.equal builder.WebsitePrimaryEndpoint.Value "reference(resourceId('Microsoft.Storage/storageAccounts', 'foo'), '2019-06-01').primaryEndpoints.web" "Zone names are not fixed and should be related to a storage account name"
    }
    test "Creates different SKU kinds correctly" {
        let account = storageAccount { sku (Blobs (BlobReplication.LRS, Some DefaultAccessTier.Hot)) }
        let resource = arm { add_resource account } |> getStorageResource
        Expect.equal resource.Kind "BlobStorage" "Kind"
        Expect.equal resource.AccessTier (Nullable AccessTier.Hot) "Access Tier"
        Expect.equal resource.Sku.Name "Standard_LRS" "Sku Name"

        let account = storageAccount { sku (Files BasicReplication.ZRS) }
        let resource = arm { add_resource account } |> getStorageResource
        Expect.equal resource.Kind "FileStorage" "Kind"
        Expect.equal resource.Sku.Name "Premium_ZRS" "Sku Name"

        let account = storageAccount { sku (BlockBlobs BasicReplication.LRS) }
        let resource = arm { add_resource account } |> getStorageResource
        Expect.equal resource.Kind "BlockBlobStorage" "Kind"
        Expect.equal resource.Sku.Name "Premium_LRS" "Sku Name"

        let account = storageAccount { sku (GeneralPurpose (V1 V1Replication.RAGRS)) }
        let resource = arm { add_resource account } |> getStorageResource
        Expect.equal resource.Kind "Storage" "Kind"
        Expect.equal resource.Sku.Name "Standard_RAGRS" "Sku Name"

        let account = storageAccount { sku (GeneralPurpose (V2 (V2Replication.LRS Premium, Some Cool))) }
        let resource = arm { add_resource account } |> getStorageResource
        Expect.equal resource.Kind "StorageV2" "Kind"
        Expect.equal resource.Sku.Name "Premium_LRS" "Sku Name"
    }
    test "Sets blob access tier correctly different SKU kinds correctly" {
        let account = storageAccount { default_blob_access_tier DefaultAccessTier.Cool }
        let resource = arm { add_resource account } |> getStorageResource
        Expect.equal resource.AccessTier (Nullable AccessTier.Cool) "Access Tier"

        let account = storageAccount { default_blob_access_tier Hot }
        let resource = arm { add_resource account } |> getStorageResource
        Expect.equal resource.AccessTier (Nullable AccessTier.Hot) "Access Tier"

        let account = storageAccount { sku (GeneralPurpose (V2 (V2Replication.LRS Premium, None))) }
        let resource = arm { add_resource account } |> getStorageResource
        Expect.equal resource.AccessTier (Nullable ()) "Access Tier"

        let account = storageAccount { sku (Blobs (BlobReplication.LRS, Some Hot)) }
        let resource = arm { add_resource account } |> getStorageResource
        Expect.equal resource.AccessTier (Nullable AccessTier.Hot) "Access Tier"
    }
    test "Setting default access tier with incompatible sku throws an exception" {
        Expect.throws
            (fun _ ->
                storageAccount {
                    sku (BlockBlobs BasicReplication.LRS)
                    default_blob_access_tier Cool
                } |> ignore)
            "Can't set default tier for  Block Blobs"
    }
<<<<<<< HEAD
    test "Restrict by IP" {
        let storage = storageAccount {
            name "onlymyhouse24125"
            restrict_to_ip "8.8.8.8"
            restrict_to_prefix "8.8.8.0/24"
        }
        let generated = arm { add_resource storage; } |> getStorageResource
        Expect.hasLength generated.NetworkRuleSet.IpRules 2 "Wrong number of IP rules"
        Expect.containsAll (generated.NetworkRuleSet.IpRules |> Seq.map (fun rule -> rule.IPAddressOrRange)) [ "8.8.8.8"; "8.8.8.0/24" ] "Missing IP rules"
    }
    test "Restrict to vnet" {
        let vnetName = "my-vnet"
        let servicesSubnet = "services"
        let containerSubnet = "containers"
        let storage = storageAccount {
            name "onlymynet"
            restrict_to_subnet vnetName servicesSubnet
            restrict_to_subnet vnetName containerSubnet
        }
        let generatedStorage = arm { add_resource storage; } |> getStorageResource
        Expect.hasLength generatedStorage.NetworkRuleSet.VirtualNetworkRules 2 "Wrong number of vnet rules"
        let allowedSubnets = [
            (Arm.Network.subnets.resourceId (ResourceName vnetName, ResourceName servicesSubnet)).ArmExpression.Eval()
            (Arm.Network.subnets.resourceId (ResourceName vnetName, ResourceName containerSubnet)).ArmExpression.Eval()
        ]
        Expect.containsAll allowedSubnets (generatedStorage.NetworkRuleSet.VirtualNetworkRules |> Seq.map (fun rule -> rule.VirtualNetworkResourceId)) "Missing subnet rules"
=======
    test "Sets CORS correctly" {
        let account = storageAccount {
            add_cors_rules [
                StorageService.Blobs, CorsRule.AllowAll
                StorageService.Blobs, { CorsRule.AllowAll with AllowedOrigins = Specific [ Uri "https://compositional-it.com" ] }
                StorageService.Queues, CorsRule.create([ "https://compositional-it.com" ], [ GET ], 15, [ "exposed1"; "exposed2" ], [ "ALLOWED1"; "ALLOWED2" ] )
            ]
        }

        let rules = (account |> findCorsResource "blobServices").properties.cors.corsRules
        Expect.equal 2 rules.Length "Incorrect number of CORS rules"

        let blobAllowAllRule = rules.[0]
        Expect.equal [| "*" |] blobAllowAllRule.allowedHeaders "Incorrect default headers"
        Expect.equal (HttpMethod.All.Value |> List.map string |> List.toArray) blobAllowAllRule.allowedMethods "Incorrect default methods"
        Expect.equal [| "*" |] blobAllowAllRule.allowedOrigins "Incorrect default origin"
        Expect.equal [| "*" |] blobAllowAllRule.exposedHeaders "Incorrect default exposed headers"
        Expect.equal 0 blobAllowAllRule.maxAgeInSeconds "Incorrect default max age is seconds"

        let blobSpecificRule = rules.[1]
        Expect.equal [| "https://compositional-it.com/" |] blobSpecificRule.allowedOrigins "Incorrect custom allowed origin"

        let queueRule = (account |> findCorsResource "queueServices").properties.cors.corsRules |> Seq.exactlyOne
        Expect.equal [| "ALLOWED1"; "ALLOWED2" |] queueRule.allowedHeaders "Incorrect factory headers"
        Expect.equal [| string GET |] queueRule.allowedMethods "Incorrect factory methods"
        Expect.equal [| "https://compositional-it.com/" |] queueRule.allowedOrigins "Incorrect factory origin"
        Expect.equal [| "exposed1"; "exposed2" |] queueRule.exposedHeaders "Incorrect factory exposed headers"
        Expect.equal 15 queueRule.maxAgeInSeconds "Incorrect factory max age is seconds"
>>>>>>> 5617600a
    }
]<|MERGE_RESOLUTION|>--- conflicted
+++ resolved
@@ -236,7 +236,6 @@
                 } |> ignore)
             "Can't set default tier for  Block Blobs"
     }
-<<<<<<< HEAD
     test "Restrict by IP" {
         let storage = storageAccount {
             name "onlymyhouse24125"
@@ -263,7 +262,7 @@
             (Arm.Network.subnets.resourceId (ResourceName vnetName, ResourceName containerSubnet)).ArmExpression.Eval()
         ]
         Expect.containsAll allowedSubnets (generatedStorage.NetworkRuleSet.VirtualNetworkRules |> Seq.map (fun rule -> rule.VirtualNetworkResourceId)) "Missing subnet rules"
-=======
+    }
     test "Sets CORS correctly" {
         let account = storageAccount {
             add_cors_rules [
@@ -292,6 +291,5 @@
         Expect.equal [| "https://compositional-it.com/" |] queueRule.allowedOrigins "Incorrect factory origin"
         Expect.equal [| "exposed1"; "exposed2" |] queueRule.exposedHeaders "Incorrect factory exposed headers"
         Expect.equal 15 queueRule.maxAgeInSeconds "Incorrect factory max age is seconds"
->>>>>>> 5617600a
     }
 ]