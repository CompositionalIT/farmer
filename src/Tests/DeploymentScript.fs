module DeploymentScript

open Expecto
open Farmer
open Farmer.Arm.DeploymentScript
open Farmer.Arm.Storage
open Farmer.Builders

let tests = testList "deploymentScripts" [
    test "creates a script" {
        let script = deploymentScript {
            name "some-script"
            arguments [ "foo"; "bar" ]
            env_vars [ "FOO", "bar" ]
            script_content """ echo 'hello' """
        }

        Expect.equal script.Name.Value "some-script" "Deployment script resource name incorrect"
        Expect.equal script.ScriptSource (Content " echo 'hello' ") "Script content not set"
        Expect.equal script.Cli (AzCli "2.9.1") "Script default CLI was not az cli 2.9.1"
        Expect.equal script.Timeout None "Script timeout should not have a value"
        Expect.equal script.CleanupPreference Cleanup.Always "Script should default to cleanup Always"
        Expect.hasLength script.Arguments 2 "Incorrect number of script arguments"
        Expect.hasLength script.EnvironmentVariables 1 "Incorrect number of environment variables"
    }

    test "creates a script that is cleaned up only on success" {
        let script = deploymentScript {
            name "some-script"
            script_content """ echo 'hello' """
            cleanup_on_success
        }
        Expect.equal script.CleanupPreference Cleanup.OnSuccess "Cleanup preference was incorrect"
    }

    test "creates a script that is cleaned up after the retention interval" {
        let script = deploymentScript {
            name "some-script"
            script_content """ echo 'hello' """
            retention_interval 4<Farmer.Hours>
        }
        Expect.equal script.CleanupPreference (Cleanup.OnExpiration (System.TimeSpan.FromHours 4.)) "Cleanup preference should be on expiration of 4 hours"
    }

    test "creates a script with explicit identity" {
        let scriptIdentity = userAssignedIdentity {
            name "my-aks-user"
        }

        let deployToAks = deploymentScript {
            name "some-kubectl-stuff"
            identity scriptIdentity
            script_content """ set -e;
                az aks install-cli;
                az aks get-credentials -n my-cluster;
                kubectl apply -f https://some/awesome/deployment.yml;
                """
        }

        Expect.equal deployToAks.Name.Value "some-kubectl-stuff" "Deployment script resource name incorrect"
        let scriptIdentityValue = Expect.wantSome deployToAks.CustomIdentity "Script identity not set"
        Expect.equal scriptIdentityValue scriptIdentity.UserAssignedIdentity "Script did not have identity assigned"
    }

    test "Outputs are generated correctly" {
        let s = deploymentScript { name "thing" }
        Expect.equal (s.Outputs.["test"].Eval()) "[reference(resourceId('Microsoft.Resources/deploymentScripts', 'thing'), '2019-10-01-preview').outputs.test]" ""
    }

<<<<<<< HEAD
    test "Secure parameters are generated correctly" {
        let s = deploymentScript {
            name "thing"
            env_vars [
                EnvVar.createSecureParameter "foo" "secret-foo"
            ]
        }
        let deployment = arm {
            add_resource s
        }
        Expect.hasLength deployment.Template.Parameters 1 "Should have a secure parameter"
        Expect.equal (deployment.Template.Parameters.Head.ArmExpression.Eval()) "[parameters('secret-foo')]" "Generated incorrect secure parameter."
=======
    test "Script runs after dependency is created" {
        let storage = storageAccount {
            name "storagewithstuff"
            add_public_container "public"
        }
        let script = deploymentScript {
            name "write-files"
            script_content "echo 'hello world' > hello && az storage blob upload --account-name storagewithstuff -f hello -c public -n hello"
            depends_on storage
        }
        Expect.hasLength script.Dependencies 1 "Should have additional dependency"
        Expect.equal (Set.toList script.Dependencies).[0].Name.Value "storagewithstuff" "Dependency should be on storage account"
    }

    test "Retention period cannot be more than 26 hours" {
        let createScript hours () =
            deploymentScript { retention_interval (hours * 1<Hours>) } |> ignore

        Expect.equal (createScript 26 ()) () "Should have not thrown"
        Expect.throws (createScript 27) ""
>>>>>>> e599b5fe
    }
]<|MERGE_RESOLUTION|>--- conflicted
+++ resolved
@@ -67,7 +67,6 @@
         Expect.equal (s.Outputs.["test"].Eval()) "[reference(resourceId('Microsoft.Resources/deploymentScripts', 'thing'), '2019-10-01-preview').outputs.test]" ""
     }
 
-<<<<<<< HEAD
     test "Secure parameters are generated correctly" {
         let s = deploymentScript {
             name "thing"
@@ -80,7 +79,7 @@
         }
         Expect.hasLength deployment.Template.Parameters 1 "Should have a secure parameter"
         Expect.equal (deployment.Template.Parameters.Head.ArmExpression.Eval()) "[parameters('secret-foo')]" "Generated incorrect secure parameter."
-=======
+    }
     test "Script runs after dependency is created" {
         let storage = storageAccount {
             name "storagewithstuff"
@@ -101,6 +100,5 @@
 
         Expect.equal (createScript 26 ()) () "Should have not thrown"
         Expect.throws (createScript 27) ""
->>>>>>> e599b5fe
     }
 ]