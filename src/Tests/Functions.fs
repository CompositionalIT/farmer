module Functions

open Expecto
open Farmer
open Farmer.Builders
open Farmer.Arm
open Microsoft.Azure.Management.WebSites
open Microsoft.Azure.Management.WebSites.Models
open Microsoft.Rest
open System
open Farmer.WebApp
open Farmer.Identity

let getResource<'T when 'T :> IArmResource> (data:IArmResource list) = data |> List.choose(function :? 'T as x -> Some x | _ -> None)
/// Client instance needed to get the serializer settings.
let dummyClient = new WebSiteManagementClient (Uri "http://management.azure.com", TokenCredentials "NotNullOrWhiteSpace")
let getResourceAtIndex o = o |> getResourceAtIndex dummyClient.SerializationSettings
let getResources (b:#IBuilder) = b.BuildResources Location.WestEurope

let tests = testList "Functions tests" [
    test "Renames storage account correctly" {
        let f = functions { name "test"; storage_account_name "foo" }
        let resources = getResources f
        let site = resources.[3] :?> Web.Site
        let storage = resources.[1] :?> Storage.StorageAccount

        Expect.contains site.Dependencies (storageAccounts.resourceId "foo") "Storage account has not been added a dependency"
        Expect.equal f.StorageAccountName.ResourceName.Value "foo" "Incorrect storage account name on site"
        Expect.equal storage.Name.ResourceName.Value "foo" "Incorrect storage account name"
    }
    test "Implicitly sets dependency on connection string" {
        let db = sqlDb { name "mySql" }
        let sql = sqlServer { name "test2"; admin_username "isaac"; add_databases [ db ] }
        let f = functions { name "test"; storage_account_name "foo"; setting "db" (sql.ConnectionString db) } :> IBuilder
        let site = f.BuildResources Location.NorthEurope |> List.item 3 :?> Web.Site
        Expect.contains site.Dependencies (ResourceId.create (Sql.databases, ResourceName "test2", ResourceName "mySql")) "Missing dependency"
    }
    test "Works with unmanaged storage account" {
        let externalStorageAccount = ResourceId.create(storageAccounts, ResourceName "foo", "group")
        let functionsBuilder = functions { name "test"; link_to_unmanaged_storage_account externalStorageAccount }
        let f = functionsBuilder :> IBuilder
        let resources = getResources f
        let site = resources |> List.item 2 :?> Web.Site

        Expect.isFalse (resources |> List.exists (fun r -> r.ResourceId.Type = storageAccounts)) "Storage Account should not exist"
        Expect.isFalse (site.Dependencies |> Set.contains externalStorageAccount) "Should not be a dependency"
        Expect.stringContains site.AppSettings.["AzureWebJobsStorage"].Value "foo" "Web Jobs Storage setting should have storage account name"
        Expect.stringContains site.AppSettings.["AzureWebJobsDashboard"].Value "foo" "Web Jobs Dashboard setting should have storage account name"
    }
    test "Handles identity correctly" {
<<<<<<< HEAD
        let f : Site = functions { name "" } |> getResourceAtIndex 3
        Expect.equal f.Identity.Type (Nullable ManagedServiceIdentityType.None) "Incorrect default managed identity"
        Expect.isNull f.Identity.UserAssignedIdentities "Incorrect default managed identity"
=======
        let f : Site = functions { name "" } |> getResourceAtIndex 0
        Expect.isNull f.Identity "Default managed identity should be null"
>>>>>>> 5b0edaba

        let f : Site = functions { system_identity } |> getResourceAtIndex 3
        Expect.equal f.Identity.Type (Nullable ManagedServiceIdentityType.SystemAssigned) "Should have system identity"
        Expect.isNull f.Identity.UserAssignedIdentities "Should have no user assigned identities"

        let f : Site = functions { system_identity; add_identity (createUserAssignedIdentity "test"); add_identity (createUserAssignedIdentity "test2") } |> getResourceAtIndex 3
        Expect.equal f.Identity.Type (Nullable ManagedServiceIdentityType.SystemAssignedUserAssigned) "Should have system identity"
        Expect.sequenceEqual (f.Identity.UserAssignedIdentities |> Seq.map(fun r -> r.Key)) [ "[resourceId('Microsoft.ManagedIdentity/userAssignedIdentities', 'test2')]"; "[resourceId('Microsoft.ManagedIdentity/userAssignedIdentities', 'test')]" ] "Should have two user assigned identities"

    }

    test "Supports always on" {
        let f:Site = functions { name "" } |> getResourceAtIndex 3
        Expect.equal f.SiteConfig.AlwaysOn (Nullable false) "always on should be false by default"

        let f:Site = functions { always_on } |> getResourceAtIndex 3
        Expect.equal f.SiteConfig.AlwaysOn (Nullable true) "always on should be true"
    }

    test "Supports 32 and 64 bit worker processes" {
        let f:Site = functions { worker_process Bitness.Bits32 } |> getResourceAtIndex 3
        Expect.equal f.SiteConfig.Use32BitWorkerProcess (Nullable true) "Should use 32 bit worker process"

        let f:Site = functions { worker_process Bitness.Bits64 } |> getResourceAtIndex 3
        Expect.equal f.SiteConfig.Use32BitWorkerProcess (Nullable false) "Should not use 32 bit worker process"
    }
    
    test "Managed KV integration works correctly" {
        let sa = storageAccount { name "teststorage" }
        let wa = functions { name "testfunc"; setting "storage" sa.Key; secret_setting "secret"; setting "literal" "value"; link_to_keyvault (ResourceName "testfuncvault") }
        let vault = keyVault { name "testfuncvault"; add_access_policy (AccessPolicy.create (wa.SystemIdentity.PrincipalId, [ KeyVault.Secret.Get ])) }
        let vault = vault |> getResources |> getResource<Vault> |> List.head
        let secrets = wa |> getResources |> getResource<Vaults.Secret>
        let site = wa |> getResources |> getResource<Web.Site> |> List.head

        let expectedSettings = Map [
            "storage", LiteralSetting "@Microsoft.KeyVault(SecretUri=https://testfuncvault.vault.azure.net/secrets/storage)"
            "secret", LiteralSetting "@Microsoft.KeyVault(SecretUri=https://testfuncvault.vault.azure.net/secrets/secret)"
            "literal", LiteralSetting "value"
        ]

        Expect.equal site.Identity.SystemAssigned Enabled "System Identity should be enabled"
        Expect.containsAll site.AppSettings expectedSettings "Incorrect settings"

        Expect.equal wa.Identity.SystemAssigned Enabled "System Identity should be turned on"

        Expect.hasLength secrets 2 "Incorrect number of KV secrets"

        Expect.equal secrets.[0].Name.Value "testfuncvault/secret" "Incorrect secret name"
        Expect.equal secrets.[0].Value (ParameterSecret (SecureParameter "secret")) "Incorrect secret value"
        Expect.sequenceEqual secrets.[0].Dependencies [ vaults.resourceId "testfuncvault" ] "Incorrect secret dependencies"

        Expect.equal secrets.[1].Name.Value "testfuncvault/storage" "Incorrect secret name"
        Expect.equal secrets.[1].Value (ExpressionSecret sa.Key) "Incorrect secret value"
        Expect.sequenceEqual secrets.[1].Dependencies [ vaults.resourceId "testfuncvault"; storageAccounts.resourceId "teststorage" ] "Incorrect secret dependencies"
    }

    test "Supports dotnet-isolated runtime" {
        let f = functions { use_runtime (FunctionsRuntime.DotNetIsolated) }
        let resources = (f :> IBuilder).BuildResources Location.WestEurope
        let site = resources.[3] :?> Web.Site
        Expect.equal site.AppSettings.["FUNCTIONS_WORKER_RUNTIME"] (LiteralSetting "dotnet-isolated") "Should use dotnet-isolated functions runtime"
    }

<<<<<<< HEAD
    test "FunctionsApp supports adding slots" {
        let slot = appSlot { name "warm-up" }
        let site = functions { add_slot slot }
        Expect.isTrue (site.Slots.ContainsKey "warm-up") "config should contain slot"

        let slots = 
            site 
            |> getResources
            |> getResource<Arm.Web.Site>
            |> List.filter (fun s-> s.Type = Arm.Web.slots)

        Expect.hasLength slots 1 "Should only be 1 slot"
    }

    test "Functions App with slot that has system assigned identity adds identity to slot" {
        let slot = appSlot { name "warm-up"; system_identity }
        let site:FunctionsConfig = functions { 
            add_slot slot
        }
        Expect.isTrue (site.Slots.ContainsKey "warm-up") "Config should contain slot"

        let slots = 
            site 
            |> getResources
            |> getResource<Arm.Web.Site>
            |> List.filter (fun s-> s.Type = Arm.Web.slots)
        // Default "production" slot is not included as it is created automatically in Azure
        Expect.hasLength slots 1 "Should only be 1 slot"

        let expected = { SystemAssigned = Enabled; UserAssigned = [] }
        Expect.equal (slots.Item 0).Identity expected "Slot should have slot setting"
    }

    test "Functions App with slot adds settings to slot" {
        let slot = appSlot { name "warm-up" }
        let site:FunctionsConfig = functions { 
            add_slot slot 
            setting "setting" "some value"
        }
        Expect.isTrue (site.Slots.ContainsKey "warm-up") "Config should contain slot"

        let slots = 
            site 
            |> getResources
            |> getResource<Arm.Web.Site>
            |> List.filter (fun s-> s.Type = Arm.Web.slots)
        // Default "production" slot is not included as it is created automatically in Azure
        Expect.hasLength slots 1 "Should only be 1 slot"

        Expect.isTrue ((slots.Item 0).AppSettings.ContainsKey("setting")) "Slot should have slot setting"
    }

    test "Functions App with slot does not add settings to app service" {
        let slot = appSlot { name "warm-up" }
        let config = functions { 
            add_slot slot 
            setting "setting" "some value"
        }

        let sites = 
            config 
            |> getResources
            |> getResource<Farmer.Arm.Web.Site>
        let slots = sites |> List.filter (fun s-> s.Type = Arm.Web.slots)

        // Default "production" slot is not included as it is created automatically in Azure
        Expect.hasLength slots 1 "Should only be 1 slot"
        
        Expect.isFalse (sites.[0].AppSettings.ContainsKey("setting")) "App service should not have any settings"
    }
    
    test "Functions App adds literal settings to slots" {
        let slot = appSlot { name "warm-up" }
        let site:FunctionsConfig = functions { add_slot slot; operating_system Windows }
        Expect.isTrue (site.Slots.ContainsKey "warm-up") "Config should contain slot"

        let slots = 
            site 
            |> getResources
            |> getResource<Arm.Web.Site>
            |> List.filter (fun s-> s.Type = Arm.Web.slots)
        // Default "production" slot is not included as it is created automatically in Azure
        Expect.hasLength slots 1 "Should only be 1 slot"

        let settings = (slots.Item 0).AppSettings
        let expectation = [
            "FUNCTIONS_WORKER_RUNTIME"
            "WEBSITE_NODE_DEFAULT_VERSION"
            "FUNCTIONS_EXTENSION_VERSION"
            "AzureWebJobsStorage"
            "AzureWebJobsDashboard"
            "APPINSIGHTS_INSTRUMENTATIONKEY"
            "WEBSITE_CONTENTAZUREFILECONNECTIONSTRING"
            "WEBSITE_CONTENTSHARE"] |> List.map(settings.ContainsKey)
        Expect.allEqual expectation true "Slot should have all literal settings"
    }

    test "Functions App with different settings on slot and service adds both settings to slot" {
        let slot = appSlot { 
            name "warm-up" 
            setting "slot" "slot value"
        }
        let site:FunctionsConfig = functions { 
            add_slot slot 
            setting "appService" "app service value"
        }
        Expect.isTrue (site.Slots.ContainsKey "warm-up") "Config should contain slot"

        let slots = 
            site 
            |> getResources
            |> getResource<Arm.Web.Site>
            |> List.filter (fun s-> s.Type = Arm.Web.slots)
        // Default "production" slot is not included as it is created automatically in Azure
        Expect.hasLength slots 1 "Should only be 1 slot"
 
        let settings = (slots.Item 0).AppSettings;
        Expect.isTrue (settings.ContainsKey("slot")) "Slot should have slot setting"
        Expect.isTrue (settings.ContainsKey("appService")) "Slot should have app service setting"
    }
    
    test "Functions App with slot, slot settings override app service setting" {
        let slot = appSlot { 
            name "warm-up" 
            setting "override" "overridden"
        }
        let site:FunctionsConfig = functions { 
            add_slot slot 
            setting "override" "some value"
        }
        Expect.isTrue (site.Slots.ContainsKey "warm-up") "Config should contain slot"

        let sites = 
            site 
            |> getResources
            |> getResource<Arm.Web.Site>
        let slots = sites |> List.filter (fun s-> s.Type = Arm.Web.slots)
        // Default "production" slot is not included as it is created automatically in Azure
        Expect.hasLength slots 1 "Should only be 1 slot"

        let (hasValue, value) = (slots.Item 0).AppSettings.TryGetValue("override");

        Expect.isTrue hasValue "Slot should have app service setting"
        Expect.equal value.Value "overridden" "Slot should have correct app service value"
=======
    test "Publish as docker container" {
        let f = functions {
            publish_as (DockerContainer (docker (new Uri("http://www.farmer.io")) "Robert Lewandowski" "do it")) }
        let resources = (f :> IBuilder).BuildResources Location.WestEurope
        let site = resources.[0] :?> Web.Site
        Expect.equal site.AppSettings.["DOCKER_REGISTRY_SERVER_URL"] (LiteralSetting "http://www.farmer.io/") ""
        Expect.equal site.AppSettings.["DOCKER_REGISTRY_SERVER_USERNAME"] (LiteralSetting "Robert Lewandowski") ""
        Expect.equal site.AppSettings.["DOCKER_REGISTRY_SERVER_PASSWORD"] (LiteralSetting "[parameters('Robert Lewandowski-password')]") ""
        Expect.equal site.AppCommandLine (Some "do it") ""
    }

    test "Service plans support Elastic Premium functions" {
        let sp = servicePlan { name "test"; sku WebApp.Sku.EP2; max_elastic_workers 25 }
        let resources = (sp :> IBuilder).BuildResources Location.WestEurope
        let serverFarm = resources.[0] :?> Web.ServerFarm

        Expect.equal serverFarm.Sku (ElasticPremium "EP2") "Incorrect SKU"
        Expect.equal serverFarm.Kind (Some "elastic") "Incorrect Kind"
        Expect.equal serverFarm.MaximumElasticWorkerCount (Some 25) "Incorrect worker count"
>>>>>>> 5b0edaba
    }
]<|MERGE_RESOLUTION|>--- conflicted
+++ resolved
@@ -48,14 +48,8 @@
         Expect.stringContains site.AppSettings.["AzureWebJobsDashboard"].Value "foo" "Web Jobs Dashboard setting should have storage account name"
     }
     test "Handles identity correctly" {
-<<<<<<< HEAD
-        let f : Site = functions { name "" } |> getResourceAtIndex 3
-        Expect.equal f.Identity.Type (Nullable ManagedServiceIdentityType.None) "Incorrect default managed identity"
-        Expect.isNull f.Identity.UserAssignedIdentities "Incorrect default managed identity"
-=======
         let f : Site = functions { name "" } |> getResourceAtIndex 0
         Expect.isNull f.Identity "Default managed identity should be null"
->>>>>>> 5b0edaba
 
         let f : Site = functions { system_identity } |> getResourceAtIndex 3
         Expect.equal f.Identity.Type (Nullable ManagedServiceIdentityType.SystemAssigned) "Should have system identity"
@@ -120,7 +114,6 @@
         Expect.equal site.AppSettings.["FUNCTIONS_WORKER_RUNTIME"] (LiteralSetting "dotnet-isolated") "Should use dotnet-isolated functions runtime"
     }
 
-<<<<<<< HEAD
     test "FunctionsApp supports adding slots" {
         let slot = appSlot { name "warm-up" }
         let site = functions { add_slot slot }
@@ -265,7 +258,8 @@
 
         Expect.isTrue hasValue "Slot should have app service setting"
         Expect.equal value.Value "overridden" "Slot should have correct app service value"
-=======
+    }
+    
     test "Publish as docker container" {
         let f = functions {
             publish_as (DockerContainer (docker (new Uri("http://www.farmer.io")) "Robert Lewandowski" "do it")) }
@@ -285,6 +279,5 @@
         Expect.equal serverFarm.Sku (ElasticPremium "EP2") "Incorrect SKU"
         Expect.equal serverFarm.Kind (Some "elastic") "Incorrect Kind"
         Expect.equal serverFarm.MaximumElasticWorkerCount (Some 25) "Incorrect worker count"
->>>>>>> 5b0edaba
     }
 ]