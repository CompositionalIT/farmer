module Functions

open Expecto
open Farmer
open Farmer.Builders
open Farmer.Arm
open Microsoft.Azure.Management.WebSites
open Microsoft.Azure.Management.WebSites.Models
open Microsoft.Rest
open System
open Farmer.WebApp
open Farmer.Identity

let getResource<'T when 'T :> IArmResource> (data:IArmResource list) = data |> List.choose(function :? 'T as x -> Some x | _ -> None)
/// Client instance needed to get the serializer settings.
let dummyClient = new WebSiteManagementClient (Uri "http://management.azure.com", TokenCredentials "NotNullOrWhiteSpace")
let getResourceAtIndex o = o |> getResourceAtIndex dummyClient.SerializationSettings
let getResources (b:#IBuilder) = b.BuildResources Location.WestEurope

let tests = testList "Functions tests" [
    test "Renames storage account correctly" {
        let f = functions { name "test"; storage_account_name "foo" }
        let resources = getResources f
        let site = resources.[3] :?> Web.Site
        let storage = resources.[1] :?> Storage.StorageAccount

        Expect.contains site.Dependencies (storageAccounts.resourceId "foo") "Storage account has not been added a dependency"
        Expect.equal f.StorageAccountName.ResourceName.Value "foo" "Incorrect storage account name on site"
        Expect.equal storage.Name.ResourceName.Value "foo" "Incorrect storage account name"
    }
    test "Implicitly sets dependency on connection string" {
        let db = sqlDb { name "mySql" }
        let sql = sqlServer { name "test2"; admin_username "isaac"; add_databases [ db ] }
        let f = functions { name "test"; storage_account_name "foo"; setting "db" (sql.ConnectionString db) } :> IBuilder
        let site = f.BuildResources Location.NorthEurope |> List.item 3 :?> Web.Site
        Expect.contains site.Dependencies (ResourceId.create (Sql.databases, ResourceName "test2", ResourceName "mySql")) "Missing dependency"
    }
    test "Works with unmanaged storage account" {
        let externalStorageAccount = ResourceId.create(storageAccounts, ResourceName "foo", "group")
        let functionsBuilder = functions { name "test"; link_to_unmanaged_storage_account externalStorageAccount }
        let f = functionsBuilder :> IBuilder
        let resources = getResources f
        let site = resources |> List.item 2 :?> Web.Site

        Expect.isFalse (resources |> List.exists (fun r -> r.ResourceId.Type = storageAccounts)) "Storage Account should not exist"
        Expect.isFalse (site.Dependencies |> Set.contains externalStorageAccount) "Should not be a dependency"
        Expect.stringContains site.AppSettings.["AzureWebJobsStorage"].Value "foo" "Web Jobs Storage setting should have storage account name"
        Expect.stringContains site.AppSettings.["AzureWebJobsDashboard"].Value "foo" "Web Jobs Dashboard setting should have storage account name"
    }
    test "Handles identity correctly" {
        let f : Site = functions { name "" } |> getResourceAtIndex 0
        Expect.isNull f.Identity "Default managed identity should be null"

        let f : Site = functions { system_identity } |> getResourceAtIndex 3
        Expect.equal f.Identity.Type (Nullable ManagedServiceIdentityType.SystemAssigned) "Should have system identity"
        Expect.isNull f.Identity.UserAssignedIdentities "Should have no user assigned identities"

        let f : Site = functions { system_identity; add_identity (createUserAssignedIdentity "test"); add_identity (createUserAssignedIdentity "test2") } |> getResourceAtIndex 3
        Expect.equal f.Identity.Type (Nullable ManagedServiceIdentityType.SystemAssignedUserAssigned) "Should have system identity"
        Expect.sequenceEqual (f.Identity.UserAssignedIdentities |> Seq.map(fun r -> r.Key)) [ "[resourceId('Microsoft.ManagedIdentity/userAssignedIdentities', 'test2')]"; "[resourceId('Microsoft.ManagedIdentity/userAssignedIdentities', 'test')]" ] "Should have two user assigned identities"

    }

    test "Supports always on" {
        let f:Site = functions { name "" } |> getResourceAtIndex 3
        Expect.equal f.SiteConfig.AlwaysOn (Nullable false) "always on should be false by default"

        let f:Site = functions { always_on } |> getResourceAtIndex 3
        Expect.equal f.SiteConfig.AlwaysOn (Nullable true) "always on should be true"
    }

    test "Supports 32 and 64 bit worker processes" {
        let f:Site = functions { worker_process Bitness.Bits32 } |> getResourceAtIndex 3
        Expect.equal f.SiteConfig.Use32BitWorkerProcess (Nullable true) "Should use 32 bit worker process"

        let f:Site = functions { worker_process Bitness.Bits64 } |> getResourceAtIndex 3
        Expect.equal f.SiteConfig.Use32BitWorkerProcess (Nullable false) "Should not use 32 bit worker process"
    }
    
    test "Managed KV integration works correctly" {
        let sa = storageAccount { name "teststorage" }
        let wa = functions { name "testfunc"; setting "storage" sa.Key; secret_setting "secret"; setting "literal" "value"; link_to_keyvault (ResourceName "testfuncvault") }
        let vault = keyVault { name "testfuncvault"; add_access_policy (AccessPolicy.create (wa.SystemIdentity.PrincipalId, [ KeyVault.Secret.Get ])) }
        let vault = vault |> getResources |> getResource<Vault> |> List.head
        let secrets = wa |> getResources |> getResource<Vaults.Secret>
        let site = wa |> getResources |> getResource<Web.Site> |> List.head

        let expectedSettings = Map [
            "storage", LiteralSetting "@Microsoft.KeyVault(SecretUri=https://testfuncvault.vault.azure.net/secrets/storage)"
            "secret", LiteralSetting "@Microsoft.KeyVault(SecretUri=https://testfuncvault.vault.azure.net/secrets/secret)"
            "literal", LiteralSetting "value"
        ]

        Expect.equal site.Identity.SystemAssigned Enabled "System Identity should be enabled"
        Expect.containsAll site.AppSettings expectedSettings "Incorrect settings"

        Expect.equal wa.Identity.SystemAssigned Enabled "System Identity should be turned on"

        Expect.hasLength secrets 2 "Incorrect number of KV secrets"

        Expect.equal secrets.[0].Name.Value "testfuncvault/secret" "Incorrect secret name"
        Expect.equal secrets.[0].Value (ParameterSecret (SecureParameter "secret")) "Incorrect secret value"
        Expect.sequenceEqual secrets.[0].Dependencies [ vaults.resourceId "testfuncvault" ] "Incorrect secret dependencies"

        Expect.equal secrets.[1].Name.Value "testfuncvault/storage" "Incorrect secret name"
        Expect.equal secrets.[1].Value (ExpressionSecret sa.Key) "Incorrect secret value"
        Expect.sequenceEqual secrets.[1].Dependencies [ vaults.resourceId "testfuncvault"; storageAccounts.resourceId "teststorage" ] "Incorrect secret dependencies"
    }

    test "Supports dotnet-isolated runtime" {
        let f = functions { use_runtime (FunctionsRuntime.DotNetIsolated) }
        let resources = (f :> IBuilder).BuildResources Location.WestEurope
        let site = resources.[3] :?> Web.Site
        Expect.equal site.AppSettings.["FUNCTIONS_WORKER_RUNTIME"] (LiteralSetting "dotnet-isolated") "Should use dotnet-isolated functions runtime"
    }

    test "FunctionsApp supports adding slots" {
        let slot = appSlot { name "warm-up" }
        let site = functions { add_slot slot }
        Expect.isTrue (site.Slots.ContainsKey "warm-up") "config should contain slot"

        let slots = 
            site 
            |> getResources
            |> getResource<Arm.Web.Site>
            |> List.filter (fun s-> s.Type = Arm.Web.slots)

        Expect.hasLength slots 1 "Should only be 1 slot"
    }

    test "Functions App with slot that has system assigned identity adds identity to slot" {
        let slot = appSlot { name "warm-up"; system_identity }
        let site:FunctionsConfig = functions { 
            add_slot slot
        }
        Expect.isTrue (site.Slots.ContainsKey "warm-up") "Config should contain slot"

        let slots = 
            site 
            |> getResources
            |> getResource<Arm.Web.Site>
            |> List.filter (fun s-> s.Type = Arm.Web.slots)
        // Default "production" slot is not included as it is created automatically in Azure
        Expect.hasLength slots 1 "Should only be 1 slot"

        let expected = { SystemAssigned = Enabled; UserAssigned = [] }
        Expect.equal (slots.Item 0).Identity expected "Slot should have slot setting"
    }

    test "Functions App with slot adds settings to slot" {
        let slot = appSlot { name "warm-up" }
        let site:FunctionsConfig = functions { 
            add_slot slot 
            setting "setting" "some value"
        }
        Expect.isTrue (site.Slots.ContainsKey "warm-up") "Config should contain slot"

        let slots = 
            site 
            |> getResources
            |> getResource<Arm.Web.Site>
            |> List.filter (fun s-> s.Type = Arm.Web.slots)
        // Default "production" slot is not included as it is created automatically in Azure
        Expect.hasLength slots 1 "Should only be 1 slot"

        Expect.isTrue ((slots.Item 0).AppSettings.ContainsKey("setting")) "Slot should have slot setting"
    }

    test "Functions App with slot does not add settings to app service" {
        let slot = appSlot { name "warm-up" }
        let config = functions { 
            add_slot slot 
            setting "setting" "some value"
        }

        let sites = 
            config 
            |> getResources
            |> getResource<Farmer.Arm.Web.Site>
        let slots = sites |> List.filter (fun s-> s.Type = Arm.Web.slots)

        // Default "production" slot is not included as it is created automatically in Azure
        Expect.hasLength slots 1 "Should only be 1 slot"
        
        Expect.isFalse (sites.[0].AppSettings.ContainsKey("setting")) "App service should not have any settings"
    }
    
    test "Functions App adds literal settings to slots" {
        let slot = appSlot { name "warm-up" }
        let site:FunctionsConfig = functions { add_slot slot; operating_system Windows }
        Expect.isTrue (site.Slots.ContainsKey "warm-up") "Config should contain slot"

        let slots = 
            site 
            |> getResources
            |> getResource<Arm.Web.Site>
            |> List.filter (fun s-> s.Type = Arm.Web.slots)
        // Default "production" slot is not included as it is created automatically in Azure
        Expect.hasLength slots 1 "Should only be 1 slot"

        let settings = (slots.Item 0).AppSettings
        let expectation = [
            "FUNCTIONS_WORKER_RUNTIME"
            "WEBSITE_NODE_DEFAULT_VERSION"
            "FUNCTIONS_EXTENSION_VERSION"
            "AzureWebJobsStorage"
            "AzureWebJobsDashboard"
            "APPINSIGHTS_INSTRUMENTATIONKEY"
            "WEBSITE_CONTENTAZUREFILECONNECTIONSTRING"
            "WEBSITE_CONTENTSHARE"] |> List.map(settings.ContainsKey)
        Expect.allEqual expectation true "Slot should have all literal settings"
    }

    test "Functions App with different settings on slot and service adds both settings to slot" {
        let slot = appSlot { 
            name "warm-up" 
            setting "slot" "slot value"
        }
        let site:FunctionsConfig = functions { 
            add_slot slot 
            setting "appService" "app service value"
        }
        Expect.isTrue (site.Slots.ContainsKey "warm-up") "Config should contain slot"

        let slots = 
            site 
            |> getResources
            |> getResource<Arm.Web.Site>
            |> List.filter (fun s-> s.Type = Arm.Web.slots)
        // Default "production" slot is not included as it is created automatically in Azure
        Expect.hasLength slots 1 "Should only be 1 slot"
 
        let settings = (slots.Item 0).AppSettings;
        Expect.isTrue (settings.ContainsKey("slot")) "Slot should have slot setting"
        Expect.isTrue (settings.ContainsKey("appService")) "Slot should have app service setting"
    }
    
    test "Functions App with slot, slot settings override app service setting" {
        let slot = appSlot { 
            name "warm-up" 
            setting "override" "overridden"
        }
        let site:FunctionsConfig = functions { 
            add_slot slot 
            setting "override" "some value"
        }
        Expect.isTrue (site.Slots.ContainsKey "warm-up") "Config should contain slot"

        let sites = 
            site 
            |> getResources
            |> getResource<Arm.Web.Site>
        let slots = sites |> List.filter (fun s-> s.Type = Arm.Web.slots)
        // Default "production" slot is not included as it is created automatically in Azure
        Expect.hasLength slots 1 "Should only be 1 slot"

        let (hasValue, value) = (slots.Item 0).AppSettings.TryGetValue("override");

        Expect.isTrue hasValue "Slot should have app service setting"
        Expect.equal value.Value "overridden" "Slot should have correct app service value"
    }
<<<<<<< HEAD
=======
    
>>>>>>> 9ca1fef9
    test "Publish as docker container" {
        let f = functions {
            publish_as (DockerContainer (docker (new Uri("http://www.farmer.io")) "Robert Lewandowski" "do it")) }
        let resources = (f :> IBuilder).BuildResources Location.WestEurope
        let site = resources.[3] :?> Web.Site
        Expect.equal site.AppSettings.["DOCKER_REGISTRY_SERVER_URL"] (LiteralSetting "http://www.farmer.io/") ""
        Expect.equal site.AppSettings.["DOCKER_REGISTRY_SERVER_USERNAME"] (LiteralSetting "Robert Lewandowski") ""
        Expect.equal site.AppSettings.["DOCKER_REGISTRY_SERVER_PASSWORD"] (LiteralSetting "[parameters('Robert Lewandowski-password')]") ""
        Expect.equal site.AppCommandLine (Some "do it") ""
    }

    test "Service plans support Elastic Premium functions" {
        let sp = servicePlan { name "test"; sku WebApp.Sku.EP2; max_elastic_workers 25 }
        let resources = (sp :> IBuilder).BuildResources Location.WestEurope
        let serverFarm = resources.[0] :?> Web.ServerFarm

        Expect.equal serverFarm.Sku (ElasticPremium "EP2") "Incorrect SKU"
        Expect.equal serverFarm.Kind (Some "elastic") "Incorrect Kind"
        Expect.equal serverFarm.MaximumElasticWorkerCount (Some 25) "Incorrect worker count"
    }
]<|MERGE_RESOLUTION|>--- conflicted
+++ resolved
@@ -259,10 +259,7 @@
         Expect.isTrue hasValue "Slot should have app service setting"
         Expect.equal value.Value "overridden" "Slot should have correct app service value"
     }
-<<<<<<< HEAD
-=======
-    
->>>>>>> 9ca1fef9
+    
     test "Publish as docker container" {
         let f = functions {
             publish_as (DockerContainer (docker (new Uri("http://www.farmer.io")) "Robert Lewandowski" "do it")) }
