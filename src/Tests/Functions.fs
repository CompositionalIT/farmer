--- conflicted
+++ resolved
@@ -1,310 +1,305 @@
-module Functions
-
-open Expecto
-open Farmer
-open Farmer.Builders
-open Farmer.Arm
-open Microsoft.Azure.Management.WebSites
-open Microsoft.Azure.Management.WebSites.Models
-open Microsoft.Rest
-open System
-open Farmer.WebApp
-open Farmer.Identity
-
-let getResource<'T when 'T :> IArmResource> (data:IArmResource list) = data |> List.choose(function :? 'T as x -> Some x | _ -> None)
-/// Client instance needed to get the serializer settings.
-let dummyClient = new WebSiteManagementClient (Uri "http://management.azure.com", TokenCredentials "NotNullOrWhiteSpace")
-let getResourceAtIndex o = o |> getResourceAtIndex dummyClient.SerializationSettings
-let getResources (b:#IBuilder) = b.BuildResources Location.WestEurope
-
-let tests = testList "Functions tests" [
-    test "Renames storage account correctly" {
-        let f = functions { name "test"; storage_account_name "foo" }
-        let resources = getResources f
-        let site = resources.[3] :?> Web.Site
-        let storage = resources.[1] :?> Storage.StorageAccount
-
-        Expect.contains site.Dependencies (storageAccounts.resourceId "foo") "Storage account has not been added a dependency"
-        Expect.equal f.StorageAccountName.ResourceName.Value "foo" "Incorrect storage account name on site"
-        Expect.equal storage.Name.ResourceName.Value "foo" "Incorrect storage account name"
-    }
-    test "Implicitly sets dependency on connection string" {
-        let db = sqlDb { name "mySql" }
-        let sql = sqlServer { name "test2"; admin_username "isaac"; add_databases [ db ] }
-        let f = functions { name "test"; storage_account_name "foo"; setting "db" (sql.ConnectionString db) } :> IBuilder
-        let site = f.BuildResources Location.NorthEurope |> List.item 3 :?> Web.Site
-        Expect.contains site.Dependencies (ResourceId.create (Sql.databases, ResourceName "test2", ResourceName "mySql")) "Missing dependency"
-    }
-    test "Works with unmanaged storage account" {
-        let externalStorageAccount = ResourceId.create(storageAccounts, ResourceName "foo", "group")
-        let functionsBuilder = functions { name "test"; link_to_unmanaged_storage_account externalStorageAccount }
-        let f = functionsBuilder :> IBuilder
-        let resources = getResources f
-        let site = resources |> List.item 2 :?> Web.Site
-
-        Expect.isFalse (resources |> List.exists (fun r -> r.ResourceId.Type = storageAccounts)) "Storage Account should not exist"
-        Expect.isFalse (site.Dependencies |> Set.contains externalStorageAccount) "Should not be a dependency"
+module Functions
+
+open Expecto
+open Farmer
+open Farmer.Builders
+open Farmer.Arm
+open Microsoft.Azure.Management.WebSites
+open Microsoft.Azure.Management.WebSites.Models
+open Microsoft.Rest
+open System
+open Farmer.WebApp
+open Farmer.Identity
+
+let getResource<'T when 'T :> IArmResource> (data:IArmResource list) = data |> List.choose(function :? 'T as x -> Some x | _ -> None)
+/// Client instance needed to get the serializer settings.
+let dummyClient = new WebSiteManagementClient (Uri "http://management.azure.com", TokenCredentials "NotNullOrWhiteSpace")
+let getResourceAtIndex o = o |> getResourceAtIndex dummyClient.SerializationSettings
+let getResources (b:#IBuilder) = b.BuildResources Location.WestEurope
+
+let tests = testList "Functions tests" [
+    test "Renames storage account correctly" {
+        let f = functions { name "test"; storage_account_name "foo" }
+        let resources = getResources f
+        let site = resources.[3] :?> Web.Site
+        let storage = resources.[1] :?> Storage.StorageAccount
+
+        Expect.contains site.Dependencies (storageAccounts.resourceId "foo") "Storage account has not been added a dependency"
+        Expect.equal f.StorageAccountName.ResourceName.Value "foo" "Incorrect storage account name on site"
+        Expect.equal storage.Name.ResourceName.Value "foo" "Incorrect storage account name"
+    }
+    test "Implicitly sets dependency on connection string" {
+        let db = sqlDb { name "mySql" }
+        let sql = sqlServer { name "test2"; admin_username "isaac"; add_databases [ db ] }
+        let f = functions { name "test"; storage_account_name "foo"; setting "db" (sql.ConnectionString db) } :> IBuilder
+        let site = f.BuildResources Location.NorthEurope |> List.item 3 :?> Web.Site
+        Expect.contains site.Dependencies (ResourceId.create (Sql.databases, ResourceName "test2", ResourceName "mySql")) "Missing dependency"
+    }
+    test "Works with unmanaged storage account" {
+        let externalStorageAccount = ResourceId.create(storageAccounts, ResourceName "foo", "group")
+        let functionsBuilder = functions { name "test"; link_to_unmanaged_storage_account externalStorageAccount }
+        let f = functionsBuilder :> IBuilder
+        let resources = getResources f
+        let site = resources |> List.item 2 :?> Web.Site
+
+        Expect.isFalse (resources |> List.exists (fun r -> r.ResourceId.Type = storageAccounts)) "Storage Account should not exist"
+        Expect.isFalse (site.Dependencies |> Set.contains externalStorageAccount) "Should not be a dependency"
         let settings = Expect.wantSome site.AppSettings "AppSettings should be set"
         Expect.stringContains settings.["AzureWebJobsStorage"].Value "foo" "Web Jobs Storage setting should have storage account name"
         Expect.stringContains settings.["AzureWebJobsDashboard"].Value "foo" "Web Jobs Dashboard setting should have storage account name"
-    }
-    test "Handles identity correctly" {
+    }
+    test "Handles identity correctly" {
         let f : Site = functions { name "testfunc" } |> getResourceAtIndex 0
-        Expect.isNull f.Identity "Default managed identity should be null"
-
+        Expect.isNull f.Identity "Default managed identity should be null"
+
         let f : Site = functions { name "func2"; system_identity } |> getResourceAtIndex 3
-        Expect.equal f.Identity.Type (Nullable ManagedServiceIdentityType.SystemAssigned) "Should have system identity"
-        Expect.isNull f.Identity.UserAssignedIdentities "Should have no user assigned identities"
-
+        Expect.equal f.Identity.Type (Nullable ManagedServiceIdentityType.SystemAssigned) "Should have system identity"
+        Expect.isNull f.Identity.UserAssignedIdentities "Should have no user assigned identities"
+
         let f : Site = functions { name "func3"; system_identity; add_identity (createUserAssignedIdentity "test"); add_identity (createUserAssignedIdentity "test2") } |> getResourceAtIndex 3
-        Expect.equal f.Identity.Type (Nullable ManagedServiceIdentityType.SystemAssignedUserAssigned) "Should have system identity"
-        Expect.sequenceEqual (f.Identity.UserAssignedIdentities |> Seq.map(fun r -> r.Key)) [ "[resourceId('Microsoft.ManagedIdentity/userAssignedIdentities', 'test2')]"; "[resourceId('Microsoft.ManagedIdentity/userAssignedIdentities', 'test')]" ] "Should have two user assigned identities"
-
-    }
-
-    test "Supports always on" {
+        Expect.equal f.Identity.Type (Nullable ManagedServiceIdentityType.SystemAssignedUserAssigned) "Should have system identity"
+        Expect.sequenceEqual (f.Identity.UserAssignedIdentities |> Seq.map(fun r -> r.Key)) [ "[resourceId('Microsoft.ManagedIdentity/userAssignedIdentities', 'test2')]"; "[resourceId('Microsoft.ManagedIdentity/userAssignedIdentities', 'test')]" ] "Should have two user assigned identities"
+
+    }
+
+    test "Supports always on" {
         let f:Site = functions { name "testfunc" } |> getResourceAtIndex 3
-        Expect.equal f.SiteConfig.AlwaysOn (Nullable false) "always on should be false by default"
-
+        Expect.equal f.SiteConfig.AlwaysOn (Nullable false) "always on should be false by default"
+
         let f:Site = functions { name "func2"; always_on } |> getResourceAtIndex 3
-        Expect.equal f.SiteConfig.AlwaysOn (Nullable true) "always on should be true"
-    }
-
-    test "Supports 32 and 64 bit worker processes" {
+        Expect.equal f.SiteConfig.AlwaysOn (Nullable true) "always on should be true"
+    }
+
+    test "Supports 32 and 64 bit worker processes" {
         let f:Site = functions { name "func"; worker_process Bitness.Bits32 } |> getResourceAtIndex 3
-        Expect.equal f.SiteConfig.Use32BitWorkerProcess (Nullable true) "Should use 32 bit worker process"
-
+        Expect.equal f.SiteConfig.Use32BitWorkerProcess (Nullable true) "Should use 32 bit worker process"
+
         let f:Site = functions { name "func2"; worker_process Bitness.Bits64 } |> getResourceAtIndex 3
-        Expect.equal f.SiteConfig.Use32BitWorkerProcess (Nullable false) "Should not use 32 bit worker process"
-    }
-
-    test "Managed KV integration works correctly" {
-        let sa = storageAccount { name "teststorage" }
-        let wa = functions { name "testfunc"; setting "storage" sa.Key; secret_setting "secret"; setting "literal" "value"; link_to_keyvault (ResourceName "testfuncvault") }
-        let vault = keyVault { name "testfuncvault"; add_access_policy (AccessPolicy.create (wa.SystemIdentity.PrincipalId, [ KeyVault.Secret.Get ])) }
-        let vault = vault |> getResources |> getResource<Vault> |> List.head
-        let secrets = wa |> getResources |> getResource<Vaults.Secret>
-        let site = wa |> getResources |> getResource<Web.Site> |> List.head
-
-        let expectedSettings = Map [
-            "storage", LiteralSetting "@Microsoft.KeyVault(SecretUri=https://testfuncvault.vault.azure.net/secrets/storage)"
-            "secret", LiteralSetting "@Microsoft.KeyVault(SecretUri=https://testfuncvault.vault.azure.net/secrets/secret)"
-            "literal", LiteralSetting "value"
-        ]
-
-        Expect.equal site.Identity.SystemAssigned Enabled "System Identity should be enabled"
+        Expect.equal f.SiteConfig.Use32BitWorkerProcess (Nullable false) "Should not use 32 bit worker process"
+    }
+
+    test "Managed KV integration works correctly" {
+        let sa = storageAccount { name "teststorage" }
+        let wa = functions { name "testfunc"; setting "storage" sa.Key; secret_setting "secret"; setting "literal" "value"; link_to_keyvault (ResourceName "testfuncvault") }
+        let vault = keyVault { name "testfuncvault"; add_access_policy (AccessPolicy.create (wa.SystemIdentity.PrincipalId, [ KeyVault.Secret.Get ])) }
+        let vault = vault |> getResources |> getResource<Vault> |> List.head
+        let secrets = wa |> getResources |> getResource<Vaults.Secret>
+        let site = wa |> getResources |> getResource<Web.Site> |> List.head
+
+        let expectedSettings = Map [
+            "storage", LiteralSetting "@Microsoft.KeyVault(SecretUri=https://testfuncvault.vault.azure.net/secrets/storage)"
+            "secret", LiteralSetting "@Microsoft.KeyVault(SecretUri=https://testfuncvault.vault.azure.net/secrets/secret)"
+            "literal", LiteralSetting "value"
+        ]
+
+        Expect.equal site.Identity.SystemAssigned Enabled "System Identity should be enabled"
         let settings = Expect.wantSome site.AppSettings "AppSettings should be set"
         Expect.containsAll settings expectedSettings "Incorrect settings"
-
-        Expect.equal wa.CommonWebConfig.Identity.SystemAssigned Enabled "System Identity should be turned on"
-
-        Expect.hasLength secrets 2 "Incorrect number of KV secrets"
-
-        Expect.equal secrets.[0].Name.Value "testfuncvault/secret" "Incorrect secret name"
-        Expect.equal secrets.[0].Value (ParameterSecret (SecureParameter "secret")) "Incorrect secret value"
-        Expect.sequenceEqual secrets.[0].Dependencies [ vaults.resourceId "testfuncvault" ] "Incorrect secret dependencies"
-
-        Expect.equal secrets.[1].Name.Value "testfuncvault/storage" "Incorrect secret name"
-        Expect.equal secrets.[1].Value (ExpressionSecret sa.Key) "Incorrect secret value"
-        Expect.sequenceEqual secrets.[1].Dependencies [ vaults.resourceId "testfuncvault"; storageAccounts.resourceId "teststorage" ] "Incorrect secret dependencies"
-    }
-
-    test "Supports dotnet-isolated runtime" {
+
+        Expect.equal wa.CommonWebConfig.Identity.SystemAssigned Enabled "System Identity should be turned on"
+
+        Expect.hasLength secrets 2 "Incorrect number of KV secrets"
+
+        Expect.equal secrets.[0].Name.Value "testfuncvault/secret" "Incorrect secret name"
+        Expect.equal secrets.[0].Value (ParameterSecret (SecureParameter "secret")) "Incorrect secret value"
+        Expect.sequenceEqual secrets.[0].Dependencies [ vaults.resourceId "testfuncvault" ] "Incorrect secret dependencies"
+
+        Expect.equal secrets.[1].Name.Value "testfuncvault/storage" "Incorrect secret name"
+        Expect.equal secrets.[1].Value (ExpressionSecret sa.Key) "Incorrect secret value"
+        Expect.sequenceEqual secrets.[1].Dependencies [ vaults.resourceId "testfuncvault"; storageAccounts.resourceId "teststorage" ] "Incorrect secret dependencies"
+    }
+
+    test "Supports dotnet-isolated runtime" {
         let f = functions { name "func"; use_runtime (FunctionsRuntime.DotNetIsolated) }
-        let resources = (f :> IBuilder).BuildResources Location.WestEurope
-        let site = resources.[3] :?> Web.Site
+        let resources = (f :> IBuilder).BuildResources Location.WestEurope
+        let site = resources.[3] :?> Web.Site
         let settings = Expect.wantSome site.AppSettings "AppSettings should be set"
         Expect.equal settings.["FUNCTIONS_WORKER_RUNTIME"] (LiteralSetting "dotnet-isolated") "Should use dotnet-isolated functions runtime"
-    }
-
-    test "FunctionsApp supports adding slots" {
-        let slot = appSlot { name "warm-up" }
+    }
+
+    test "FunctionsApp supports adding slots" {
+        let slot = appSlot { name "warm-up" }
         let site = functions { name "func"; add_slot slot }
-        Expect.isTrue (site.CommonWebConfig.Slots.ContainsKey "warm-up") "config should contain slot"
-
-        let slots =
-            site
-            |> getResources
-            |> getResource<Arm.Web.Site>
-            |> List.filter (fun s -> s.ResourceType = Arm.Web.slots)
-
-        Expect.hasLength slots 1 "Should only be 1 slot"
-    }
-
-    test "Functions App with slot that has system assigned identity adds identity to slot" {
-        let slot = appSlot { name "warm-up"; system_identity }
+        Expect.isTrue (site.CommonWebConfig.Slots.ContainsKey "warm-up") "config should contain slot"
+
+        let slots =
+            site
+            |> getResources
+            |> getResource<Arm.Web.Site>
+            |> List.filter (fun s -> s.ResourceType = Arm.Web.slots)
+
+        Expect.hasLength slots 1 "Should only be 1 slot"
+    }
+
+    test "Functions App with slot that has system assigned identity adds identity to slot" {
+        let slot = appSlot { name "warm-up"; system_identity }
+        let site = functions {
+            name "func"
+            add_slot slot
+        }
+        Expect.isTrue (site.CommonWebConfig.Slots.ContainsKey "warm-up") "Config should contain slot"
+
+        let slots =
+            site
+            |> getResources
+            |> getResource<Arm.Web.Site>
+            |> List.filter (fun s -> s.ResourceType = Arm.Web.slots)
+        // Default "production" slot is not included as it is created automatically in Azure
+        Expect.hasLength slots 1 "Should only be 1 slot"
+
+        let expected = { SystemAssigned = Enabled; UserAssigned = [] }
+        Expect.equal (slots.Item 0).Identity expected "Slot should have slot setting"
+    }
+
+    test "Functions App with slot adds settings to slot" {
+        let slot = appSlot { name "warm-up" }
         let site = functions {
             name "func"
             add_slot slot
-        }
-        Expect.isTrue (site.CommonWebConfig.Slots.ContainsKey "warm-up") "Config should contain slot"
-
-        let slots =
-            site
-            |> getResources
-            |> getResource<Arm.Web.Site>
-            |> List.filter (fun s -> s.ResourceType = Arm.Web.slots)
-        // Default "production" slot is not included as it is created automatically in Azure
-        Expect.hasLength slots 1 "Should only be 1 slot"
-
-        let expected = { SystemAssigned = Enabled; UserAssigned = [] }
-        Expect.equal (slots.Item 0).Identity expected "Slot should have slot setting"
-    }
-
-    test "Functions App with slot adds settings to slot" {
-        let slot = appSlot { name "warm-up" }
-        let site = functions {
-            name "func"
-            add_slot slot
-            setting "setting" "some value"
-        }
-        Expect.isTrue (site.CommonWebConfig.Slots.ContainsKey "warm-up") "Config should contain slot"
-
-        let slots =
-            site
-            |> getResources
-            |> getResource<Arm.Web.Site>
-            |> List.filter (fun s -> s.ResourceType = Arm.Web.slots)
-        // Default "production" slot is not included as it is created automatically in Azure
-        Expect.hasLength slots 1 "Should only be 1 slot"
-
+            setting "setting" "some value"
+        }
+        Expect.isTrue (site.CommonWebConfig.Slots.ContainsKey "warm-up") "Config should contain slot"
+
+        let slots =
+            site
+            |> getResources
+            |> getResource<Arm.Web.Site>
+            |> List.filter (fun s -> s.ResourceType = Arm.Web.slots)
+        // Default "production" slot is not included as it is created automatically in Azure
+        Expect.hasLength slots 1 "Should only be 1 slot"
+
         let settings = Expect.wantSome slots.[0].AppSettings "AppSettings should be set"
         Expect.isTrue (settings.ContainsKey("setting")) "Slot should have slot setting"
-    }
-
-    test "Functions App with slot does not add settings to app service" {
-        let slot = appSlot { name "warm-up" }
+    }
+
+    test "Functions App with slot does not add settings to app service" {
+        let slot = appSlot { name "warm-up" }
         let config = functions {
             name "func"
             add_slot slot
-            setting "setting" "some value"
-        }
-
+            setting "setting" "some value"
+        }
+
         let sites =
             config
-            |> getResources
-            |> getResource<Farmer.Arm.Web.Site>
+            |> getResources
+            |> getResource<Farmer.Arm.Web.Site>
         let slots = sites |> List.filter (fun s -> s.ResourceType = Arm.Web.slots)
-
-        // Default "production" slot is not included as it is created automatically in Azure
-        Expect.hasLength slots 1 "Should only be 1 slot"
+
+        // Default "production" slot is not included as it is created automatically in Azure
+        Expect.hasLength slots 1 "Should only be 1 slot"
 
         Expect.isNone (sites.[0].AppSettings) "App service should not have any settings"
         Expect.isNone (sites.[0].ConnectionStrings) "App service should not have any connection strings"
-    }
-
-    test "Functions App adds literal settings to slots" {
-        let slot = appSlot { name "warm-up" }
+    }
+
+    test "Functions App adds literal settings to slots" {
+        let slot = appSlot { name "warm-up" }
         let site = functions { name "func"; add_slot slot; operating_system Windows }
-        Expect.isTrue (site.CommonWebConfig.Slots.ContainsKey "warm-up") "Config should contain slot"
-
-        let slots =
-            site
-            |> getResources
-            |> getResource<Arm.Web.Site>
-            |> List.filter (fun s -> s.ResourceType = Arm.Web.slots)
-        // Default "production" slot is not included as it is created automatically in Azure
-        Expect.hasLength slots 1 "Should only be 1 slot"
-
+        Expect.isTrue (site.CommonWebConfig.Slots.ContainsKey "warm-up") "Config should contain slot"
+
+        let slots =
+            site
+            |> getResources
+            |> getResource<Arm.Web.Site>
+            |> List.filter (fun s -> s.ResourceType = Arm.Web.slots)
+        // Default "production" slot is not included as it is created automatically in Azure
+        Expect.hasLength slots 1 "Should only be 1 slot"
+
         let settings = (slots.Item 0).AppSettings |> Option.defaultValue Map.empty
-        let expectation = [
-            "FUNCTIONS_WORKER_RUNTIME"
-            "WEBSITE_NODE_DEFAULT_VERSION"
-            "FUNCTIONS_EXTENSION_VERSION"
-            "AzureWebJobsStorage"
-            "AzureWebJobsDashboard"
-            "APPINSIGHTS_INSTRUMENTATIONKEY"
-            "WEBSITE_CONTENTAZUREFILECONNECTIONSTRING"
-            "WEBSITE_CONTENTSHARE"] |> List.map(settings.ContainsKey)
-        Expect.allEqual expectation true "Slot should have all literal settings"
-    }
-
-    test "Functions App with different settings on slot and service adds both settings to slot" {
+        let expectation = [
+            "FUNCTIONS_WORKER_RUNTIME"
+            "WEBSITE_NODE_DEFAULT_VERSION"
+            "FUNCTIONS_EXTENSION_VERSION"
+            "AzureWebJobsStorage"
+            "AzureWebJobsDashboard"
+            "APPINSIGHTS_INSTRUMENTATIONKEY"
+            "WEBSITE_CONTENTAZUREFILECONNECTIONSTRING"
+            "WEBSITE_CONTENTSHARE"] |> List.map(settings.ContainsKey)
+        Expect.allEqual expectation true "Slot should have all literal settings"
+    }
+
+    test "Functions App with different settings on slot and service adds both settings to slot" {
         let slot = appSlot {
             name "warm-up"
-            setting "slot" "slot value"
-        }
+            setting "slot" "slot value"
+        }
         let site = functions {
             name "testfunc"
             add_slot slot
-            setting "appService" "app service value"
-        }
-        Expect.isTrue (site.CommonWebConfig.Slots.ContainsKey "warm-up") "Config should contain slot"
-
-        let slots =
-            site
-            |> getResources
-            |> getResource<Arm.Web.Site>
-            |> List.filter (fun s -> s.ResourceType = Arm.Web.slots)
-        // Default "production" slot is not included as it is created automatically in Azure
-        Expect.hasLength slots 1 "Should only be 1 slot"
+            setting "appService" "app service value"
+        }
+        Expect.isTrue (site.CommonWebConfig.Slots.ContainsKey "warm-up") "Config should contain slot"
+
+        let slots =
+            site
+            |> getResources
+            |> getResource<Arm.Web.Site>
+            |> List.filter (fun s -> s.ResourceType = Arm.Web.slots)
+        // Default "production" slot is not included as it is created automatically in Azure
+        Expect.hasLength slots 1 "Should only be 1 slot"
 
         let settings = Expect.wantSome slots.[0].AppSettings "AppSettings should be set"
-        Expect.isTrue (settings.ContainsKey("slot")) "Slot should have slot setting"
-        Expect.isTrue (settings.ContainsKey("appService")) "Slot should have app service setting"
-    }
-
-    test "Functions App with slot, slot settings override app service setting" {
+        Expect.isTrue (settings.ContainsKey("slot")) "Slot should have slot setting"
+        Expect.isTrue (settings.ContainsKey("appService")) "Slot should have app service setting"
+    }
+
+    test "Functions App with slot, slot settings override app service setting" {
         let slot = appSlot {
             name "warm-up"
-            setting "override" "overridden"
-        }
+            setting "override" "overridden"
+        }
         let site = functions {
             name "testfunc"
             add_slot slot
-            setting "override" "some value"
-        }
-        Expect.isTrue (site.CommonWebConfig.Slots.ContainsKey "warm-up") "Config should contain slot"
-
+            setting "override" "some value"
+        }
+        Expect.isTrue (site.CommonWebConfig.Slots.ContainsKey "warm-up") "Config should contain slot"
+
         let sites =
             site
-            |> getResources
-            |> getResource<Arm.Web.Site>
+            |> getResources
+            |> getResource<Arm.Web.Site>
         let slots = sites |> List.filter (fun s -> s.ResourceType = Arm.Web.slots)
-        // Default "production" slot is not included as it is created automatically in Azure
-        Expect.hasLength slots 1 "Should only be 1 slot"
-
+        // Default "production" slot is not included as it is created automatically in Azure
+        Expect.hasLength slots 1 "Should only be 1 slot"
+
         let settings = Expect.wantSome slots.[0].AppSettings "AppSettings should be set"
         let (hasValue, value) = settings.TryGetValue("override");
-
-        Expect.isTrue hasValue "Slot should have app service setting"
-        Expect.equal value.Value "overridden" "Slot should have correct app service value"
-    }
-
-    test "Publish as docker container" {
-        let f = functions {
+
+        Expect.isTrue hasValue "Slot should have app service setting"
+        Expect.equal value.Value "overridden" "Slot should have correct app service value"
+    }
+
+    test "Publish as docker container" {
+        let f = functions {
             name "func"
-            publish_as (DockerContainer (docker (new Uri("http://www.farmer.io")) "Robert Lewandowski" "do it")) }
-        let resources = (f :> IBuilder).BuildResources Location.WestEurope
-        let site = resources.[3] :?> Web.Site
+            publish_as (DockerContainer (docker (new Uri("http://www.farmer.io")) "Robert Lewandowski" "do it")) }
+        let resources = (f :> IBuilder).BuildResources Location.WestEurope
+        let site = resources.[3] :?> Web.Site
         let settings = Expect.wantSome site.AppSettings "AppSettings should be set"
         Expect.equal settings.["DOCKER_REGISTRY_SERVER_URL"] (LiteralSetting "http://www.farmer.io/") ""
         Expect.equal settings.["DOCKER_REGISTRY_SERVER_USERNAME"] (LiteralSetting "Robert Lewandowski") ""
         Expect.equal settings.["DOCKER_REGISTRY_SERVER_PASSWORD"] (LiteralSetting "[parameters('Robert Lewandowski-password')]") ""
-        Expect.equal site.AppCommandLine (Some "do it") ""
-    }
-
-    test "Service plans support Elastic Premium functions" {
-        let sp = servicePlan { name "test"; sku WebApp.Sku.EP2; max_elastic_workers 25 }
-        let resources = (sp :> IBuilder).BuildResources Location.WestEurope
-        let serverFarm = resources.[0] :?> Web.ServerFarm
-
-        Expect.equal serverFarm.Sku (ElasticPremium "EP2") "Incorrect SKU"
-        Expect.equal serverFarm.Kind (Some "elastic") "Incorrect Kind"
-        Expect.equal serverFarm.MaximumElasticWorkerCount (Some 25) "Incorrect worker count"
-    }
-
+        Expect.equal site.AppCommandLine (Some "do it") ""
+    }
+
+    test "Service plans support Elastic Premium functions" {
+        let sp = servicePlan { name "test"; sku WebApp.Sku.EP2; max_elastic_workers 25 }
+        let resources = (sp :> IBuilder).BuildResources Location.WestEurope
+        let serverFarm = resources.[0] :?> Web.ServerFarm
+
+        Expect.equal serverFarm.Sku (ElasticPremium "EP2") "Incorrect SKU"
+        Expect.equal serverFarm.Kind (Some "elastic") "Incorrect Kind"
+        Expect.equal serverFarm.MaximumElasticWorkerCount (Some 25) "Incorrect worker count"
+    }
+
     test "Supports health check" {
-<<<<<<< HEAD
-      let f:Site = functions { health_check_path "/status" } |> getResourceAtIndex 3
-      Expect.equal f.SiteConfig.HealthCheckPath "/status" "Health check path should be '/status'"
-=======
       let f:Site = functions { name "test"; health_check_path "/status" } |> getResourceAtIndex 3
       Expect.equal f.SiteConfig.HealthCheckPath "/status" "Health check path should be '/status'"
     }
 
     test "Not setting the functions name causes an error" {
         Expect.throws (fun () -> functions { storage_account_name "foo" } |> ignore) "Not setting functions name should throw"
->>>>>>> 0cac6d6a
     }
 ]