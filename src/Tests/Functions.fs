module Functions

open Expecto
open Farmer
open Farmer.Builders
open Farmer.Arm
open Microsoft.Azure.Management.WebSites
open Microsoft.Azure.Management.WebSites.Models
open Microsoft.Rest
open System
open Farmer.WebApp
open Farmer.Identity

let getResource<'T when 'T :> IArmResource> (data:IArmResource list) = data |> List.choose(function :? 'T as x -> Some x | _ -> None)
/// Client instance needed to get the serializer settings.
let dummyClient = new WebSiteManagementClient (Uri "http://management.azure.com", TokenCredentials "NotNullOrWhiteSpace")
let getResourceAtIndex o = o |> getResourceAtIndex dummyClient.SerializationSettings
let getResources (b:#IBuilder) = b.BuildResources Location.WestEurope

let tests = testList "Functions tests" [
    test "Renames storage account correctly" {
        let f = functions { name "test"; storage_account_name "foo" }
        let resources = getResources f
        let site = resources.[3] :?> Web.Site
        let storage = resources.[1] :?> Storage.StorageAccount

        Expect.contains site.Dependencies (storageAccounts.resourceId "foo") "Storage account has not been added a dependency"
        Expect.equal f.StorageAccountId.Name.Value "foo" "Incorrect storage account name on site"
        Expect.equal storage.Name.ResourceName.Value "foo" "Incorrect storage account name"
    }
    test "Implicitly sets dependency on connection string" {
        let db = sqlDb { name "mySql" }
        let sql = sqlServer { name "test2"; admin_username "isaac"; add_databases [ db ] }
        let f = functions { name "test"; storage_account_name "foo"; setting "db" (sql.ConnectionString db) } :> IBuilder
        let site = f.BuildResources Location.NorthEurope |> List.item 3 :?> Web.Site
        Expect.contains site.Dependencies (ResourceId.create (Sql.databases, ResourceName "test2", ResourceName "mySql")) "Missing dependency"
    }
    test "Works with unmanaged storage account" {
        let externalStorageAccount = ResourceId.create(storageAccounts, ResourceName "foo", "group")
        let functionsBuilder = functions { name "test"; link_to_unmanaged_storage_account externalStorageAccount }
        let f = functionsBuilder :> IBuilder
        let resources = getResources f
        let site = resources |> List.item 2 :?> Web.Site

        Expect.isFalse (resources |> List.exists (fun r -> r.ResourceId.Type = storageAccounts)) "Storage Account should not exist"
        Expect.isFalse (site.Dependencies |> Set.contains externalStorageAccount) "Should not be a dependency"
        let settings = Expect.wantSome site.AppSettings "AppSettings should be set"
        Expect.stringContains settings.["AzureWebJobsStorage"].Value "foo" "Web Jobs Storage setting should have storage account name"
        Expect.stringContains settings.["AzureWebJobsDashboard"].Value "foo" "Web Jobs Dashboard setting should have storage account name"
    }
    test "Handles identity correctly" {
        let f : Site = functions { name "testfunc" } |> getResourceAtIndex 0
        Expect.isNull f.Identity "Default managed identity should be null"

        let f : Site = functions { name "func2"; system_identity } |> getResourceAtIndex 3
        Expect.equal f.Identity.Type (Nullable ManagedServiceIdentityType.SystemAssigned) "Should have system identity"
        Expect.isNull f.Identity.UserAssignedIdentities "Should have no user assigned identities"

        let f : Site = functions { name "func3"; system_identity; add_identity (createUserAssignedIdentity "test"); add_identity (createUserAssignedIdentity "test2") } |> getResourceAtIndex 3
        Expect.equal f.Identity.Type (Nullable ManagedServiceIdentityType.SystemAssignedUserAssigned) "Should have system identity"
        Expect.sequenceEqual (f.Identity.UserAssignedIdentities |> Seq.map(fun r -> r.Key)) [ "[resourceId('Microsoft.ManagedIdentity/userAssignedIdentities', 'test2')]"; "[resourceId('Microsoft.ManagedIdentity/userAssignedIdentities', 'test')]" ] "Should have two user assigned identities"

    }

    test "Supports always on" {
        let f:Site = functions { name "testfunc" } |> getResourceAtIndex 3
        Expect.equal f.SiteConfig.AlwaysOn (Nullable false) "always on should be false by default"

        let f:Site = functions { name "func2"; always_on } |> getResourceAtIndex 3
        Expect.equal f.SiteConfig.AlwaysOn (Nullable true) "always on should be true"
    }

    test "Supports 32 and 64 bit worker processes" {
        let f:Site = functions { name "func"; worker_process Bitness.Bits32 } |> getResourceAtIndex 3
        Expect.equal f.SiteConfig.Use32BitWorkerProcess (Nullable true) "Should use 32 bit worker process"

        let f:Site = functions { name "func2"; worker_process Bitness.Bits64 } |> getResourceAtIndex 3
        Expect.equal f.SiteConfig.Use32BitWorkerProcess (Nullable false) "Should not use 32 bit worker process"
    }

    test "Managed KV integration works correctly" {
        let sa = storageAccount { name "teststorage" }
        let wa = functions { name "testfunc"; setting "storage" sa.Key; secret_setting "secret"; setting "literal" "value"; link_to_keyvault (ResourceName "testfuncvault") }
        let vault = keyVault { name "testfuncvault"; add_access_policy (AccessPolicy.create (wa.SystemIdentity.PrincipalId, [ KeyVault.Secret.Get ])) }
        let vault = vault |> getResources |> getResource<Vault> |> List.head
        let secrets = wa |> getResources |> getResource<Vaults.Secret>
        let site = wa |> getResources |> getResource<Web.Site> |> List.head

        let expectedSettings = Map [
            "storage", LiteralSetting "@Microsoft.KeyVault(SecretUri=https://testfuncvault.vault.azure.net/secrets/storage)"
            "secret", LiteralSetting "@Microsoft.KeyVault(SecretUri=https://testfuncvault.vault.azure.net/secrets/secret)"
            "literal", LiteralSetting "value"
        ]

        Expect.equal site.Identity.SystemAssigned Enabled "System Identity should be enabled"
        let settings = Expect.wantSome site.AppSettings "AppSettings should be set"
        Expect.containsAll settings expectedSettings "Incorrect settings"

        Expect.equal wa.CommonWebConfig.Identity.SystemAssigned Enabled "System Identity should be turned on"

        Expect.hasLength secrets 2 "Incorrect number of KV secrets"

        Expect.equal secrets.[0].Name.Value "testfuncvault/secret" "Incorrect secret name"
        Expect.equal secrets.[0].Value (ParameterSecret (SecureParameter "secret")) "Incorrect secret value"
        Expect.sequenceEqual secrets.[0].Dependencies [ vaults.resourceId "testfuncvault" ] "Incorrect secret dependencies"

        Expect.equal secrets.[1].Name.Value "testfuncvault/storage" "Incorrect secret name"
        Expect.equal secrets.[1].Value (ExpressionSecret sa.Key) "Incorrect secret value"
        Expect.sequenceEqual secrets.[1].Dependencies [ vaults.resourceId "testfuncvault"; storageAccounts.resourceId "teststorage" ] "Incorrect secret dependencies"
    }
    
    test "Supports dotnet-isolated runtime" {
        let f = functions { name "func"; use_runtime (FunctionsRuntime.DotNetIsolated); }
        let resources = (f :> IBuilder).BuildResources Location.WestEurope
        let site = resources.[3] :?> Web.Site
        let settings = Expect.wantSome site.AppSettings "AppSettings should be set"
        Expect.equal settings.["FUNCTIONS_WORKER_RUNTIME"] (LiteralSetting "dotnet-isolated") "Should use dotnet-isolated functions runtime"
    }
    
    test "Sets LinuxFxVersion correctly for dotnet runtimes" {
        let getLinuxFxVersion f = 
          let resources = (f :> IBuilder).BuildResources Location.WestEurope
          let site = resources.[3] :?> Web.Site
          site.LinuxFxVersion
          
        let f = functions { name "func"; use_runtime (FunctionsRuntime.DotNet50Isolated); operating_system Linux }
        Expect.equal (getLinuxFxVersion f) (Some "DOTNET-ISOLATED|5.0") "Should set linux fx runtime"
          
        let f = functions { name "func"; use_runtime (FunctionsRuntime.DotNet60Isolated); operating_system Linux }
        Expect.equal (getLinuxFxVersion f) (Some "DOTNET-ISOLATED|6.0") "Should set linux fx runtime"
          
        let f = functions { name "func"; use_runtime (FunctionsRuntime.DotNetCore31); operating_system Linux }
        Expect.equal (getLinuxFxVersion f) (Some "DOTNETCORE|3.1") "Should set linux fx runtime"

    }

    test "FunctionsApp supports adding slots" {
        let slot = appSlot { name "warm-up" }
        let site = functions { name "func"; add_slot slot }
        Expect.isTrue (site.CommonWebConfig.Slots.ContainsKey "warm-up") "config should contain slot"

        let slots =
            site
            |> getResources
            |> getResource<Arm.Web.Site>
            |> List.filter (fun s -> s.ResourceType = Arm.Web.slots)

        Expect.hasLength slots 1 "Should only be 1 slot"
    }

    test "Functions App with slot that has system assigned identity adds identity to slot" {
        let slot = appSlot { name "warm-up"; system_identity }
        let site = functions {
            name "func"
            add_slot slot
        }
        Expect.isTrue (site.CommonWebConfig.Slots.ContainsKey "warm-up") "Config should contain slot"

        let slots =
            site
            |> getResources
            |> getResource<Arm.Web.Site>
            |> List.filter (fun s -> s.ResourceType = Arm.Web.slots)
        // Default "production" slot is not included as it is created automatically in Azure
        Expect.hasLength slots 1 "Should only be 1 slot"

        let expected = { SystemAssigned = Enabled; UserAssigned = [] }
        Expect.equal (slots.Item 0).Identity expected "Slot should have slot setting"
    }

    test "Functions App with slot adds settings to slot" {
        let slot = appSlot { name "warm-up" }
        let site = functions {
            name "func"
            add_slot slot
            setting "setting" "some value"
        }
        Expect.isTrue (site.CommonWebConfig.Slots.ContainsKey "warm-up") "Config should contain slot"

        let slots =
            site
            |> getResources
            |> getResource<Arm.Web.Site>
            |> List.filter (fun s -> s.ResourceType = Arm.Web.slots)
        // Default "production" slot is not included as it is created automatically in Azure
        Expect.hasLength slots 1 "Should only be 1 slot"

        let settings = Expect.wantSome slots.[0].AppSettings "AppSettings should be set"
        Expect.isTrue (settings.ContainsKey("setting")) "Slot should have slot setting"
    }

    test "Functions App with slot does not add settings to app service" {
        let slot = appSlot { name "warm-up" }
        let config = functions {
            name "func"
            add_slot slot
            setting "setting" "some value"
        }

        let sites =
            config
            |> getResources
            |> getResource<Farmer.Arm.Web.Site>
        let slots = sites |> List.filter (fun s -> s.ResourceType = Arm.Web.slots)

        // Default "production" slot is not included as it is created automatically in Azure
        Expect.hasLength slots 1 "Should only be 1 slot"

        Expect.isNone (sites.[0].AppSettings) "App service should not have any settings"
        Expect.isNone (sites.[0].ConnectionStrings) "App service should not have any connection strings"
    }

    test "Functions App adds literal settings to slots" {
        let slot = appSlot { name "warm-up" }
        let site = functions { name "func"; add_slot slot; operating_system Windows }
        Expect.isTrue (site.CommonWebConfig.Slots.ContainsKey "warm-up") "Config should contain slot"

        let slots =
            site
            |> getResources
            |> getResource<Arm.Web.Site>
            |> List.filter (fun s -> s.ResourceType = Arm.Web.slots)
        // Default "production" slot is not included as it is created automatically in Azure
        Expect.hasLength slots 1 "Should only be 1 slot"

        let settings = (slots.Item 0).AppSettings |> Option.defaultValue Map.empty
        let expectation = [
            "FUNCTIONS_WORKER_RUNTIME"
            "WEBSITE_NODE_DEFAULT_VERSION"
            "FUNCTIONS_EXTENSION_VERSION"
            "AzureWebJobsStorage"
            "AzureWebJobsDashboard"
            "APPINSIGHTS_INSTRUMENTATIONKEY"
            "WEBSITE_CONTENTAZUREFILECONNECTIONSTRING"
            "WEBSITE_CONTENTSHARE"] |> List.map(settings.ContainsKey)
        Expect.allEqual expectation true "Slot should have all literal settings"
    }

    test "Functions App with different settings on slot and service adds both settings to slot" {
        let slot = appSlot {
            name "warm-up"
            setting "slot" "slot value"
        }
        let site = functions {
            name "testfunc"
            add_slot slot
            setting "appService" "app service value"
        }
        Expect.isTrue (site.CommonWebConfig.Slots.ContainsKey "warm-up") "Config should contain slot"

        let slots =
            site
            |> getResources
            |> getResource<Arm.Web.Site>
            |> List.filter (fun s -> s.ResourceType = Arm.Web.slots)
        // Default "production" slot is not included as it is created automatically in Azure
        Expect.hasLength slots 1 "Should only be 1 slot"

        let settings = Expect.wantSome slots.[0].AppSettings "AppSettings should be set"
        Expect.isTrue (settings.ContainsKey("slot")) "Slot should have slot setting"
        Expect.isTrue (settings.ContainsKey("appService")) "Slot should have app service setting"
    }

    test "Functions App with slot, slot settings override app service setting" {
        let slot = appSlot {
            name "warm-up"
            setting "override" "overridden"
        }
        let site = functions {
            name "testfunc"
            add_slot slot
            setting "override" "some value"
        }
        Expect.isTrue (site.CommonWebConfig.Slots.ContainsKey "warm-up") "Config should contain slot"

        let sites =
            site
            |> getResources
            |> getResource<Arm.Web.Site>
        let slots = sites |> List.filter (fun s -> s.ResourceType = Arm.Web.slots)
        // Default "production" slot is not included as it is created automatically in Azure
        Expect.hasLength slots 1 "Should only be 1 slot"

        let settings = Expect.wantSome slots.[0].AppSettings "AppSettings should be set"
        let (hasValue, value) = settings.TryGetValue("override");

        Expect.isTrue hasValue "Slot should have app service setting"
        Expect.equal value.Value "overridden" "Slot should have correct app service value"
    }

    test "Publish as docker container" {
        let f = functions {
            name "func"
            publish_as (DockerContainer (docker (new Uri("http://www.farmer.io")) "Robert Lewandowski" "do it")) }
        let resources = (f :> IBuilder).BuildResources Location.WestEurope
        let site = resources.[3] :?> Web.Site
        let settings = Expect.wantSome site.AppSettings "AppSettings should be set"
        Expect.equal settings.["DOCKER_REGISTRY_SERVER_URL"] (LiteralSetting "http://www.farmer.io/") ""
        Expect.equal settings.["DOCKER_REGISTRY_SERVER_USERNAME"] (LiteralSetting "Robert Lewandowski") ""
        Expect.equal settings.["DOCKER_REGISTRY_SERVER_PASSWORD"] (LiteralSetting "[parameters('Robert Lewandowski-password')]") ""
        Expect.equal site.AppCommandLine (Some "do it") ""
    }

    test "Service plans support Elastic Premium functions" {
        let sp = servicePlan { name "test"; sku WebApp.Sku.EP2; max_elastic_workers 25 }
        let resources = (sp :> IBuilder).BuildResources Location.WestEurope
        let serverFarm = resources.[0] :?> Web.ServerFarm

        Expect.equal serverFarm.Sku (ElasticPremium "EP2") "Incorrect SKU"
        Expect.equal serverFarm.Kind (Some "elastic") "Incorrect Kind"
        Expect.equal serverFarm.MaximumElasticWorkerCount (Some 25) "Incorrect worker count"
    }

    test "Supports health check" {
      let f:Site = functions { name "test"; health_check_path "/status" } |> getResourceAtIndex 3
      Expect.equal f.SiteConfig.HealthCheckPath "/status" "Health check path should be '/status'"
    }

    test "Not setting the functions name causes an error" {
        Expect.throws (fun () -> functions { storage_account_name "foo" } |> ignore) "Not setting functions name should throw"
    }

    test "Sets ftp state correctly in builder" {
        let f = functions { name "test"; ftp_state FTPState.Disabled } :> IBuilder
        let site = f.BuildResources Location.NorthEurope |> List.item 3 :?> Web.Site
        Expect.equal site.FTPState (Some FTPState.Disabled) "Incorrect FTP state set"
    }

    test "Sets ftp state correctly to 'disabled'" {
        let f = functions { name "test"; ftp_state FTPState.Disabled } :> IBuilder
        let deployment = arm { add_resource f }
        let jobj = Newtonsoft.Json.Linq.JObject.Parse (deployment.Template |> Writer.toJson)
        let ftpsStateValue = jobj.SelectToken "resources[?(@.name=='test')].properties.siteConfig.ftpsState" |> string
        Expect.equal ftpsStateValue "Disabled" $"Incorrect value ('{ftpsStateValue}') set for ftpsState in generated template"
    }
    
    test "Correctly supports unmanaged storage account" {
        let functionsApp = functions{
            name "func"
            link_to_unmanaged_storage_account (ResourceId.create (Farmer.Arm.Storage.storageAccounts, ResourceName "accountName", group="shared-group"))
        } 
        let template = arm{ add_resource functionsApp}
        let jsn = template.Template |> Writer.toJson 
        let jobj = jsn |> Newtonsoft.Json.Linq.JObject.Parse

        let appSettings = 
            jobj.SelectTokens "$..resources[?(@type=='Microsoft.Web/sites')].properties.siteConfig.appSettings.[*]"
            |> Seq.map (fun x-> x.ToObject<{|name:string;value:string|}> ())
        Expect.contains appSettings {|name="AzureWebJobsDashboard"; value="[concat('DefaultEndpointsProtocol=https;AccountName=accountName;AccountKey=', listKeys(resourceId('shared-group', 'Microsoft.Storage/storageAccounts', 'accountName'), '2017-10-01').keys[0].value)]"|} "Invalid value for AzureWebJobsDashboard"
        
    }

    test "Correctly supports unmanaged App Insights" {
        let functionsApp = functions{
            name "func"
            link_to_unmanaged_app_insights (ResourceId.create (Farmer.Arm.Insights.components, ResourceName "theName", group="shared-group"))
        } 
        let template = arm{ add_resource functionsApp}
        let jsn = template.Template |> Writer.toJson 
        let jobj = jsn |> Newtonsoft.Json.Linq.JObject.Parse

        let appSettings = 
            jobj.SelectTokens "$..resources[?(@type=='Microsoft.Web/sites')].properties.siteConfig.appSettings.[*]"
            |> Seq.map (fun x-> x.ToObject<{|name:string;value:string|}> ())
        Expect.contains appSettings {|name="APPINSIGHTS_INSTRUMENTATIONKEY"; value="[reference(resourceId('shared-group', 'Microsoft.Insights/components', 'theName'), '2014-04-01').InstrumentationKey]"|} "Invalid value for APPINSIGHTS_INSTRUMENTATIONKEY"
    }
<<<<<<< HEAD

    test "Function app correctly adds connection strings" {
        let sa = storageAccount { name "foo" }
        let wa =
            let resources = functions { name "test"; connection_string "a"; connection_string ("b", sa.Key) } |> getResources
            resources |> getResource<Web.Site> |> List.head

        let expected = [
            "a", (ParameterSetting(SecureParameter "a"), Custom)
            "b", (ExpressionSetting sa.Key, Custom)
        ]
        let parameters = wa :> IParameters

        Expect.equal wa.ConnectionStrings (Map expected |> Some) "Missing connections"
        Expect.equal parameters.SecureParameters [ SecureParameter "a" ] "Missing parameter"
    }

    test "Supports adding ip restriction" {
        let ip = IPAddressCidr.parse "1.2.3.4/32"
        let resources = functions { name "test"; add_allowed_ip_restriction "test-rule" ip } |> getResources
        let site = resources |> getResource<Web.Site> |> List.head

        let expectedRestriction = IpSecurityRestriction.Create "test-rule" ip Allow
        Expect.equal site.IpSecurityRestrictions [ expectedRestriction ] "Should add expected ip security restriction"
    }
    test "Supports adding ip restriction for denied ip" {
        let ip = IPAddressCidr.parse "1.2.3.4/32"
        let resources = functions { name "test"; add_denied_ip_restriction "test-rule" ip } |> getResources
        let site = resources |> getResource<Web.Site> |> List.head

        let expectedRestriction = IpSecurityRestriction.Create "test-rule" ip Deny
        Expect.equal site.IpSecurityRestrictions [ expectedRestriction ] "Should add denied ip security restriction"
    }
    test "Supports adding different ip restrictions to site and slot" {
        let siteIp = IPAddressCidr.parse "1.2.3.4/32"
        let slotIp = IPAddressCidr.parse "4.3.2.1/32"
        let warmupSlot = appSlot { name "warm-up"; add_allowed_ip_restriction "slot-rule" slotIp }
        let resources = functions { name "test"; add_slot warmupSlot; add_allowed_ip_restriction "site-rule" siteIp } |> getResources
        let slot =
            resources
            |> getResource<Arm.Web.Site>
            |> List.filter (fun x -> x.ResourceType = Arm.Web.slots)
            |> List.head
        let site = resources |> getResource<Web.Site> |> List.head

        let expectedSlotRestriction = IpSecurityRestriction.Create "slot-rule" slotIp Allow
        let expectedSiteRestriction = IpSecurityRestriction.Create "site-rule" siteIp Allow
        Expect.equal slot.IpSecurityRestrictions [ expectedSlotRestriction ] "Slot should have correct allowed ip security restriction"
        Expect.equal site.IpSecurityRestrictions [ expectedSiteRestriction ] "Site should have correct allowed ip security restriction"
    }
    test "Can integrate unmanaged vnet" {
        let subnetId = Arm.Network.subnets.resourceId (ResourceName "my-vnet", ResourceName "my-subnet") 
        let asp = serverFarms.resourceId "my-asp"
        let wa = functions { name "testApp"; link_to_unmanaged_service_plan asp; link_to_unmanaged_vnet subnetId }
        
        let resources = wa |> getResources
        let site = resources |> getResource<Web.Site> |> List.head
        let vnet = Expect.wantSome site.LinkToSubnet "LinkToSubnet was not set"
        Expect.equal vnet (Direct (Unmanaged subnetId)) "LinkToSubnet was incorrect"

        let vnetConnections = resources |> getResource<Web.VirtualNetworkConnection> 
        Expect.hasLength vnetConnections 1 "incorrect number of Vnet connections"
    }    
    test "Can integrate managed vnet" {
        let vnetConfig = vnet { name "my-vnet" } 
        let asp = serverFarms.resourceId "my-asp"
        let wa = functions { name "testApp"; link_to_unmanaged_service_plan asp;  link_to_vnet (vnetConfig, ResourceName "my-subnet") }
            
        let resources = wa |> getResources
        let site = resources |> getResource<Web.Site> |> List.head
        let vnet = Expect.wantSome site.LinkToSubnet "LinkToSubnet was not set"
        Expect.equal vnet (ViaManagedVNet ( (Arm.Network.virtualNetworks.resourceId "my-vnet"), ResourceName "my-subnet" )) "LinkToSubnet was incorrect"
        
        let vnetConnections = resources |> getResource<Web.VirtualNetworkConnection> 
        Expect.hasLength vnetConnections 1 "incorrect number of Vnet connections"
=======
    
    test "Supports slot settings" {
        let functionsApp = functions { name "test"; slot_settings [ "sticky_config", "sticky_config_value"; "another_sticky_config", "another_sticky_config_value" ]} 

        let scn = functionsApp |> getResources |> getResource<Web.SlotConfigName> |> List.head
        let ws = functionsApp |> getResources |> getResource<Web.Site> |> List.head

        let template = arm{ add_resource functionsApp}
        let jobj = template.Template |> Writer.toJson |> Newtonsoft.Json.Linq.JObject.Parse

        let appSettingNames = 
            jobj.SelectTokens $"$..resources[?(@name=='{functionsApp.Name.ResourceName.Value}/slotconfignames')].properties.appSettingNames[*]" 
            |> Seq.map (fun x -> x.ToString())

        let dependencies = 
            jobj.SelectTokens $"$..resources[?(@name=='{functionsApp.Name.ResourceName.Value}/slotconfignames')].dependsOn[*]" 
            |> Seq.map (fun x -> x.ToString())

        let expectedSettings = Map [ 
            "sticky_config", LiteralSetting "sticky_config_value"
            "another_sticky_config", LiteralSetting "another_sticky_config_value" ]
           
        let settings = Expect.wantSome ws.AppSettings "AppSettings should be set"
        Expect.containsAll  settings  expectedSettings "App settings should contain the slot settings"
        Expect.containsAll scn.SlotSettingNames ["sticky_config"; "another_sticky_config"] "Slot config names should be set"
        Expect.equal scn.SiteName (ResourceName "test") "Parent name should be set"
        Expect.containsAll appSettingNames  [ "sticky_config"; "another_sticky_config"] "Slot config names should be present in template"
        Expect.containsAll dependencies  [ $"[resourceId('Microsoft.Web/sites', '{functionsApp.Name.ResourceName.Value}')]"] "Slot config names resource should depend on web site"

    }

    test "Supports slot setting" {
        let functionsApp = functions { name "test"; slot_setting "sticky_config" "sticky_config_value" } 

        let scn = functionsApp |> getResources |> getResource<Web.SlotConfigName> |> List.head
        let ws = functionsApp |> getResources |> getResource<Web.Site> |> List.head

        let template = arm{ add_resource functionsApp}
        let jobj = template.Template |> Writer.toJson |> Newtonsoft.Json.Linq.JObject.Parse

        let appSettingNames = 
            jobj.SelectTokens $"$..resources[?(@name=='{functionsApp.Name.ResourceName.Value}/slotconfignames')].properties.appSettingNames[*]" 
            |> Seq.map (fun x -> x.ToString())

        let dependencies = 
            jobj.SelectTokens $"$..resources[?(@name=='{functionsApp.Name.ResourceName.Value}/slotconfignames')].dependsOn[*]" 
            |> Seq.map (fun x -> x.ToString())

        let expectedSettings = Map [ 
            "sticky_config", LiteralSetting "sticky_config_value" ]
             
        let settings = Expect.wantSome ws.AppSettings "AppSettings should be set"
        Expect.containsAll  settings  expectedSettings "App settings should contain the slot setting"
        Expect.containsAll scn.SlotSettingNames ["sticky_config"] "Slot config name should be set"
        Expect.equal scn.SiteName (ResourceName "test") "Parent name should be set"
        Expect.containsAll appSettingNames  [ "sticky_config" ] "Slot config name should be present in template"
        Expect.containsAll dependencies  [ $"[resourceId('Microsoft.Web/sites', '{functionsApp.Name.ResourceName.Value}')]"] "Slot config names resource should depend on web site"

>>>>>>> f529e222
    }
]<|MERGE_RESOLUTION|>--- conflicted
+++ resolved
@@ -364,7 +364,6 @@
             |> Seq.map (fun x-> x.ToObject<{|name:string;value:string|}> ())
         Expect.contains appSettings {|name="APPINSIGHTS_INSTRUMENTATIONKEY"; value="[reference(resourceId('shared-group', 'Microsoft.Insights/components', 'theName'), '2014-04-01').InstrumentationKey]"|} "Invalid value for APPINSIGHTS_INSTRUMENTATIONKEY"
     }
-<<<<<<< HEAD
 
     test "Function app correctly adds connection strings" {
         let sa = storageAccount { name "foo" }
@@ -440,8 +439,8 @@
         
         let vnetConnections = resources |> getResource<Web.VirtualNetworkConnection> 
         Expect.hasLength vnetConnections 1 "incorrect number of Vnet connections"
-=======
-    
+    }
+
     test "Supports slot settings" {
         let functionsApp = functions { name "test"; slot_settings [ "sticky_config", "sticky_config_value"; "another_sticky_config", "another_sticky_config_value" ]} 
 
@@ -462,7 +461,7 @@
         let expectedSettings = Map [ 
             "sticky_config", LiteralSetting "sticky_config_value"
             "another_sticky_config", LiteralSetting "another_sticky_config_value" ]
-           
+              
         let settings = Expect.wantSome ws.AppSettings "AppSettings should be set"
         Expect.containsAll  settings  expectedSettings "App settings should contain the slot settings"
         Expect.containsAll scn.SlotSettingNames ["sticky_config"; "another_sticky_config"] "Slot config names should be set"
@@ -491,7 +490,7 @@
 
         let expectedSettings = Map [ 
             "sticky_config", LiteralSetting "sticky_config_value" ]
-             
+                
         let settings = Expect.wantSome ws.AppSettings "AppSettings should be set"
         Expect.containsAll  settings  expectedSettings "App settings should contain the slot setting"
         Expect.containsAll scn.SlotSettingNames ["sticky_config"] "Slot config name should be set"
@@ -499,6 +498,5 @@
         Expect.containsAll appSettingNames  [ "sticky_config" ] "Slot config name should be present in template"
         Expect.containsAll dependencies  [ $"[resourceId('Microsoft.Web/sites', '{functionsApp.Name.ResourceName.Value}')]"] "Slot config names resource should depend on web site"
 
->>>>>>> f529e222
     }
 ]