--- conflicted
+++ resolved
@@ -113,7 +113,6 @@
         Expect.equal site.AppSettings.["FUNCTIONS_WORKER_RUNTIME"] (LiteralSetting "dotnet-isolated") "Should use dotnet-isolated functions runtime"
     }
 
-<<<<<<< HEAD
     test "Publish as docker container" {
         let f = functions {
             publish_as (DockerContainer (docker (new Uri("http://www.farmer.io")) "Robert Lewandowski" "do it")) }
@@ -123,7 +122,8 @@
         Expect.equal site.AppSettings.["DOCKER_REGISTRY_SERVER_USERNAME"] (LiteralSetting "Robert Lewandowski") ""
         Expect.equal site.AppSettings.["DOCKER_REGISTRY_SERVER_PASSWORD"] (LiteralSetting "[parameters('Robert Lewandowski-password')]") ""
         Expect.equal site.AppCommandLine (Some "do it") ""
-=======
+    }
+
     test "Service plans support Elastic Premium functions" {
         let sp = servicePlan { name "test"; sku WebApp.Sku.EP2; max_elastic_workers 25 }
         let resources = (sp :> IBuilder).BuildResources Location.WestEurope
@@ -132,6 +132,5 @@
         Expect.equal serverFarm.Sku (ElasticPremium "EP2") "Incorrect SKU"
         Expect.equal serverFarm.Kind (Some "elastic") "Incorrect Kind"
         Expect.equal serverFarm.MaximumElasticWorkerCount (Some 25) "Incorrect worker count"
->>>>>>> c019fc01
     }
 ]