--- conflicted
+++ resolved
@@ -364,8 +364,6 @@
             |> Seq.map (fun x-> x.ToObject<{|name:string;value:string|}> ())
         Expect.contains appSettings {|name="APPINSIGHTS_INSTRUMENTATIONKEY"; value="[reference(resourceId('shared-group', 'Microsoft.Insights/components', 'theName'), '2014-04-01').InstrumentationKey]"|} "Invalid value for APPINSIGHTS_INSTRUMENTATIONKEY"
     }
-<<<<<<< HEAD
-=======
     
     test "Supports slot settings" {
         let functionsApp = functions { name "test"; slot_settings [ "sticky_config", "sticky_config_value"; "another_sticky_config", "another_sticky_config_value" ]} 
@@ -425,7 +423,6 @@
         Expect.containsAll dependencies  [ $"[resourceId('Microsoft.Web/sites', '{functionsApp.Name.ResourceName.Value}')]"] "Slot config names resource should depend on web site"
 
     }
->>>>>>> 4b00451c
 
     test "Function app correctly adds connection strings" {
         let sa = storageAccount { name "foo" }
@@ -476,4 +473,30 @@
         Expect.equal slot.IpSecurityRestrictions [ expectedSlotRestriction ] "Slot should have correct allowed ip security restriction"
         Expect.equal site.IpSecurityRestrictions [ expectedSiteRestriction ] "Site should have correct allowed ip security restriction"
     }
+    test "Can integrate unmanaged vnet" {
+        let subnetId = Arm.Network.subnets.resourceId (ResourceName "my-vnet", ResourceName "my-subnet") 
+        let wa = functions { name "testApp"; route_via_vnet (Unmanaged subnetId) }
+        
+        let resources = wa |> getResources
+        let site = resources |> getResource<Web.Site> |> List.head
+        let vnet = Expect.wantSome site.LinkToSubnet "LinkToSubnet was not set"
+        Expect.equal vnet (Direct (Unmanaged subnetId)) "LinkToSubnet was incorrect"
+
+        let vnetConnections = resources |> getResource<Web.VirtualNetworkConnection> 
+        Expect.hasLength vnetConnections 1 "incorrect number of Vnet connections"
+    }
+    
+    test "Can integrate managed vnet" {
+        let vnetConfig = vnet { name "my-vnet" } 
+        let wa = functions { name "testApp"; route_via_vnet (vnetConfig, ResourceName "my-subnet") }
+            
+        let resources = wa |> getResources
+        let site = resources |> getResource<Web.Site> |> List.head
+        let vnet = Expect.wantSome site.LinkToSubnet "LinkToSubnet was not set"
+        Expect.equal vnet (ViaManagedVNet ( (Arm.Network.virtualNetworks.resourceId "my-vnet"), ResourceName "my-subnet" )) "LinkToSubnet was incorrect"
+        
+        let vnetConnections = resources |> getResource<Web.VirtualNetworkConnection> 
+        Expect.hasLength vnetConnections 1 "incorrect number of Vnet connections"
+    }
+
 ]