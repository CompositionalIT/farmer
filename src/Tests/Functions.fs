module Functions

open Expecto
open Farmer
open Farmer.Builders
open Farmer.Arm
open Microsoft.Azure.Management.WebSites
open Microsoft.Azure.Management.WebSites.Models
open Microsoft.Rest
open System
open Farmer.WebApp
open Farmer.Identity

let getResource<'T when 'T :> IArmResource> (data:IArmResource list) = data |> List.choose(function :? 'T as x -> Some x | _ -> None)
/// Client instance needed to get the serializer settings.
let dummyClient = new WebSiteManagementClient (Uri "http://management.azure.com", TokenCredentials "NotNullOrWhiteSpace")
let getResourceAtIndex o = o |> getResourceAtIndex dummyClient.SerializationSettings
let getResources (b:#IBuilder) = b.BuildResources Location.WestEurope

let tests = testList "Functions tests" [
    test "Renames storage account correctly" {
        let f = functions { name "test"; storage_account_name "foo" }
        let resources = getResources f
        let site = resources.[3] :?> Web.Site
        let storage = resources.[1] :?> Storage.StorageAccount

        Expect.contains site.Dependencies (storageAccounts.resourceId "foo") "Storage account has not been added a dependency"
        Expect.equal f.StorageAccountId.Name.Value "foo" "Incorrect storage account name on site"
        Expect.equal storage.Name.ResourceName.Value "foo" "Incorrect storage account name"
    }
    test "Implicitly sets dependency on connection string" {
        let db = sqlDb { name "mySql" }
        let sql = sqlServer { name "test2"; admin_username "isaac"; add_databases [ db ] }
        let f = functions { name "test"; storage_account_name "foo"; setting "db" (sql.ConnectionString db) } :> IBuilder
        let site = f.BuildResources Location.NorthEurope |> List.item 3 :?> Web.Site
        Expect.contains site.Dependencies (ResourceId.create (Sql.databases, ResourceName "test2", ResourceName "mySql")) "Missing dependency"
    }
    test "Works with unmanaged storage account" {
        let externalStorageAccount = ResourceId.create(storageAccounts, ResourceName "foo", "group")
        let functionsBuilder = functions { name "test"; link_to_unmanaged_storage_account externalStorageAccount }
        let f = functionsBuilder :> IBuilder
        let resources = getResources f
        let site = resources |> List.item 2 :?> Web.Site

        Expect.isFalse (resources |> List.exists (fun r -> r.ResourceId.Type = storageAccounts)) "Storage Account should not exist"
        Expect.isFalse (site.Dependencies |> Set.contains externalStorageAccount) "Should not be a dependency"
        let settings = Expect.wantSome site.AppSettings "AppSettings should be set"
        Expect.stringContains settings.["AzureWebJobsStorage"].Value "foo" "Web Jobs Storage setting should have storage account name"
        Expect.stringContains settings.["AzureWebJobsDashboard"].Value "foo" "Web Jobs Dashboard setting should have storage account name"
    }
    test "Handles identity correctly" {
        let f : Site = functions { name "testfunc" } |> getResourceAtIndex 0
        Expect.isNull f.Identity "Default managed identity should be null"

        let f : Site = functions { name "func2"; system_identity } |> getResourceAtIndex 3
        Expect.equal f.Identity.Type (Nullable ManagedServiceIdentityType.SystemAssigned) "Should have system identity"
        Expect.isNull f.Identity.UserAssignedIdentities "Should have no user assigned identities"

        let f : Site = functions { name "func3"; system_identity; add_identity (createUserAssignedIdentity "test"); add_identity (createUserAssignedIdentity "test2") } |> getResourceAtIndex 3
        Expect.equal f.Identity.Type (Nullable ManagedServiceIdentityType.SystemAssignedUserAssigned) "Should have system identity"
        Expect.sequenceEqual (f.Identity.UserAssignedIdentities |> Seq.map(fun r -> r.Key)) [ "[resourceId('Microsoft.ManagedIdentity/userAssignedIdentities', 'test2')]"; "[resourceId('Microsoft.ManagedIdentity/userAssignedIdentities', 'test')]" ] "Should have two user assigned identities"

    }

    test "Supports always on" {
        let f:Site = functions { name "testfunc" } |> getResourceAtIndex 3
        Expect.equal f.SiteConfig.AlwaysOn (Nullable false) "always on should be false by default"

        let f:Site = functions { name "func2"; always_on } |> getResourceAtIndex 3
        Expect.equal f.SiteConfig.AlwaysOn (Nullable true) "always on should be true"
    }

    test "Supports 32 and 64 bit worker processes" {
        let f:Site = functions { name "func"; worker_process Bitness.Bits32 } |> getResourceAtIndex 3
        Expect.equal f.SiteConfig.Use32BitWorkerProcess (Nullable true) "Should use 32 bit worker process"

        let f:Site = functions { name "func2"; worker_process Bitness.Bits64 } |> getResourceAtIndex 3
        Expect.equal f.SiteConfig.Use32BitWorkerProcess (Nullable false) "Should not use 32 bit worker process"
    }

    test "Managed KV integration works correctly" {
        let sa = storageAccount { name "teststorage" }
        let wa = functions { name "testfunc"; setting "storage" sa.Key; secret_setting "secret"; setting "literal" "value"; link_to_keyvault (ResourceName "testfuncvault") }
        let vault = keyVault { name "testfuncvault"; add_access_policy (AccessPolicy.create (wa.SystemIdentity.PrincipalId, [ KeyVault.Secret.Get ])) }
        let vault = vault |> getResources |> getResource<Vault> |> List.head
        let secrets = wa |> getResources |> getResource<Vaults.Secret>
        let site = wa |> getResources |> getResource<Web.Site> |> List.head

        let expectedSettings = Map [
            "storage", LiteralSetting "@Microsoft.KeyVault(SecretUri=https://testfuncvault.vault.azure.net/secrets/storage)"
            "secret", LiteralSetting "@Microsoft.KeyVault(SecretUri=https://testfuncvault.vault.azure.net/secrets/secret)"
            "literal", LiteralSetting "value"
        ]

        Expect.equal site.Identity.SystemAssigned Enabled "System Identity should be enabled"
        let settings = Expect.wantSome site.AppSettings "AppSettings should be set"
        Expect.containsAll settings expectedSettings "Incorrect settings"

        Expect.equal wa.CommonWebConfig.Identity.SystemAssigned Enabled "System Identity should be turned on"

        Expect.hasLength secrets 2 "Incorrect number of KV secrets"

        Expect.equal secrets.[0].Name.Value "testfuncvault/secret" "Incorrect secret name"
        Expect.equal secrets.[0].Value (ParameterSecret (SecureParameter "secret")) "Incorrect secret value"
        Expect.sequenceEqual secrets.[0].Dependencies [ vaults.resourceId "testfuncvault" ] "Incorrect secret dependencies"

        Expect.equal secrets.[1].Name.Value "testfuncvault/storage" "Incorrect secret name"
        Expect.equal secrets.[1].Value (ExpressionSecret sa.Key) "Incorrect secret value"
        Expect.sequenceEqual secrets.[1].Dependencies [ vaults.resourceId "testfuncvault"; storageAccounts.resourceId "teststorage" ] "Incorrect secret dependencies"
    }
    
    test "Supports dotnet-isolated runtime" {
        let f = functions { name "func"; use_runtime (FunctionsRuntime.DotNetIsolated); }
        let resources = (f :> IBuilder).BuildResources Location.WestEurope
        let site = resources.[3] :?> Web.Site
        let settings = Expect.wantSome site.AppSettings "AppSettings should be set"
        Expect.equal settings.["FUNCTIONS_WORKER_RUNTIME"] (LiteralSetting "dotnet-isolated") "Should use dotnet-isolated functions runtime"
    }
    
    test "Sets LinuxFxVersion correctly for dotnet runtimes" {
        let getLinuxFxVersion f = 
          let resources = (f :> IBuilder).BuildResources Location.WestEurope
          let site = resources.[3] :?> Web.Site
          site.LinuxFxVersion
          
        let f = functions { name "func"; use_runtime (FunctionsRuntime.DotNet50Isolated); operating_system Linux }
        Expect.equal (getLinuxFxVersion f) (Some "DOTNET-ISOLATED|5.0") "Should set linux fx runtime"
          
        let f = functions { name "func"; use_runtime (FunctionsRuntime.DotNet60Isolated); operating_system Linux }
        Expect.equal (getLinuxFxVersion f) (Some "DOTNET-ISOLATED|6.0") "Should set linux fx runtime"
          
        let f = functions { name "func"; use_runtime (FunctionsRuntime.DotNetCore31); operating_system Linux }
        Expect.equal (getLinuxFxVersion f) (Some "DOTNETCORE|3.1") "Should set linux fx runtime"

    }

    test "FunctionsApp supports adding slots" {
        let slot = appSlot { name "warm-up" }
        let site = functions { name "func"; add_slot slot }
        Expect.isTrue (site.CommonWebConfig.Slots.ContainsKey "warm-up") "config should contain slot"

        let slots =
            site
            |> getResources
            |> getResource<Arm.Web.Site>
            |> List.filter (fun s -> s.ResourceType = Arm.Web.slots)

        Expect.hasLength slots 1 "Should only be 1 slot"
    }

    test "Functions App with slot that has system assigned identity adds identity to slot" {
        let slot = appSlot { name "warm-up"; system_identity }
        let site = functions {
            name "func"
            add_slot slot
        }
        Expect.isTrue (site.CommonWebConfig.Slots.ContainsKey "warm-up") "Config should contain slot"

        let slots =
            site
            |> getResources
            |> getResource<Arm.Web.Site>
            |> List.filter (fun s -> s.ResourceType = Arm.Web.slots)
        // Default "production" slot is not included as it is created automatically in Azure
        Expect.hasLength slots 1 "Should only be 1 slot"

        let expected = { SystemAssigned = Enabled; UserAssigned = [] }
        Expect.equal (slots.Item 0).Identity expected "Slot should have slot setting"
    }

    test "Functions App with slot adds settings to slot" {
        let slot = appSlot { name "warm-up" }
        let site = functions {
            name "func"
            add_slot slot
            setting "setting" "some value"
        }
        Expect.isTrue (site.CommonWebConfig.Slots.ContainsKey "warm-up") "Config should contain slot"

        let slots =
            site
            |> getResources
            |> getResource<Arm.Web.Site>
            |> List.filter (fun s -> s.ResourceType = Arm.Web.slots)
        // Default "production" slot is not included as it is created automatically in Azure
        Expect.hasLength slots 1 "Should only be 1 slot"

        let settings = Expect.wantSome slots.[0].AppSettings "AppSettings should be set"
        Expect.isTrue (settings.ContainsKey("setting")) "Slot should have slot setting"
    }

    test "Functions App with slot does not add settings to app service" {
        let slot = appSlot { name "warm-up" }
        let config = functions {
            name "func"
            add_slot slot
            setting "setting" "some value"
        }

        let sites =
            config
            |> getResources
            |> getResource<Farmer.Arm.Web.Site>
        let slots = sites |> List.filter (fun s -> s.ResourceType = Arm.Web.slots)

        // Default "production" slot is not included as it is created automatically in Azure
        Expect.hasLength slots 1 "Should only be 1 slot"

        Expect.isNone (sites.[0].AppSettings) "App service should not have any settings"
        Expect.isNone (sites.[0].ConnectionStrings) "App service should not have any connection strings"
    }

    test "Functions App adds literal settings to slots" {
        let slot = appSlot { name "warm-up" }
        let site = functions { name "func"; add_slot slot; operating_system Windows }
        Expect.isTrue (site.CommonWebConfig.Slots.ContainsKey "warm-up") "Config should contain slot"

        let slots =
            site
            |> getResources
            |> getResource<Arm.Web.Site>
            |> List.filter (fun s -> s.ResourceType = Arm.Web.slots)
        // Default "production" slot is not included as it is created automatically in Azure
        Expect.hasLength slots 1 "Should only be 1 slot"

        let settings = (slots.Item 0).AppSettings |> Option.defaultValue Map.empty
        let expectation = [
            "FUNCTIONS_WORKER_RUNTIME"
            "WEBSITE_NODE_DEFAULT_VERSION"
            "FUNCTIONS_EXTENSION_VERSION"
            "AzureWebJobsStorage"
            "AzureWebJobsDashboard"
            "APPINSIGHTS_INSTRUMENTATIONKEY"
            "WEBSITE_CONTENTAZUREFILECONNECTIONSTRING"
            "WEBSITE_CONTENTSHARE"] |> List.map(settings.ContainsKey)
        Expect.allEqual expectation true "Slot should have all literal settings"
    }

    test "Functions App with different settings on slot and service adds both settings to slot" {
        let slot = appSlot {
            name "warm-up"
            setting "slot" "slot value"
        }
        let site = functions {
            name "testfunc"
            add_slot slot
            setting "appService" "app service value"
        }
        Expect.isTrue (site.CommonWebConfig.Slots.ContainsKey "warm-up") "Config should contain slot"

        let slots =
            site
            |> getResources
            |> getResource<Arm.Web.Site>
            |> List.filter (fun s -> s.ResourceType = Arm.Web.slots)
        // Default "production" slot is not included as it is created automatically in Azure
        Expect.hasLength slots 1 "Should only be 1 slot"

        let settings = Expect.wantSome slots.[0].AppSettings "AppSettings should be set"
        Expect.isTrue (settings.ContainsKey("slot")) "Slot should have slot setting"
        Expect.isTrue (settings.ContainsKey("appService")) "Slot should have app service setting"
    }

    test "Functions App with slot, slot settings override app service setting" {
        let slot = appSlot {
            name "warm-up"
            setting "override" "overridden"
        }
        let site = functions {
            name "testfunc"
            add_slot slot
            setting "override" "some value"
        }
        Expect.isTrue (site.CommonWebConfig.Slots.ContainsKey "warm-up") "Config should contain slot"

        let sites =
            site
            |> getResources
            |> getResource<Arm.Web.Site>
        let slots = sites |> List.filter (fun s -> s.ResourceType = Arm.Web.slots)
        // Default "production" slot is not included as it is created automatically in Azure
        Expect.hasLength slots 1 "Should only be 1 slot"

        let settings = Expect.wantSome slots.[0].AppSettings "AppSettings should be set"
        let (hasValue, value) = settings.TryGetValue("override");

        Expect.isTrue hasValue "Slot should have app service setting"
        Expect.equal value.Value "overridden" "Slot should have correct app service value"
    }

    test "Publish as docker container" {
        let f = functions {
            name "func"
            publish_as (DockerContainer (docker (new Uri("http://www.farmer.io")) "Robert Lewandowski" "do it")) }
        let resources = (f :> IBuilder).BuildResources Location.WestEurope
        let site = resources.[3] :?> Web.Site
        let settings = Expect.wantSome site.AppSettings "AppSettings should be set"
        Expect.equal settings.["DOCKER_REGISTRY_SERVER_URL"] (LiteralSetting "http://www.farmer.io/") ""
        Expect.equal settings.["DOCKER_REGISTRY_SERVER_USERNAME"] (LiteralSetting "Robert Lewandowski") ""
        Expect.equal settings.["DOCKER_REGISTRY_SERVER_PASSWORD"] (LiteralSetting "[parameters('Robert Lewandowski-password')]") ""
        Expect.equal site.AppCommandLine (Some "do it") ""
    }

    test "Service plans support Elastic Premium functions" {
        let sp = servicePlan { name "test"; sku WebApp.Sku.EP2; max_elastic_workers 25 }
        let resources = (sp :> IBuilder).BuildResources Location.WestEurope
        let serverFarm = resources.[0] :?> Web.ServerFarm

        Expect.equal serverFarm.Sku (ElasticPremium "EP2") "Incorrect SKU"
        Expect.equal serverFarm.Kind (Some "elastic") "Incorrect Kind"
        Expect.equal serverFarm.MaximumElasticWorkerCount (Some 25) "Incorrect worker count"
    }

    test "Supports health check" {
      let f:Site = functions { name "test"; health_check_path "/status" } |> getResourceAtIndex 3
      Expect.equal f.SiteConfig.HealthCheckPath "/status" "Health check path should be '/status'"
    }

    test "Not setting the functions name causes an error" {
        Expect.throws (fun () -> functions { storage_account_name "foo" } |> ignore) "Not setting functions name should throw"
    }

    test "Sets ftp state correctly in builder" {
        let f = functions { name "test"; ftp_state FTPState.Disabled } :> IBuilder
        let site = f.BuildResources Location.NorthEurope |> List.item 3 :?> Web.Site
        Expect.equal site.FTPState (Some FTPState.Disabled) "Incorrect FTP state set"
    }

    test "Sets ftp state correctly to 'disabled'" {
        let f = functions { name "test"; ftp_state FTPState.Disabled } :> IBuilder
        let deployment = arm { add_resource f }
        let jobj = Newtonsoft.Json.Linq.JObject.Parse (deployment.Template |> Writer.toJson)
        let ftpsStateValue = jobj.SelectToken "resources[?(@.name=='test')].properties.siteConfig.ftpsState" |> string
        Expect.equal ftpsStateValue "Disabled" $"Incorrect value ('{ftpsStateValue}') set for ftpsState in generated template"
    }
    
    test "Correctly supports unmanaged storage account" {
        let functionsApp = functions{
            name "func"
            link_to_unmanaged_storage_account (ResourceId.create (Farmer.Arm.Storage.storageAccounts, ResourceName "accountName", group="shared-group"))
        } 
        let template = arm{ add_resource functionsApp}
        let jsn = template.Template |> Writer.toJson 
        let jobj = jsn |> Newtonsoft.Json.Linq.JObject.Parse

        let appSettings = 
            jobj.SelectTokens "$..resources[?(@type=='Microsoft.Web/sites')].properties.siteConfig.appSettings.[*]"
            |> Seq.map (fun x-> x.ToObject<{|name:string;value:string|}> ())
        Expect.contains appSettings {|name="AzureWebJobsDashboard"; value="[concat('DefaultEndpointsProtocol=https;AccountName=accountName;AccountKey=', listKeys(resourceId('shared-group', 'Microsoft.Storage/storageAccounts', 'accountName'), '2017-10-01').keys[0].value)]"|} "Invalid value for AzureWebJobsDashboard"
        
    }

    test "Correctly supports unmanaged App Insights" {
        let functionsApp = functions{
            name "func"
            link_to_unmanaged_app_insights (ResourceId.create (Farmer.Arm.Insights.components, ResourceName "theName", group="shared-group"))
        } 
        let template = arm{ add_resource functionsApp}
        let jsn = template.Template |> Writer.toJson 
        let jobj = jsn |> Newtonsoft.Json.Linq.JObject.Parse

        let appSettings = 
            jobj.SelectTokens "$..resources[?(@type=='Microsoft.Web/sites')].properties.siteConfig.appSettings.[*]"
            |> Seq.map (fun x-> x.ToObject<{|name:string;value:string|}> ())
        Expect.contains appSettings {|name="APPINSIGHTS_INSTRUMENTATIONKEY"; value="[reference(resourceId('shared-group', 'Microsoft.Insights/components', 'theName'), '2014-04-01').InstrumentationKey]"|} "Invalid value for APPINSIGHTS_INSTRUMENTATIONKEY"
    }
    
<<<<<<< HEAD
    test "Function app correctly adds connection strings" {
        let sa = storageAccount { name "foo" }
        let wa =
            let resources = functions { name "test"; connection_string "a"; connection_string ("b", sa.Key) } |> getResources
            resources |> getResource<Web.Site> |> List.head

        let expected = [
            "a", (ParameterSetting(SecureParameter "a"), Custom)
            "b", (ExpressionSetting sa.Key, Custom)
        ]
        let parameters = wa :> IParameters

        Expect.equal wa.ConnectionStrings (Map expected |> Some) "Missing connections"
        Expect.equal parameters.SecureParameters [ SecureParameter "a" ] "Missing parameter"
=======
    test "Supports adding ip restriction" {
        let ip = IPAddressCidr.parse "1.2.3.4/32"
        let resources = functions { name "test"; add_allowed_ip_restriction "test-rule" ip } |> getResources
        let site = resources |> getResource<Web.Site> |> List.head

        let expectedRestriction = IpSecurityRestriction.Create "test-rule" ip Allow
        Expect.equal site.IpSecurityRestrictions [ expectedRestriction ] "Should add expected ip security restriction"
    }
    test "Supports adding ip restriction for denied ip" {
        let ip = IPAddressCidr.parse "1.2.3.4/32"
        let resources = functions { name "test"; add_denied_ip_restriction "test-rule" ip } |> getResources
        let site = resources |> getResource<Web.Site> |> List.head

        let expectedRestriction = IpSecurityRestriction.Create "test-rule" ip Deny
        Expect.equal site.IpSecurityRestrictions [ expectedRestriction ] "Should add denied ip security restriction"
    }
    test "Supports adding different ip restrictions to site and slot" {
        let siteIp = IPAddressCidr.parse "1.2.3.4/32"
        let slotIp = IPAddressCidr.parse "4.3.2.1/32"
        let warmupSlot = appSlot { name "warm-up"; add_allowed_ip_restriction "slot-rule" slotIp }
        let resources = functions { name "test"; add_slot warmupSlot; add_allowed_ip_restriction "site-rule" siteIp } |> getResources
        let slot =
            resources
            |> getResource<Arm.Web.Site>
            |> List.filter (fun x -> x.ResourceType = Arm.Web.slots)
            |> List.head
        let site = resources |> getResource<Web.Site> |> List.head

        let expectedSlotRestriction = IpSecurityRestriction.Create "slot-rule" slotIp Allow
        let expectedSiteRestriction = IpSecurityRestriction.Create "site-rule" siteIp Allow
        Expect.equal slot.IpSecurityRestrictions [ expectedSlotRestriction ] "Slot should have correct allowed ip security restriction"
        Expect.equal site.IpSecurityRestrictions [ expectedSiteRestriction ] "Site should have correct allowed ip security restriction"
>>>>>>> e5943be4
    }
]<|MERGE_RESOLUTION|>--- conflicted
+++ resolved
@@ -364,8 +364,7 @@
             |> Seq.map (fun x-> x.ToObject<{|name:string;value:string|}> ())
         Expect.contains appSettings {|name="APPINSIGHTS_INSTRUMENTATIONKEY"; value="[reference(resourceId('shared-group', 'Microsoft.Insights/components', 'theName'), '2014-04-01').InstrumentationKey]"|} "Invalid value for APPINSIGHTS_INSTRUMENTATIONKEY"
     }
-    
-<<<<<<< HEAD
+
     test "Function app correctly adds connection strings" {
         let sa = storageAccount { name "foo" }
         let wa =
@@ -380,7 +379,8 @@
 
         Expect.equal wa.ConnectionStrings (Map expected |> Some) "Missing connections"
         Expect.equal parameters.SecureParameters [ SecureParameter "a" ] "Missing parameter"
-=======
+    }
+
     test "Supports adding ip restriction" {
         let ip = IPAddressCidr.parse "1.2.3.4/32"
         let resources = functions { name "test"; add_allowed_ip_restriction "test-rule" ip } |> getResources
@@ -413,6 +413,5 @@
         let expectedSiteRestriction = IpSecurityRestriction.Create "site-rule" siteIp Allow
         Expect.equal slot.IpSecurityRestrictions [ expectedSlotRestriction ] "Slot should have correct allowed ip security restriction"
         Expect.equal site.IpSecurityRestrictions [ expectedSiteRestriction ] "Site should have correct allowed ip security restriction"
->>>>>>> e5943be4
     }
 ]