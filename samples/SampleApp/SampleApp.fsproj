--- conflicted
+++ resolved
@@ -2,11 +2,7 @@
 
   <PropertyGroup>
     <OutputType>Exe</OutputType>
-<<<<<<< HEAD
-    <TargetFramework>net50</TargetFramework>
-=======
     <TargetFramework>net5.0</TargetFramework>
->>>>>>> c2007df3
   </PropertyGroup>
 
   <ItemGroup>
