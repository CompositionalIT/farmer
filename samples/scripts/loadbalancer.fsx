--- conflicted
+++ resolved
@@ -17,12 +17,8 @@
     FrontendIpConfigs = [
         {|
             Name = ResourceName "LoadBalancerFrontend"
-<<<<<<< HEAD
             AddressVersion = Network.AddressVersion.IPv4
             PublicIp = Some (publicIPAddresses.resourceId "lb-test-pip")
-=======
-            PublicIp = Some(publicIPAddresses.resourceId "lb-test-pip")
->>>>>>> caf6e87a
             PrivateIpAllocationMethod = PrivateIpAddress.DynamicPrivateIp
             Subnet = None
         |}
