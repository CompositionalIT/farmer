trigger:
  paths:
    exclude:
    - 'docs/'
  branches:
    include:
    - master
  tags:
    include:
    - '*'
stages:
- stage: "Prepare"
  displayName: "Build, test and pack"
  jobs:
  - job: "Build"
    strategy:
      matrix:
        Linux:
          imageName: 'ubuntu-latest'
        Windows:
          imageName: 'windows-latest'
    pool:
      vmImage: $(imageName)
    steps:
<<<<<<< HEAD
    - task: UseDotNet@2
      displayName: 'Use .NET Core SDK'
      inputs:
        packageType: sdk
        useGlobalJson: true
        installationPath: $(Agent.ToolsDirectory)/dotnet
=======
    - checkout: self
      submodules: 'true'
>>>>>>> f0998b85
    - task: DotNetCoreCLI@2
      displayName: 'Restore'
      inputs:
        command: 'restore'
        verbosityRestore: 'Minimal'
    - task: DotNetCoreCLI@2
      displayName: 'Build'
      inputs:
        command: 'build'
        arguments: '-c release'
    - task: AzureCLI@2
      displayName: 'Test master'
      condition:  and(succeeded(), not(eq(variables['build.reason'], 'PullRequest')))
      inputs:
        azureSubscription: 'Microsoft Azure Sponsorship(6c9e2629-3964-4b24-bc32-97dafc8c90f3)'
        scriptType: 'bash'
        scriptLocation: 'inlineScript'
        inlineScript: 'dotnet test -v n -c release -l trx --collect:"XPlat Code Coverage"'
    - task: DotNetCoreCLI@2
      displayName: 'Test Pull Request'
      condition:  and(succeeded(), eq(variables['build.reason'], 'PullRequest'))
      inputs:
        command: 'test'
        arguments: '-v n -c release -l trx --collect:"XPlat Code Coverage"'
    - task: PublishTestResults@2
      displayName: 'Publish Test Results' # happens automatically on PR builds using @DotNetCoreCLI task
      condition:  not(eq(variables['build.reason'], 'PullRequest'))
      inputs:
        testResultsFiles: '**/*.trx'
        testResultsFormat: VSTest
    - task: PublishCodeCoverageResults@1
      displayName: "Publish Code Coverage"
      condition:  and(succeeded(), not(eq(variables['build.reason'], 'PullRequest')))
      inputs:
        codeCoverageTool: 'Cobertura'
        summaryFileLocation: '$(Build.SourcesDirectory)/src/Tests/TestResults/*/coverage.cobertura.xml'
    - task: PublishCodeCoverageResults@1
      displayName: "Publish PR Code Coverage"
      condition:  and(succeeded(), eq(variables['build.reason'], 'PullRequest'))
      inputs:
        codeCoverageTool: 'Cobertura'
        summaryFileLocation: '$(Agent.TempDirectory)/*/coverage.cobertura.xml'
    - task: DotNetCoreCLI@2
      displayName: 'Package'
      condition: and(succeeded(), eq(variables.imageName, 'ubuntu-latest'))
      inputs:
        command: 'pack'
        packagesToPack: 'src/Farmer'
        configuration: Release
        versioningScheme: 'off'
        verbosityPack: 'Minimal'
    - task: PublishBuildArtifacts@1
      displayName: Store NuGet Package
      condition: and(succeeded(), eq(variables.imageName, 'ubuntu-latest'))
      inputs:
        PathtoPublish: '$(Build.ArtifactStagingDirectory)'
        ArtifactName: 'FarmerPackage-$(imageName)'
        publishLocation: 'Container'
- stage: "Release"
  displayName: "Release to NuGet"
  dependsOn: ["Prepare"]
  condition:  and(succeeded(), startsWith(variables['build.sourceBranch'], 'refs/tags/')) #optional, only publish nuget pkg for new tags
  jobs:
  - deployment: "NugetPublish"
    displayName: "Publish to NuGet"
    environment: "NuGet" #needs to be configured in ADoS - put a manual gate here
    pool:
      vmImage: 'windows-latest' #task doesn't run on other OS's
    strategy:
      runOnce:
        deploy:
          steps:
          - task: NuGetCommand@2
            displayName: "Push to NuGet"
            inputs:
              command: 'push'
              packagesToPush: '$(Pipeline.Workspace)/**/*.nupkg;' #Path here must match
              nuGetFeedType: 'external'
              publishFeedCredentials: 'NuGet' #this needs to be established in ADos Servie Connections<|MERGE_RESOLUTION|>--- conflicted
+++ resolved
@@ -22,17 +22,14 @@
     pool:
       vmImage: $(imageName)
     steps:
-<<<<<<< HEAD
     - task: UseDotNet@2
       displayName: 'Use .NET Core SDK'
       inputs:
         packageType: sdk
         useGlobalJson: true
         installationPath: $(Agent.ToolsDirectory)/dotnet
-=======
     - checkout: self
       submodules: 'true'
->>>>>>> f0998b85
     - task: DotNetCoreCLI@2
       displayName: 'Restore'
       inputs:
