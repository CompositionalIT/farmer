--- conflicted
+++ resolved
@@ -30,16 +30,13 @@
 | add_tcp_port | Adds a TCP port to be externally accessible. |
 | add_udp_port | Adds a UDP port to be externally accessible. |
 | add_volumes | Adds volumes to a container group so they are accessible to containers. |
-<<<<<<< HEAD
 | availability_zone | Deploys a container group to a specific availability zone. |
 | diagnostics_workspace | Sends logs to a diagnostics workspace included in the same deployment. |
 | diagnostics_workspace_key | Sends logs to a diagnostics workspace by workspace ID and key. |
 | link_to_diagnostics_workspace | Sends logs to an existing diagnostics workspace referenced by resource ID. |
-=======
 | dns_nameservers | Specify DNS nameservers for the containers in a vnet-attached container group. |
 | dns_options | Specify DNS options (e.g. 'ndots:2') for the containers in a vnet-attached container group. |
 | dns_search_domains | Specify DNS search domains for the containers in a vnet-attached container group. |
->>>>>>> 7edc93af
 | depends_on | Specifies the resource or resource ID of resources that must exist before the container group is created. |
 
 #### Container Instance Builder
