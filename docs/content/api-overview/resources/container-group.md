--- conflicted
+++ resolved
@@ -11,57 +11,6 @@
 * Container Group (`Microsoft.ContainerInstance/containerGroups`)
 * Network Profile (`Microsoft.Network/networkProfiles`)
 
-<<<<<<< HEAD
-#### Builder Keywords
-| Applies To        | Keyword | Purpose |
-|-------------------|---------|------------------------------------------|
-| containerInstance | name    | Sets the name of the container instance. |
-| containerInstance | image   | Sets the container image. |
-| containerInstance | command | Sets the commands to execute within the container instance in exec form. |
-| containerInstance | add_ports | Sets the ports the container exposes. |
-| containerInstance | cpu_cores | Sets the maximum CPU cores the container may use. |
-| containerInstance | memory | Sets the maximum gigabytes of memory the container may use. |
-| containerInstance | env_vars | Sets a list of environment variables for the container. |
-| containerInstance | add_volume_mount | Adds a volume mount on a container from a volume in the container group. |
-| containerInstance | probes | Adds liveliness and readiness probes to a container. |
-| initContainer | name | Sets the name of the init container. |
-| initContainer | image | Sets the init container image. |
-| initContainer | command | Sets the commands to execute within the init container in exec form. |
-| initContainer | env_vars | Sets a list of environment variables for the init container. |
-| initContainer | add_volume_mount | Adds a volume mount on an init container from a volume in the container group. |
-| containerGroup | name | Sets the name of the container group. |
-| containerGroup | add_instances | Adds container instances to the group. |
-| containerGroup | operating_system | Sets the OS type (default Linux). |
-| containerGroup | restart_policy | Sets the restart policy (default Always) |
-| containerGroup | public_dns | Sets the DNS host label when using a public IP. |
-| containerGroup | private_ip | Indicates the container should use a system-assigned private IP address for use in a virtual network. |
-| containerGroup | network_profile | Name of a network profile resource for the subnet in a virtual network where the container group will attach. |
-| containerGroup | add_identity | Adds a managed identity to the the container group. |
-| containerGroup | system_identity | Activates the system identity of the container group. |
-| containerGroup | add_registry_credentials | Adds a container image registry credential with a secure parameter for the password. |
-| containerGroup | reference_registry_credentials | References credentials from a container image registry by resource ID. |
-| containerGroup | add_tcp_port | Adds a TCP port to be externally accessible. |
-| containerGroup | add_udp_port | Adds a UDP port to be externally accessible. |
-| containerGroup | add_volumes | Adds volumes to a container group so they are accessible to containers. |
-| liveliness | http | Sets the http GET URI on a container liveliness check. |
-| liveliness | exec | Sets a command to execute on a container liveliness check. |
-| liveliness | initial_delay_seconds | Sets a delay after container startup before the first check - default is 0 seconds. |
-| liveliness | period_seconds | Sets the period between running checks - default is 10 seconds. |
-| liveliness | failure_threshold | Sets the number of times a check can fail before the container is considered unhealthy and will be restarted - default is 3. |
-| liveliness | success_threshold | Sets the number of times a check must succeed before the container is considered healthy - default is 1. |
-| liveliness | timeout_seconds | Sets the number of seconds a check is allowed to run before considering the check a failure - default is 1 second. |
-| readiness | http | Sets the http GET URI on a container readiness check. |
-| readiness | exec | Sets a command to execute on a container readiness check. |
-| readiness | initial_delay_seconds | Sets a delay after container startup before the readiness check - default is 0 seconds. |
-| readiness | period_seconds | Sets the period between running checks - default is 10 seconds. |
-| readiness | failure_threshold | Sets the number of times a check can fail before the container is considered unhealthy and will be restarted - default is 3. |
-| readiness | success_threshold | Sets the number of times a check must succeed before the container is considered healthy - default is 1. |
-| readiness | timeout_seconds | Sets the number of seconds a check is allowed to run before considering the check a failure - default is 1 second. |
-| networkProfile | name | Name of the container network profile for connecting a container group to a virtual network. |
-| networkProfile | vnet | Resource name of the virtual network to connect (if created in the same deployment). |
-| networkProfile | link_to_vnet | Resource name of an existing virtual network to connect. |
-| networkProfile | subnet | Name of the subnet in the virtual network where the container group should attach. |
-=======
 #### Container Group Builder
 The Container Group builder (`containerGroup`) defines a Container Group.
 
@@ -77,6 +26,7 @@
 | add_identity | Adds a managed identity to the the container group. |
 | system_identity | Activates the system identity of the container group. |
 | add_registry_credentials | Adds a container image registry credential with a secure parameter for the password. |
+| reference_registry_credentials | References credentials from a container image registry by resource ID. |
 | add_tcp_port | Adds a TCP port to be externally accessible. |
 | add_udp_port | Adds a UDP port to be externally accessible. |
 | add_volumes | Adds volumes to a container group so they are accessible to containers. |
@@ -143,7 +93,6 @@
 | failure_threshold | Sets the number of times a check can fail before the container is considered unhealthy and will be restarted - default is 3. |
 | success_threshold | Sets the number of times a check must succeed before the container is considered healthy - default is 1. |
 | timeout_seconds | Sets the number of seconds a check is allowed to run before considering the check a failure - default is 1 second. |
->>>>>>> 51afdd05
 
 #### Example
 ```fsharp
