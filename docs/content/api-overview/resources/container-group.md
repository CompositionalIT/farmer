--- conflicted
+++ resolved
@@ -26,13 +26,10 @@
 | containerGroup | public_dns | Sets the DNS host label when using a public IP. |
 | containerGroup | private_ip | Indicates the container should use a system-assigned private IP address for use in a virtual network. |
 | containerGroup | network_profile | Name of a network profile resource for the subnet in a virtual network where the container group will attach. |
-<<<<<<< HEAD
 | containerGroup | identity | Sets the container group identity to a managed identity. |
+| containerGroup | add_registry_credentials | Adds a container image registry credential with a secure parameter for the password. |
 | containerGroup | system_assigned_identity | Sets the container group identity to be system assigned. |
 | containerGroup | user_assigned_identity | Sets the container group identity to a user assigned identity in the same resource group. |
-=======
-| containerGroup | add_registry_credentials | Adds a container image registry credential with a secure parameter for the password. |
->>>>>>> f350197d
 | containerGroup | add_tcp_port | Adds a TCP port to be externally accessible. |
 | containerGroup | add_udp_port | Adds a UDP port to be externally accessible. |
 | containerGroup | add_volumes | Adds volumes to a container group so they are accessible to containers. |
