--- conflicted
+++ resolved
@@ -57,12 +57,9 @@
 | Web App | add_slots | Adds multiple deployment slots to the app |
 | Web App | health_check_path | Sets the path to your functions health check endpoint, which Azure load balancers will ping to determine which instances are healthy.|
 | Web App | custom_domain | Adds custom domain to the app, containing an app service managed certificate |
-<<<<<<< HEAD
 | Web App | add_allowed_ip_restriction | Adds an 'allow' rule for an ip |
 | Web App | add_denied_ip_restriction | Adds an 'deny' rule for an ip |
-=======
 | Web App | docker_port | Adds `WEBSITES_PORT` setting to map custom docker port to app service port 80 |
->>>>>>> db673319
 | Service Plan | service_plan_name | Sets the name of the service plan. If not set, uses the name of the web app postfixed with "-plan". |
 | Service Plan | runtime_stack | Sets the runtime stack. |
 | Service Plan | operating_system | Sets the operating system. If Linux, App Insights configuration settings will be omitted as they are not supported by Azure App Service. |
