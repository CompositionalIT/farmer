--- conflicted
+++ resolved
@@ -52,11 +52,7 @@
 | health_check_path | Sets the path to your functions health check endpoint, which Azure load balancers will ping to determine which instances are healthy.|
 | add_allowed_ip_restriction | Adds an 'allow' rule for an ip |
 | add_denied_ip_restriction | Adds an 'deny' rule for an ip |
-<<<<<<< HEAD
 | route_via_vnet | Enable the VNET integration feature in azure where all outbound traffic from the function with be sent via the specified subnet. |
-=======
-
->>>>>>> 4b00451c
 #### Post-deployment Builder Keywords
 The Functions builder contains special commands that are executed *after* the ARM deployment is completed.
 
