--- conflicted
+++ resolved
@@ -41,12 +41,9 @@
 | system_identity | Activates the system identity of the Function App. |
 | always_on | Stops the app from sleeping if idle for a few minutes of inactivity. |
 | worker_process | Specifies whether to set the app to 32 or 64 Bitness. |
-<<<<<<< HEAD
+| publish_as | Specifies whether to publish function as code or as a docker container. |
 | add_slot | Adds a deployment slot to the app |
 | add_slots | Adds multiple deployment slots to the app |
-=======
-| publish_as | Specifies whether to publish function as code or as a docker container. |
->>>>>>> 5b0edaba
 
 #### Post-deployment Builder Keywords
 The Functions builder contains special commands that are executed *after* the ARM deployment is completed.
