--- conflicted
+++ resolved
@@ -132,9 +132,6 @@
     elastic_pool_name "mypool"
     elastic_pool_sku PoolSku.Basic100
 
-<<<<<<< HEAD
-    add_databases [ sqlDb { name "poolDb1" } ]
-=======
     add_databases [
         sqlDb { name "poolDb1" }
         sqlDb { name "poolDb2" }
@@ -154,7 +151,6 @@
             sku (GeneralPurpose(S_Gen5(0.5, 2.0)))  // Serverless with fractional VCores
         }
     ]
->>>>>>> ae6569d1
 }
 
 let template = arm {
