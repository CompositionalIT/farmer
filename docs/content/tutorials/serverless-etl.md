--- conflicted
+++ resolved
@@ -8,20 +8,10 @@
 #### Introduction
 This tutorial shows how to create the infrastructure required to implement a common pattern for code-first "extract-transform-load" (ETL) processes. In this tutorial, imagine you wish to react to data being created in a blob in Storage, then parse it, and finally insert the "parsed" data into SQL in a relational database for use by e.g. a web application. We'll cover the following steps:
 
-<<<<<<< HEAD
-* create an Azure Functions instance (with automatically configured storage account and app insights instances)
-* create a SQL Azure instance
-* configure the functions to have connection settings required to connect to both the Storage and SQL instances
-
-This may be a useful pattern for a code-first ETL e.g. you wish to react to data being created in a blob in Storage, parsing it, before inserting some data into SQL.
-
-> This exercise will *not* implement an ETL in code; it only illustrates how to create and configure the resources required.
-=======
 1. Creating an Azure Functions instance, with automatically configured storage and app insights instances.
 1. Creating a SQL Azure database and server.
 1. Configuring the Functions instance to have connection settings required to connect to both Storage and SQL instances.
 1. Safely providing a SQL Server password to Farmer at deployment time.
->>>>>>> 495032a8
 
 {{< figure src="../../images/quickstarts/serverless-etl.png" caption="[Full code available here](https://github.com/CompositionalIT/farmer/blob/master/samples/scripts/tutorials/serverless-etl.fsx)">}}
 
